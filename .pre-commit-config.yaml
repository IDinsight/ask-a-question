repos:
  - repo: https://github.com/pre-commit/pre-commit-hooks
    rev: v2.3.0
    hooks:
      - id: check-yaml
        args: ["--unsafe"]
      - id: end-of-file-fixer
      - id: trailing-whitespace
  - repo: https://github.com/psf/black
    rev: 24.3.0
    hooks:
      - id: black
        language_version: python3.10
  - repo: https://github.com/econchick/interrogate
    rev: 1.7.0
    hooks:
      - id: interrogate
        name: interrogate
        exclude: ^(core_backend/migrations|core_backend/tests|core_backend/validation)
        entry: interrogate
        args: [-v, --fail-under=95, --ignore-module]
  - repo: https://github.com/astral-sh/ruff-pre-commit
    rev: v0.5.4
    hooks:
      - id: ruff
        args: [--fix, --exit-non-zero-on-fix]
  - repo: https://github.com/pre-commit/mirrors-mypy
    rev: v1.6.1 # Use the sha / tag you want to point at
    hooks:
      - id: mypy
        exclude: ^data/|^scripts/
        additional_dependencies:
          [types-PyYAML==6.0.12.12, types-python-dateutil]
        args: [--ignore-missing-imports, --explicit-package-base]
  - repo: https://github.com/pre-commit/mirrors-prettier
    rev: "v3.0.3" # Use the sha / tag you want to point at
    hooks:
      - id: prettier
        exclude: ^(docs)
<<<<<<< HEAD
  - repo: https://github.com/antonbabenko/pre-commit-terraform
    rev: v1.92.0
    hooks:
      - id: terraform_fmt
=======
  - repo: https://github.com/Yelp/detect-secrets
    rev: v1.5.0
    hooks:
      - id: detect-secrets
        args: ["--baseline", ".secrets.baseline"]
        exclude: package.lock.json
>>>>>>> 2fca82c2
<|MERGE_RESOLUTION|>--- conflicted
+++ resolved
@@ -37,16 +37,13 @@
     hooks:
       - id: prettier
         exclude: ^(docs)
-<<<<<<< HEAD
   - repo: https://github.com/antonbabenko/pre-commit-terraform
     rev: v1.92.0
     hooks:
       - id: terraform_fmt
-=======
   - repo: https://github.com/Yelp/detect-secrets
     rev: v1.5.0
     hooks:
       - id: detect-secrets
         args: ["--baseline", ".secrets.baseline"]
-        exclude: package.lock.json
->>>>>>> 2fca82c2
+        exclude: package.lock.json
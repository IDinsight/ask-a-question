--- conflicted
+++ resolved
@@ -28,17 +28,6 @@
     return secrets.token_urlsafe(SECRET_KEY_N_BYTES)
 
 
-<<<<<<< HEAD
-def get_key_hash(retrieval_key: str) -> str:
-    """Hashes the retrieval key using SHA256."""
-    return hashlib.sha256(retrieval_key.encode()).hexdigest()
-
-
-def get_password_salted_hash(retrieval_key: str) -> str:
-    """Hashes the password using SHA256 with a salt."""
-    salt = os.urandom(16)
-    key_salt_combo = salt + retrieval_key.encode()
-=======
 def get_key_hash(key: str) -> str:
     """Hashes the api key using SHA256."""
     return hashlib.sha256(key.encode()).hexdigest()
@@ -48,24 +37,15 @@
     """Hashes the password using SHA256 with a salt."""
     salt = os.urandom(16)
     key_salt_combo = salt + key.encode()
->>>>>>> e3419621
     hash_obj = hashlib.sha256(key_salt_combo)
     return salt.hex() + hash_obj.hexdigest()
 
 
-<<<<<<< HEAD
-def verify_password_salted_hash(retrieval_key: str, stored_hash: str) -> bool:
-    """Verifies if the retrieval key matches the hash."""
-    salt = bytes.fromhex(stored_hash[:32])
-    original_hash = stored_hash[32:]
-    key_salt_combo = salt + retrieval_key.encode()
-=======
 def verify_password_salted_hash(key: str, stored_hash: str) -> bool:
     """Verifies if the api key matches the hash."""
     salt = bytes.fromhex(stored_hash[:32])
     original_hash = stored_hash[32:]
     key_salt_combo = salt + key.encode()
->>>>>>> e3419621
     hash_obj = hashlib.sha256(key_salt_combo)
 
     return hash_obj.hexdigest() == original_hash

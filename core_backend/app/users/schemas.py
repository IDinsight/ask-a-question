--- conflicted
+++ resolved
@@ -1,7 +1,4 @@
-<<<<<<< HEAD
-=======
 from datetime import datetime
->>>>>>> 41ecfc9f
 from typing import Optional
 
 from pydantic import BaseModel, ConfigDict

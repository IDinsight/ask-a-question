--- conflicted
+++ resolved
@@ -3,7 +3,6 @@
 from sqlalchemy import (
     ARRAY,
     Boolean,
-    Column,
     DateTime,
     Integer,
     String,
@@ -15,7 +14,7 @@
 
 from ..models import Base
 from ..utils import get_key_hash, get_password_salted_hash, get_random_string
-from .schemas import UserCreate, UserCreateWithPassword
+from .schemas import UserCreate, UserCreateWithPassword, UserResetPassword
 
 PASSWORD_LENGTH = 12
 
@@ -43,7 +42,7 @@
     api_key_updated_datetime_utc: Mapped[datetime] = mapped_column(
         DateTime(timezone=True), nullable=True
     )
-    recovery_codes = Column(ARRAY(String), nullable=True)
+    recovery_codes: Mapped[list] = mapped_column(ARRAY(String), nullable=True)
     content_quota: Mapped[int] = mapped_column(Integer, nullable=True)
     api_daily_quota: Mapped[int] = mapped_column(Integer, nullable=True)
     is_admin: Mapped[bool] = mapped_column(Boolean, nullable=False)
@@ -232,25 +231,19 @@
         return True
 
 
-<<<<<<< HEAD
-async def get_nb_users(asession: AsyncSession) -> int:
-=======
 async def get_number_of_users(asession: AsyncSession) -> int:
->>>>>>> c2c49372
     """
     Retrieves the number of users in the database
     """
     stmt = select(UserDB)
     result = await asession.execute(stmt)
     users = result.scalars().all()
-<<<<<<< HEAD
     return len(users)
 
 
 async def reset_user_password_in_db(
-    admin_user_id: int,
-    user_id: int,
-    user: UserCreateWithPassword | UserCreate,
+    user_id: int,
+    user: UserResetPassword,
     asession: AsyncSession,
     recovery_codes: list[str] | None = None,
 ) -> UserDB:
@@ -260,16 +253,13 @@
 
     hashed_password = get_password_salted_hash(user.password)
     user_db = UserDB(
-        username=user.username,
+        user_id=user_id,
         hashed_password=hashed_password,
-        recovery_codes=user.recovery_codes,
+        recovery_codes=recovery_codes,
         updated_datetime_utc=datetime.now(timezone.utc),
     )
-    user_db = asession.merge(user_db)
-    await asession.commit()
-    await asession.refresh(user_db)
-
-    return user_db
-=======
-    return len(users)
->>>>>>> c2c49372
+    user_db = await asession.merge(user_db)
+    await asession.commit()
+    await asession.refresh(user_db)
+
+    return user_db
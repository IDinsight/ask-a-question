from datetime import datetime, timezone

from sqlalchemy import (
    Boolean,
    DateTime,
    Integer,
    String,
    select,
)
from sqlalchemy.exc import NoResultFound
from sqlalchemy.ext.asyncio import AsyncSession
from sqlalchemy.orm import Mapped, mapped_column

from ..models import Base
from ..utils import get_key_hash, get_password_salted_hash, get_random_string
from .schemas import UserCreate, UserCreateWithPassword

PASSWORD_LENGTH = 12


class UserNotFoundError(Exception):
    """Exception raised when a user is not found in the database."""


class UserAlreadyExistsError(Exception):
    """Exception raised when a user already exists in the database."""


class UserDB(Base):
    """
    SQL Alchemy data model for users
    """

    __tablename__ = "user"

    user_id: Mapped[int] = mapped_column(Integer, primary_key=True, nullable=False)
    username: Mapped[str] = mapped_column(String, nullable=False, unique=True)
    hashed_password: Mapped[str] = mapped_column(String(96), nullable=False)
    hashed_api_key: Mapped[str] = mapped_column(String(96), nullable=True, unique=True)
    api_key_first_characters: Mapped[str] = mapped_column(String(5), nullable=True)
    api_key_updated_datetime_utc: Mapped[datetime] = mapped_column(
        DateTime(timezone=True), nullable=True
    )
    content_quota: Mapped[int] = mapped_column(Integer, nullable=True)
    api_daily_quota: Mapped[int] = mapped_column(Integer, nullable=True)
    is_admin: Mapped[bool] = mapped_column(Boolean, nullable=False)
    created_datetime_utc: Mapped[datetime] = mapped_column(
        DateTime(timezone=True), nullable=False
    )
    updated_datetime_utc: Mapped[datetime] = mapped_column(
        DateTime(timezone=True), nullable=False
    )

    def __repr__(self) -> str:
        """Pretty Print"""
        return f"<{self.username} mapped to #{self.user_id}>"


async def save_user_to_db(
    user: UserCreateWithPassword | UserCreate,
    asession: AsyncSession,
) -> UserDB:
    """
    Saves a user in the database
    """

    # Check if user with same username already exists
    stmt = select(UserDB).where(UserDB.username == user.username)
    result = await asession.execute(stmt)
    try:
        result.one()
        raise UserAlreadyExistsError(
            f"User with username {user.username} already exists."
        )
    except NoResultFound:
        pass

    if isinstance(user, UserCreateWithPassword):
        hashed_password = get_password_salted_hash(user.password)
    else:
        random_password = get_random_string(PASSWORD_LENGTH)
        hashed_password = get_password_salted_hash(random_password)

    user_db = UserDB(
        username=user.username,
        content_quota=user.content_quota,
        api_daily_quota=user.api_daily_quota,
        is_admin=user.is_admin,
        hashed_password=hashed_password,
        created_datetime_utc=datetime.now(timezone.utc),
        updated_datetime_utc=datetime.now(timezone.utc),
    )

    asession.add(user_db)
    await asession.commit()
    await asession.refresh(user_db)

    return user_db


async def update_user_api_key(
    user_db: UserDB,
    new_api_key: str,
    asession: AsyncSession,
) -> UserDB:
    """
    Updates a user's API key
    """

    user_db.hashed_api_key = get_key_hash(new_api_key)
    user_db.api_key_first_characters = new_api_key[:5]
    user_db.api_key_updated_datetime_utc = datetime.now(timezone.utc)
    user_db.updated_datetime_utc = datetime.now(timezone.utc)

    await asession.commit()
    await asession.refresh(user_db)

    return user_db


async def get_user_by_username(
    username: str,
    asession: AsyncSession,
) -> UserDB:
    """
    Retrieves a user by username
    """
    stmt = select(UserDB).where(UserDB.username == username)
    result = await asession.execute(stmt)
    try:
        user = result.scalar_one()
        return user
    except NoResultFound as err:
        raise UserNotFoundError(
            f"User with username {username} does not exist."
        ) from err


async def get_user_by_id(
    user_id: int,
    asession: AsyncSession,
) -> UserDB:
    """
    Retrieves a user by user_id
    """
    stmt = select(UserDB).where(UserDB.user_id == user_id)
    result = await asession.execute(stmt)
    try:
        user = result.scalar_one()
        return user
    except NoResultFound as err:
        raise UserNotFoundError(f"User with user_id {user_id} does not exist.") from err


async def get_content_quota_by_userid(
    user_id: int,
    asession: AsyncSession,
) -> int:
    """
    Retrieves a user's content quota by user_id
    """
    stmt = select(UserDB).where(UserDB.user_id == user_id)
    result = await asession.execute(stmt)
    try:
        content_quota = result.scalar_one().content_quota
        return content_quota
    except NoResultFound as err:
        raise UserNotFoundError(f"User with user_id {user_id} does not exist.") from err


async def get_user_by_api_key(
    token: str,
    asession: AsyncSession,
) -> UserDB:
    """
    Retrieves a user by token
    """

    hashed_token = get_key_hash(token)

    stmt = select(UserDB).where(UserDB.hashed_api_key == hashed_token)
    result = await asession.execute(stmt)
    try:
        user = result.scalar_one()
        return user
    except NoResultFound as err:
        raise UserNotFoundError("User with given token does not exist.") from err


<<<<<<< HEAD
async def get_nb_users(asession: AsyncSession) -> int:
    """
    Retrieves the number of users in the database
    """
    stmt = select(UserDB)
    result = await asession.execute(stmt)
    users = result.scalars().all()
    return len(users)
=======
async def update_user_in_db(
    user_id: int,
    user: UserCreate,
    asession: AsyncSession,
) -> UserDB:
    """
    Updates a user in the database.
    """
    user_db = UserDB(
        user_id=user_id,
        username=user.username,
        is_admin=user.is_admin,
        content_quota=user.content_quota,
        api_daily_quota=user.api_daily_quota,
        updated_datetime_utc=datetime.now(timezone.utc),
    )
    user_db = await asession.merge(user_db)

    await asession.commit()
    await asession.refresh(user_db)

    return user_db


async def is_username_valid(
    username: str,
    asession: AsyncSession,
) -> bool:
    """
    Checks if a username is valid. A new username is valid if it doesn't already exist
    in the database.
    """
    stmt = select(UserDB).where(UserDB.username == username)
    result = await asession.execute(stmt)
    try:
        result.one()
        return False
    except NoResultFound:
        return True
>>>>>>> fa28da38
<|MERGE_RESOLUTION|>--- conflicted
+++ resolved
@@ -187,16 +187,6 @@
         raise UserNotFoundError("User with given token does not exist.") from err
 
 
-<<<<<<< HEAD
-async def get_nb_users(asession: AsyncSession) -> int:
-    """
-    Retrieves the number of users in the database
-    """
-    stmt = select(UserDB)
-    result = await asession.execute(stmt)
-    users = result.scalars().all()
-    return len(users)
-=======
 async def update_user_in_db(
     user_id: int,
     user: UserCreate,
@@ -236,4 +226,13 @@
         return False
     except NoResultFound:
         return True
->>>>>>> fa28da38
+
+
+async def get_nb_users(asession: AsyncSession) -> int:
+    """
+    Retrieves the number of users in the database
+    """
+    stmt = select(UserDB)
+    result = await asession.execute(stmt)
+    users = result.scalars().all()
+    return len(users)
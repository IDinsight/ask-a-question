from typing import Callable

from fastapi import APIRouter, Depends
from sqlalchemy.ext.asyncio import AsyncSession

from ..auth.dependencies import authenticate_key
from ..database import get_async_session
from ..llm_call.entailment import detect_urgency
from ..urgency_rules.models import (
    get_cosine_distances_from_rules,
    get_urgency_rules_from_db,
)
from ..users.models import UserDB
from ..utils import generate_secret_key, setup_logger
from .config import (
    URGENCY_CLASSIFIER,
    URGENCY_DETECTION_MAX_DISTANCE,
    URGENCY_DETECTION_MIN_PROBABILITY,
)
from .models import save_urgency_query_to_db, save_urgency_response_to_db
from .schemas import UrgencyQuery, UrgencyResponse

TAG_METADATA = {
    "name": "Urgency detection",
<<<<<<< HEAD
    "description": "Detect urgent messages according to urgency rules",
=======
    "description": "Authentication: API key. Detect urgent messages according to "
    "urgency rules",
>>>>>>> 1414d88e
}

logger = setup_logger()
router = APIRouter(
    dependencies=[Depends(authenticate_key)], tags=[TAG_METADATA["name"]]
)

ALL_URGENCY_CLASSIFIERS = {}


def urgency_classifier(classifier_func: Callable) -> Callable:
    """
    Decorator to register classifier functions
    """
    ALL_URGENCY_CLASSIFIERS[classifier_func.__name__] = classifier_func
    return classifier_func


@router.post("/urgency-detect", response_model=UrgencyResponse)
async def classify_text(
    urgency_query: UrgencyQuery,
    asession: AsyncSession = Depends(get_async_session),
    user_db: UserDB = Depends(authenticate_key),
) -> UrgencyResponse:
    """
    Classify the urgency of a text message
    """
    feedback_secret_key = generate_secret_key()
    urgency_query_db = await save_urgency_query_to_db(
        user_id=user_db.user_id,
        feedback_secret_key=feedback_secret_key,
        urgency_query=urgency_query,
        asession=asession,
    )

    classifier = ALL_URGENCY_CLASSIFIERS.get(URGENCY_CLASSIFIER)
    if not classifier:
        raise ValueError(f"Invalid urgency classifier: {URGENCY_CLASSIFIER}")

    urgency_response = await classifier(
        user_id=user_db.user_id, urgency_query=urgency_query, asession=asession
    )

    await save_urgency_response_to_db(
        urgency_query_db=urgency_query_db,
        response=urgency_response,
        asession=asession,
    )

    return urgency_response


@urgency_classifier
async def cosine_distance_classifier(
    user_id: int,
    urgency_query: UrgencyQuery,
    asession: AsyncSession,
) -> UrgencyResponse:
    """
    Classify the urgency of a text message using cosine distance
    """

    cosine_distances = await get_cosine_distances_from_rules(
        user_id=user_id,
        message_text=urgency_query.message_text,
        asession=asession,
    )
    matched_rules = []
    for _, rule in cosine_distances.items():
        if float(rule.distance) < float(URGENCY_DETECTION_MAX_DISTANCE):
            matched_rules.append(str(rule.urgency_rule))

    if matched_rules:
        return UrgencyResponse(
            is_urgent=True, matched_rules=matched_rules, details=cosine_distances
        )

    return UrgencyResponse(
        is_urgent=False,
        matched_rules=matched_rules,
        details=cosine_distances,
    )


@urgency_classifier
async def llm_entailment_classifier(
    user_id: int,
    urgency_query: UrgencyQuery,
    asession: AsyncSession,
) -> UrgencyResponse:
    """
    Classify the urgency of a text message using LLM entailment
    """
    rules = await get_urgency_rules_from_db(user_id=user_id, asession=asession)
    metadata = {
        "trace_user_id": "user_id-" + str(user_id),
    }
    urgency_rules = [rule.urgency_rule_text for rule in rules]

    if len(urgency_rules) == 0:
        return UrgencyResponse(is_urgent=False, matched_rules=[], details={})

    result = await detect_urgency(
        urgency_rules=urgency_rules,
        message=urgency_query.message_text,
        metadata=metadata,
    )

    if result.probability > float(URGENCY_DETECTION_MIN_PROBABILITY):
        return UrgencyResponse(
            is_urgent=True, matched_rules=[result.best_matching_rule], details=result
        )

    return UrgencyResponse(is_urgent=False, matched_rules=[], details=result)<|MERGE_RESOLUTION|>--- conflicted
+++ resolved
@@ -22,12 +22,8 @@
 
 TAG_METADATA = {
     "name": "Urgency detection",
-<<<<<<< HEAD
-    "description": "Detect urgent messages according to urgency rules",
-=======
     "description": "Authentication: API key. Detect urgent messages according to "
     "urgency rules",
->>>>>>> 1414d88e
 }
 
 logger = setup_logger()

--- conflicted
+++ resolved
@@ -18,11 +18,7 @@
         examples=["This is an example content."],
     )
     content_tags: list = Field(default=[])
-<<<<<<< HEAD
-    content_metadata: dict = Field(default={}, examples=[{"key": "optional_value"}])
-=======
     content_metadata: dict = Field(default={})
->>>>>>> 07dbdf78
     is_archived: bool = False
 
     model_config = ConfigDict(

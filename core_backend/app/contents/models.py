--- conflicted
+++ resolved
@@ -366,10 +366,7 @@
     n_similar: int,
     asession: AsyncSession,
     metadata: Optional[dict] = None,
-<<<<<<< HEAD
 ) -> Dict[int, QuerySearchResult]:
-=======
-) -> Dict[int, tuple[str, str, int, float]]:
     """Get the most similar points in the vector table.
 
     Parameters
@@ -387,10 +384,9 @@
 
     Returns
     -------
-    Dict[int, tuple[str, str, int, float]]
+    Dict[int, QuerySearchResult]
         A dictionary of similar content items if they exist, otherwise an empty
         dictionary
->>>>>>> 6f439b9e
     """
 
     metadata = metadata or {}
@@ -414,11 +410,7 @@
     question_embedding: List[float],
     n_similar: int,
     asession: AsyncSession,
-<<<<<<< HEAD
 ) -> Dict[int, QuerySearchResult]:
-    """Get similar content to given embedding and return search results"""
-=======
-) -> Dict[int, tuple[str, str, int, float]]:
     """Get similar content to given embedding and return search results.
 
     Parameters
@@ -439,7 +431,6 @@
         dictionary
     """
 
->>>>>>> 6f439b9e
     query = (
         select(
             ContentDB,

from datetime import datetime
from datetime import timezone as tz
from typing import Dict, List, Optional, Sequence

from litellm import aembedding, embedding
from pgvector.sqlalchemy import Vector
from sqlalchemy import (
    JSON,
    DateTime,
    ForeignKey,
    Integer,
    Row,
    String,
    delete,
    func,
    select,
)
from sqlalchemy.ext.asyncio import AsyncSession
from sqlalchemy.orm import Mapped, mapped_column, relationship

from ..config import EMBEDDING_MODEL
from ..contents.config import PGVECTOR_VECTOR_SIZE
from ..languages.models import LanguageDB, get_language_from_db
from ..models import Base, JSONDict
from .schemas import (
    ContentTextCreate,
    ContentTextUpdate,
)


class ContentDB(Base):
    """
    SQL Alchemy data model for content
    """

    __tablename__ = "contents"

    content_id: Mapped[int] = mapped_column(Integer, primary_key=True, nullable=False)

    def __repr__(self) -> str:
        """Pretty Print"""
        return f"<Content #{self.content_id}>"


class ContentTextDB(Base):
    """
    SQL Alchemy data model for content text
    """

    __tablename__ = "content_texts"

    content_text_id: Mapped[int] = mapped_column(
        Integer, primary_key=True, nullable=False
    )
    content_embedding: Mapped[Vector] = mapped_column(
        Vector(int(PGVECTOR_VECTOR_SIZE)), nullable=False
    )

    content_title: Mapped[str] = mapped_column(String(length=150), nullable=False)
    content_text: Mapped[str] = mapped_column(String(length=2000), nullable=False)
    created_datetime_utc: Mapped[datetime] = mapped_column(DateTime, nullable=False)
    updated_datetime_utc: Mapped[datetime] = mapped_column(DateTime, nullable=False)
    content_metadata: Mapped[JSONDict] = mapped_column(JSON, nullable=False)

    language_id: Mapped[int] = mapped_column(
        Integer, ForeignKey("languages.language_id"), nullable=False
    )

    content_id: Mapped[int] = mapped_column(
        Integer, ForeignKey("contents.content_id"), nullable=False
    )

    language: Mapped["LanguageDB"] = relationship("LanguageDB")

    content: Mapped["ContentDB"] = relationship("ContentDB")

    def __repr__(self) -> str:
        """Pretty Print"""
        return f"<ContentText #{self.content_text_id}:  {self.content_text}>"


async def is_content_language_combination_unique(
    content_id: int | None, language_id: int, asession: AsyncSession
) -> bool:
    """
    Check if the content and language combination is unique
    """
    if not content_id:
        return True
    stmt = select(ContentTextDB).where(
        (ContentTextDB.content_id == content_id)
        & (ContentTextDB.language_id == language_id)
    )
    content_row = (await asession.execute(stmt)).scalar_one_or_none()
    if content_row:
        return False
    else:
        return True


async def save_content_to_db(
    content: ContentTextCreate | ContentTextUpdate,
    asession: AsyncSession,
) -> ContentTextDB:
    """
    Vectorizes and saves a content in the database
    """

    content_embedding = await _get_content_embeddings(
        content.content_title, content.content_text
    )

    if hasattr(content, "content_id") and content.content_id:
        stmt = select(ContentDB).where(ContentDB.content_id == content.content_id)
        content_db = (await asession.execute(stmt)).scalar_one_or_none()
    else:
        content_db = ContentDB()
        asession.add(content_db)

    content_language = await get_language_from_db(content.language_id, asession)
    content_text_db = ContentTextDB(
        content_embedding=content_embedding,
        content_title=content.content_title,
        content_text=content.content_text,
        language=content_language,
        content=content_db,
        content_metadata=content.content_metadata,
        created_datetime_utc=datetime.now(tz.utc).replace(tzinfo=None),
        updated_datetime_utc=datetime.now(tz.utc).replace(tzinfo=None),
    )

    asession.add(content_text_db)

    await asession.commit()
    await asession.refresh(content_text_db)

    return content_text_db


async def update_content_in_db(
    old_content: ContentTextDB,
    content_text: ContentTextCreate,
    asession: AsyncSession,
) -> ContentTextDB:
    """
    Updates a content and vector in the database
    """
    content_embedding = await _get_content_embeddings(
        content_text.content_title, content_text.content_text
    )
    language = await get_language_from_db(content_text.language_id, asession)
    content_text_db = ContentTextDB(
        content_text_id=old_content.content_text_id,
        content_embedding=content_embedding,
        content_title=content_text.content_title,
        content_text=content_text.content_text,
        content_id=content_text.content_id,
        language=language,
        content_metadata=content_text.content_metadata,
        created_datetime_utc=old_content.created_datetime_utc,
        updated_datetime_utc=datetime.now(tz.utc).replace(tzinfo=None),
    )

    content_text_db = await asession.merge(content_text_db)
    if content_text_db.content_id != old_content.content_id:
        old_contents = await get_all_languages_version_of_content(
            old_content.content_id, asession
        )
        if len(old_contents) < 1:
            stmt = delete(ContentDB).where(
                ContentDB.content_id == old_content.content_id
            )
            await asession.execute(stmt)

    await asession.commit()
    return content_text_db


async def delete_content_from_db(
    content_id: int,
    asession: AsyncSession,
    language_id: Optional[int] = None,
) -> None:
    """
<<<<<<< HEAD
    Deletes a content  from the database
=======
    Deletes a content from the database
>>>>>>> 7fc968d4
    """
    if language_id:
        stmt = delete(ContentTextDB).where(
            (ContentTextDB.content_id == content_id)
            & (ContentTextDB.language_id == language_id)
        )
<<<<<<< HEAD

=======
>>>>>>> 7fc968d4
    else:
        stmt = delete(ContentTextDB).where(ContentTextDB.content_id == content_id)
    await asession.execute(stmt)

    content_stmt = select(ContentDB).where(ContentDB.content_id == content_id)
    content_row = (await asession.execute(content_stmt)).scalar_one_or_none()
    if not content_row:
        print("This is also being deleted")
        stmt = delete(ContentDB).where(ContentDB.content_id == content_id)
        await asession.execute(stmt)
    await asession.commit()


async def get_content_from_db(
    content_text_id: int,
    asession: AsyncSession,
) -> Optional[ContentTextDB]:
    """
    Retrieves a content from the database
    """
    stmt = select(ContentTextDB).where(ContentTextDB.content_text_id == content_text_id)
    content_row = (await asession.execute(stmt)).scalar_one_or_none()
    return content_row


async def get_list_of_content_from_db(
    asession: AsyncSession, offset: int = 0, limit: Optional[int] = None
) -> List[ContentTextDB]:
    """
    Retrieves all contents from the database
    """
    stmt = select(ContentTextDB)
    if offset > 0:
        stmt = stmt.offset(offset)
    if limit is not None:
        stmt = stmt.limit(limit)
    content_rows = (await asession.execute(stmt)).all()

    return [c[0] for c in content_rows] if content_rows else []


async def get_landing_view_of_content_from_db(
    asession: AsyncSession,
    language_id: int,
    offset: int = 0,
    limit: Optional[int] = None,
) -> Sequence[Row]:
    """
    Get summary of all content from the database in a specific language
    """

    language_subquery = (
        select(
            ContentTextDB.content_id.label("content_id"),
            func.array_agg(LanguageDB.language_name).label("available_languages"),
        )
        .select_from(ContentTextDB)
        .join(LanguageDB, ContentTextDB.language_id == LanguageDB.language_id)
        .group_by(ContentTextDB.content_id)
        .subquery()
    )

    stmt = (
        select(
            ContentTextDB.content_text_id,
            ContentTextDB.content_id,
            ContentTextDB.content_title,
            ContentTextDB.content_text,
            ContentTextDB.created_datetime_utc,
            ContentTextDB.updated_datetime_utc,
            language_subquery.c.available_languages,
        )
        .join(
            language_subquery,
            ContentTextDB.content_id == language_subquery.c.content_id,
        )
        .where(ContentTextDB.language_id == language_id)
        .order_by(ContentTextDB.content_id)
    )

    if offset > 0:
        stmt = stmt.offset(offset)
    if limit is not None:
        stmt = stmt.limit(limit)
    content_rows = (await asession.execute(stmt)).all()
    return content_rows if content_rows else []


async def get_all_content_from_one_language(
    asession: AsyncSession,
    language_id: int,
    offset: int = 0,
    limit: Optional[int] = None,
) -> List[ContentTextDB]:
    """
    Retrieves all content from the database
    """
    stmt = select(ContentTextDB).where(ContentTextDB.language_id == language_id)
    if offset > 0:
        stmt = stmt.offset(offset)
    if limit is not None:
        stmt = stmt.limit(limit)
    content_rows = (await asession.execute(stmt)).all()
    return [c[0] for c in content_rows] if content_rows else []


async def get_content_from_content_id_and_language(
    content_id: int, language_id: int, asession: AsyncSession
) -> ContentTextDB | None:
    """ "
    Retrieves a content from the database using content_id and language_id
    """
    stmt = select(ContentTextDB).where(
        (ContentTextDB.content_id == content_id)
        & (ContentTextDB.language_id == language_id)
    )
    content_row = (await asession.execute(stmt)).scalar_one_or_none()
    return content_row


async def get_all_languages_version_of_content(
    content_id: int,
    asession: AsyncSession,
) -> List[ContentTextDB]:
    """
    Retrieves all content from the database
    """
    stmt = select(ContentTextDB).where(ContentTextDB.content_id == content_id)
    content_rows = (await asession.execute(stmt)).all()
    return [c[0] for c in content_rows] if content_rows else []


async def _get_content_embeddings(content_title: str, content_text: str) -> List[float]:
    """
    Vectorizes the content
    """
    text_to_embed = content_title + "\n" + content_text
    content_embedding = embedding(EMBEDDING_MODEL, text_to_embed).data[0]["embedding"]
    return content_embedding


async def get_similar_content(
    question: str,
    n_similar: int,
    asession: AsyncSession,
) -> Dict[int, tuple[str, str, float]]:
    """
    Get the most similar points in the vector table
    """
    response = embedding(EMBEDDING_MODEL, question)
    question_embedding = response.data[0]["embedding"]

    return await get_search_results(
        question_embedding,
        n_similar,
        asession,
    )


async def get_similar_content_async(
    question: str, n_similar: int, asession: AsyncSession
) -> Dict[int, tuple[str, str, float]]:
    """
    Get the most similar points in the vector table
    """
    response = await aembedding(EMBEDDING_MODEL, question)
    question_embedding = response.data[0]["embedding"]

    return await get_search_results(
        question_embedding,
        n_similar,
        asession,
    )


async def get_search_results(
    question_embedding: List[float], n_similar: int, asession: AsyncSession
) -> Dict[int, tuple[str, str, float]]:
    """Get similar content to given embedding and return search results"""
    query = (
        select(
            ContentTextDB,
            ContentTextDB.content_embedding.cosine_distance(question_embedding).label(
                "distance"
            ),
        )
        .order_by(ContentTextDB.content_embedding.cosine_distance(question_embedding))
        .limit(n_similar)
    )
    search_result = (await asession.execute(query)).all()

    results_dict = {}
    for i, r in enumerate(search_result):
        results_dict[i] = (r[0].content_title, r[0].content_text, r[1])

    return results_dict<|MERGE_RESOLUTION|>--- conflicted
+++ resolved
@@ -182,21 +182,13 @@
     language_id: Optional[int] = None,
 ) -> None:
     """
-<<<<<<< HEAD
-    Deletes a content  from the database
-=======
     Deletes a content from the database
->>>>>>> 7fc968d4
     """
     if language_id:
         stmt = delete(ContentTextDB).where(
             (ContentTextDB.content_id == content_id)
             & (ContentTextDB.language_id == language_id)
         )
-<<<<<<< HEAD
-
-=======
->>>>>>> 7fc968d4
     else:
         stmt = delete(ContentTextDB).where(ContentTextDB.content_id == content_id)
     await asession.execute(stmt)

--- conflicted
+++ resolved
@@ -328,18 +328,13 @@
     """
     Vectorizes the content
     """
-<<<<<<< HEAD
     text_to_embed = content_title + "\n" + content_text
-    content_embedding = embedding(EMBEDDING_MODEL, text_to_embed).data[0]["embedding"]
-=======
-    text_to_embed = content.content_title + "\n" + content.content_text
     content_embedding = embedding(
         model=LITELLM_MODEL_EMBEDDING,
         input=text_to_embed,
         api_base=LITELLM_ENDPOINT,
         api_key=LITELLM_API_KEY,
     ).data[0]["embedding"]
->>>>>>> 8ec8c004
     return content_embedding
 
 

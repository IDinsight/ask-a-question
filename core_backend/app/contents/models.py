--- conflicted
+++ resolved
@@ -181,7 +181,6 @@
     """
     Deletes a content text from the database
     """
-<<<<<<< HEAD
     if language_id:
         stmt = delete(ContentTextDB).where(
             (ContentTextDB.content_id == content_id)
@@ -192,14 +191,6 @@
     await asession.execute(stmt)
 
     content_stmt = select(ContentDB).where(ContentDB.content_id == content_id)
-    content_row = (await asession.execute(content_stmt)).scalar_one_or_none()
-=======
-    stmt = delete(ContentTextDB).where(ContentTextDB.content_text_id == content_text_id)
-    await asession.execute(stmt)
-
-    content_stmt = select(ContentTextDB).where(ContentTextDB.content_id == content_id)
-    content_row = (await asession.execute(content_stmt)).first()
->>>>>>> e963a1b5
     if not content_row:
         stmt = delete(ContentDB).where(ContentDB.content_id == content_id)
         await asession.execute(stmt)
@@ -296,13 +287,8 @@
         stmt = stmt.limit(limit)
     content_rows = (await asession.execute(stmt)).all()
     return [c[0] for c in content_rows] if content_rows else []
-<<<<<<< HEAD
-
-
-=======
-
-
->>>>>>> e963a1b5
+
+
 async def get_content_from_content_id_and_language(
     content_id: int, language_id: int, asession: AsyncSession
 ) -> ContentTextDB | None:

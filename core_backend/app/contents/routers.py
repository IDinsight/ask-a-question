--- conflicted
+++ resolved
@@ -37,15 +37,9 @@
         user_db.user_id, content.content_tags, asession
     )
     if not is_tag_valid:
-<<<<<<< HEAD
-
-        raise HTTPException(status_code=400, detail=f"Invalid tags id: {content_tags}")
-    content.content_tags = content_tags
-=======
         raise HTTPException(status_code=400, detail=f"Invalid tag ids: {content_tags}")
     content.content_tags = content_tags
 
->>>>>>> e3419621
     content_db = await save_content_to_db(
         user_id=user_db.user_id,
         content=content,
@@ -80,12 +74,7 @@
         user_db.user_id, content.content_tags, asession
     )
     if not is_tag_valid:
-<<<<<<< HEAD
-
-        raise HTTPException(status_code=400, detail=f"Invalid tags id: {content_tags}")
-=======
         raise HTTPException(status_code=400, detail=f"Invalid tag ids: {content_tags}")
->>>>>>> e3419621
     content.content_tags = content_tags
     updated_content = await update_content_in_db(
         user_id=user_db.user_id,

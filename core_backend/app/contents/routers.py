from typing import Annotated, List

from fastapi import APIRouter, Depends
from fastapi.exceptions import HTTPException
from sqlalchemy.ext.asyncio import AsyncSession

from ..auth.dependencies import get_current_user
from ..database import get_async_session
<<<<<<< HEAD
from ..tags.models import validate_tags
=======
>>>>>>> 65b0eb03
from ..users.models import UserDB
from ..utils import setup_logger
from .models import (
    ContentDB,
    delete_content_from_db,
    get_content_from_db,
    get_list_of_content_from_db,
    save_content_to_db,
    update_content_in_db,
)
from .schemas import ContentCreate, ContentRetrieve

router = APIRouter(prefix="/content", tags=["Content Management"])
logger = setup_logger()


@router.post("/", response_model=ContentRetrieve)
async def create_content(
    content: ContentCreate,
    user_db: Annotated[UserDB, Depends(get_current_user)],
    asession: AsyncSession = Depends(get_async_session),
) -> ContentRetrieve | None:
    """
    Create content endpoint. Calls embedding model to get content embedding and
    inserts it to PG database
    """
<<<<<<< HEAD
    is_tag_valid, content_tags = await validate_tags(
        user_db.user_id, content.content_tags, asession
    )
    if not is_tag_valid:
        raise HTTPException(status_code=400, detail=f"Invalid tags id: {content_tags}")
    content.content_tags = content_tags
=======

>>>>>>> 65b0eb03
    content_db = await save_content_to_db(
        user_id=user_db.user_id,
        content=content,
        asession=asession,
    )
    return _convert_record_to_schema(content_db)


@router.put("/{content_id}", response_model=ContentRetrieve)
async def edit_content(
    content_id: int,
    content: ContentCreate,
    user_db: Annotated[UserDB, Depends(get_current_user)],
    asession: AsyncSession = Depends(get_async_session),
) -> ContentRetrieve:
    """
    Edit content endpoint
    """

    old_content = await get_content_from_db(
        user_id=user_db.user_id,
        content_id=content_id,
        asession=asession,
    )

    if not old_content:
        raise HTTPException(
            status_code=404, detail=f"Content id `{content_id}` not found"
        )

    is_tag_valid, content_tags = await validate_tags(
        user_db.user_id, content.content_tags, asession
    )
    if not is_tag_valid:
        raise HTTPException(status_code=400, detail=f"Invalid tags id: {content_tags}")
    content.content_tags = content_tags
    updated_content = await update_content_in_db(
        user_id=user_db.user_id,
        content_id=content_id,
        content=content,
        asession=asession,
    )

    return _convert_record_to_schema(updated_content)


@router.get("/", response_model=list[ContentRetrieve])
async def retrieve_content(
    user_db: Annotated[UserDB, Depends(get_current_user)],
    skip: int = 0,
    limit: int = 50,
    asession: AsyncSession = Depends(get_async_session),
) -> List[ContentRetrieve]:
    """
    Retrieve all content endpoint
    """

    records = await get_list_of_content_from_db(
        user_id=user_db.user_id,
        offset=skip,
        limit=limit,
        asession=asession,
    )
    contents = [_convert_record_to_schema(c) for c in records]
    return contents


@router.delete("/{content_id}")
async def delete_content(
    content_id: int,
    user_db: Annotated[UserDB, Depends(get_current_user)],
    asession: AsyncSession = Depends(get_async_session),
) -> None:
    """
    Delete content endpoint
    """

    record = await get_content_from_db(
        user_id=user_db.user_id,
        content_id=content_id,
        asession=asession,
    )

    if not record:
        raise HTTPException(
            status_code=404, detail=f"Content id `{content_id}` not found"
        )
    await delete_content_from_db(
        user_id=user_db.user_id,
        content_id=content_id,
        asession=asession,
    )


@router.get("/{content_id}", response_model=ContentRetrieve)
async def retrieve_content_by_id(
    content_id: int,
    user_db: Annotated[UserDB, Depends(get_current_user)],
    asession: AsyncSession = Depends(get_async_session),
) -> ContentRetrieve:
    """
    Retrieve content by id endpoint
    """

    record = await get_content_from_db(
        user_id=user_db.user_id,
        content_id=content_id,
        asession=asession,
    )

    if not record:
        raise HTTPException(
            status_code=404, detail=f"Content id `{content_id}` not found"
        )

    return _convert_record_to_schema(record)


def _convert_record_to_schema(record: ContentDB) -> ContentRetrieve:
    """
    Convert models.ContentDB models to ContentRetrieve schema
    """

    content_retrieve = ContentRetrieve(
        content_id=record.content_id,
        user_id=record.user_id,
        content_title=record.content_title,
        content_text=record.content_text,
        content_language=record.content_language,
        content_tags=[tag.tag_id for tag in record.content_tags],
        positive_votes=record.positive_votes,
        negative_votes=record.negative_votes,
        content_metadata=record.content_metadata,
        created_datetime_utc=record.created_datetime_utc,
        updated_datetime_utc=record.updated_datetime_utc,
    )

    return content_retrieve<|MERGE_RESOLUTION|>--- conflicted
+++ resolved
@@ -6,10 +6,7 @@
 
 from ..auth.dependencies import get_current_user
 from ..database import get_async_session
-<<<<<<< HEAD
 from ..tags.models import validate_tags
-=======
->>>>>>> 65b0eb03
 from ..users.models import UserDB
 from ..utils import setup_logger
 from .models import (
@@ -36,16 +33,13 @@
     Create content endpoint. Calls embedding model to get content embedding and
     inserts it to PG database
     """
-<<<<<<< HEAD
     is_tag_valid, content_tags = await validate_tags(
         user_db.user_id, content.content_tags, asession
     )
     if not is_tag_valid:
         raise HTTPException(status_code=400, detail=f"Invalid tags id: {content_tags}")
     content.content_tags = content_tags
-=======
 
->>>>>>> 65b0eb03
     content_db = await save_content_to_db(
         user_id=user_db.user_id,
         content=content,

--- conflicted
+++ resolved
@@ -26,34 +26,46 @@
 
 logger = setup_logger()
 
-<<<<<<< HEAD
-tags_metadata = [
-    contents.TAG_METADATA,
-    tags.TAG_METADATA,
-    question_answer.TAG_METADATA,
-    urgency_rules.TAG_METADATA,
-    urgency_detection.TAG_METADATA,
-    auth.TAG_METADATA,
-    dashboard.TAG_METADATA,
-    user_tools.TAG_METADATA,
-=======
 page_description = """
-Welcome to the API documentation for the Ask A Question backend. These API is used to
-interact with the Ask A Question application.
+
+🔑 <a href="https://app.ask-a-question.com/integrations" target="_blank">Get your API
+key</a> |
+📖 <a href="https://idinsight.github.io/aaq-core" target="_blank">Docs</a> |
+<svg xmlns="http://www.w3.org/2000/svg" viewBox="0 0 24 24" height="1em"
+style="vertical-align: bottom;"><path d="m0 0h24v24h-24z" fill="#fff" opacity="0"
+transform="matrix(-1 0 0 -1 24 24)"/><path d="m12 1a10.89 10.89 0 0 0 -11 10.77 10.79
+10.79 0 0 0 7.52 10.23c.55.1.75-.23.75-.52s0-.93
+0-1.83c-3.06.65-3.71-1.44-3.71-1.44a2.86 2.86 0 0 0 -1.22-1.58c-1-.66.08-.65.08-.65a2.31
+2.31 0 0 1 1.68 1.11 2.37 2.37 0 0 0 3.2.89 2.33 2.33 0 0 1
+.7-1.44c-2.44-.27-5-1.19-5-5.32a4.15 4.15 0 0 1 1.11-2.91 3.78 3.78 0 0 1
+.11-2.84s.93-.29 3 1.1a10.68 10.68 0 0 1 5.5 0c2.1-1.39 3-1.1 3-1.1a3.78 3.78 0 0 1 .11
+2.84 4.15 4.15 0 0 1 1.17 2.89c0 4.14-2.58 5.05-5 5.32a2.5 2.5 0 0 1 .75
+2v2.95s.2.63.75.52a10.8 10.8 0 0 0 7.5-10.22 10.89 10.89 0 0 0 -11-10.77"
+fill="#231f20"/></svg> <a href="https://github.com/IDinsight/aaq-core"
+target="_blank">GitHub</a> |
+🔗 <a href="https://ask-a-question.com" target="_blank">Website</a>
+
+Welcome to the API documentation for the
+<a href="https://ask-a-question.com" target="_blank">Ask A Question</a> backend.
+These APIs are used to interact with the Ask A Question application.
 
 The important endpoints here are divided into the following two groups:
 
 1. APIs to be called from your chat manager (authenticated via API key):
-- **Question-answering and feedback collection**: LLM-powered question answering based
-on your content. Plus feedback collection for the answers.
-- **Urgency detection**: Detect urgent messages according to your urgency rules.
+    - **Question-answering and feedback collection**: LLM-powered question answering
+      based on your content. Plus feedback collection for the answers.
+    - **Urgency detection**: Detect urgent messages according to your urgency rules.
 
 2. APIs used by the AAQ Admin App (authenticated via user login):
-- **Question-answering content management**: APIs to manage the contents in the
+    - **Content management**: APIs to manage the contents in the
 application.
-- **Question-answering content tag management**: APIs to manage the content tags in the
+    - **Content tag management**: APIs to manage the content tags in the
 application.
-- **Urgency rules management**: APIs to manage the urgency rules in the application.
+    - **Urgency rules management**: APIs to manage the urgency rules in the application.
+
+
+
+<span style="color: #d3d3d3">(GitHub icon source: https://iconduck.com/sets/eva-icons)</span>
 """
 tags_metadata = [
     question_answer.TAG_METADATA,
@@ -65,7 +77,6 @@
     auth.TAG_METADATA,
     user_tools.TAG_METADATA,
     admin.TAG_METADATA,
->>>>>>> 1414d88e
 ]
 
 if LANGFUSE == "True":
@@ -109,25 +120,12 @@
 
     app = FastAPI(
         title="Ask A Question APIs",
-<<<<<<< HEAD
-=======
         description=page_description,
->>>>>>> 1414d88e
         debug=True,
         openapi_tags=tags_metadata,
         lifespan=lifespan,
     )
     app.include_router(contents.router)
-<<<<<<< HEAD
-    app.include_router(question_answer.router)
-    app.include_router(urgency_rules.router)
-    app.include_router(urgency_detection.router)
-    app.include_router(auth.router)
-    app.include_router(tags.router)
-    app.include_router(dashboard.router)
-    app.include_router(admin.routers.router)
-    app.include_router(user_tools.router)
-=======
     app.include_router(tags.router)
     app.include_router(question_answer.router)
     app.include_router(urgency_rules.router)
@@ -136,7 +134,6 @@
     app.include_router(auth.router)
     app.include_router(user_tools.router)
     app.include_router(admin.routers.router)
->>>>>>> 1414d88e
 
     origins = [
         f"http://{DOMAIN}",

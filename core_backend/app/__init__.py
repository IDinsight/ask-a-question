from typing import Callable

from fastapi import FastAPI
from fastapi.middleware.cors import CORSMiddleware
from prometheus_client import (
    CollectorRegistry,
    make_asgi_app,
    multiprocess,
)

from . import (
    admin,
    auth,
    contents,
    key_management,
    question_answer,
<<<<<<< HEAD
    tags,
=======
    question_dashboard,
>>>>>>> 1677f052
    urgency_detection,
    urgency_rules,
    whatsapp_qa,
)
from .config import (
    DOMAIN,
)
from .prometheus_middleware import PrometheusMiddleware
from .utils import setup_logger

logger = setup_logger()


def create_metrics_app() -> Callable:
    """Create prometheus metrics app"""
    registry = CollectorRegistry()
    multiprocess.MultiProcessCollector(registry)
    return make_asgi_app(registry=registry)


def create_app() -> FastAPI:
    """Application Factory"""
    app = FastAPI(title="Question Answering Service", debug=True)
    app.include_router(admin.routers.router)
    app.include_router(question_answer.router)
    app.include_router(contents.router)
    app.include_router(question_dashboard.router)
    app.include_router(auth.router)
    app.include_router(whatsapp_qa.router)
    app.include_router(key_management.router)
    app.include_router(urgency_detection.router)
    app.include_router(urgency_rules.router)
    app.include_router(tags.router)

    origins = [
        f"http://{DOMAIN}",
        f"http://{DOMAIN}:3000",
        f"https://{DOMAIN}",
        f"https://{DOMAIN}:3000",
    ]
    app.add_middleware(
        CORSMiddleware,
        allow_origins=origins,
        allow_credentials=True,
        allow_methods=["*"],
        allow_headers=["*"],
    )

    app.add_middleware(PrometheusMiddleware)
    metrics_app = create_metrics_app()
    app.mount("/metrics", metrics_app)

    @app.on_event("startup")
    def startup_event() -> None:
        """Startup event"""
        logger.info("Application started")

    return app<|MERGE_RESOLUTION|>--- conflicted
+++ resolved
@@ -14,11 +14,8 @@
     contents,
     key_management,
     question_answer,
-<<<<<<< HEAD
     tags,
-=======
     question_dashboard,
->>>>>>> 1677f052
     urgency_detection,
     urgency_rules,
     whatsapp_qa,

from contextlib import asynccontextmanager
from typing import AsyncIterator, Callable

import aioredis
from fastapi import FastAPI
from fastapi.middleware.cors import CORSMiddleware
from prometheus_client import CollectorRegistry, make_asgi_app, multiprocess

from . import (
    admin,
    auth,
    contents,
    dashboard,
    data_api,
    question_answer,
    tags,
    urgency_detection,
    urgency_rules,
    user_tools,
)
from .config import DOMAIN, LANGFUSE, REDIS_HOST
from .prometheus_middleware import PrometheusMiddleware
from .utils import setup_logger

logger = setup_logger()

page_description = """

🔑 <a href="https://app.ask-a-question.com/integrations" target="_blank">Get your API
key</a> |
📖 <a href="https://docs.ask-a-question.com" target="_blank">Docs</a> |
<svg xmlns="http://www.w3.org/2000/svg" viewBox="0 0 24 24" height="1em"
style="vertical-align: bottom;"><path d="m0 0h24v24h-24z" fill="#fff" opacity="0"
transform="matrix(-1 0 0 -1 24 24)"/><path d="m12 1a10.89 10.89 0 0 0 -11 10.77 10.79
10.79 0 0 0 7.52 10.23c.55.1.75-.23.75-.52s0-.93
0-1.83c-3.06.65-3.71-1.44-3.71-1.44a2.86 2.86 0 0 0 -1.22-1.58c-1-.66.08-.65.08-.65a2.31
2.31 0 0 1 1.68 1.11 2.37 2.37 0 0 0 3.2.89 2.33 2.33 0 0 1
.7-1.44c-2.44-.27-5-1.19-5-5.32a4.15 4.15 0 0 1 1.11-2.91 3.78 3.78 0 0 1
.11-2.84s.93-.29 3 1.1a10.68 10.68 0 0 1 5.5 0c2.1-1.39 3-1.1 3-1.1a3.78 3.78 0 0 1 .11
2.84 4.15 4.15 0 0 1 1.17 2.89c0 4.14-2.58 5.05-5 5.32a2.5 2.5 0 0 1 .75
2v2.95s.2.63.75.52a10.8 10.8 0 0 0 7.5-10.22 10.89 10.89 0 0 0 -11-10.77"
fill="#231f20"/></svg> <a href="https://github.com/IDinsight/ask-a-question"
target="_blank">GitHub</a> |
🔗 <a href="https://ask-a-question.com" target="_blank">Website</a>

Welcome to the API documentation for the
<a href="https://ask-a-question.com" target="_blank">Ask A Question</a> backend.
These APIs are used to interact with the Ask A Question application.

The important endpoints here are divided into the following two groups:

1. APIs to be called from your chat manager (authenticated via API key):
    - **Question-answering and feedback**: LLM-powered search and answer generation
      based on your content. Plus feedback collection for the answers.
    - **Urgency detection**: Detect urgent messages according to your urgency rules.

2. APIs used by the AAQ Admin App (authenticated via user login):
    - **Content management**: APIs to manage the contents in the
application.
    - **Content tag management**: APIs to manage the content tags in the
application.
    - **Urgency rules management**: APIs to manage the urgency rules in the application.
"""
tags_metadata = [
    question_answer.TAG_METADATA,
    urgency_detection.TAG_METADATA,
    contents.TAG_METADATA,
    tags.TAG_METADATA,
    urgency_rules.TAG_METADATA,
    dashboard.TAG_METADATA,
    auth.TAG_METADATA,
    user_tools.TAG_METADATA,
    admin.TAG_METADATA,
]

if LANGFUSE == "True":
    logger.info("Setting up langfuse callbacks")
    import litellm

    litellm.success_callback = ["langfuse"]
    litellm.failure_callback = ["langfuse"]


@asynccontextmanager
async def lifespan(app: FastAPI) -> AsyncIterator[None]:
    """Lifespan events for the FastAPI application.

    :param app: FastAPI application instance.
    """

    logger.info("Application started")
    yield
    logger.info("Application finished")


def create_metrics_app() -> Callable:
    """Create prometheus metrics app"""
    registry = CollectorRegistry()
    multiprocess.MultiProcessCollector(registry)
    return make_asgi_app(registry=registry)


def create_app() -> FastAPI:
    """Create the FastAPI application for the backend. The process is as follows:

    1. Include routers for all the endpoints.
    2. Add CORS middleware for cross-origin requests.
    3. Add Prometheus middleware for metrics.
    4. Mount the metrics app on /metrics as an independent application.

    :returns:
        app: FastAPI application instance.
    """

    app = FastAPI(
        title="Ask A Question APIs",
        description=page_description,
        debug=True,
        openapi_tags=tags_metadata,
        lifespan=lifespan,
    )
    app.include_router(contents.router)
    app.include_router(tags.router)
    app.include_router(question_answer.router)
    app.include_router(urgency_rules.router)
    app.include_router(urgency_detection.router)
    app.include_router(dashboard.router)
    app.include_router(auth.router)
    app.include_router(user_tools.router)
    app.include_router(admin.routers.router)
    app.include_router(data_api.router)

    origins = [
        f"http://{DOMAIN}",
        f"http://{DOMAIN}:3000",
        f"https://{DOMAIN}",
    ]
    app.add_middleware(
        CORSMiddleware,
        allow_origins=origins,
        allow_credentials=True,
        allow_methods=["*"],
        allow_headers=["*"],
    )

    app.add_middleware(PrometheusMiddleware)
    metrics_app = create_metrics_app()
    app.mount("/metrics", metrics_app)

<<<<<<< HEAD
    @app.on_event("startup")
    async def startup_event() -> None:
        """Startup event"""
        app.state.redis = await aioredis.from_url(REDIS_HOST)
        logger.info("Application started")

    @app.on_event("shutdown")
    async def shutdown() -> None:
        """Shutdown event"""

        await app.state.redis.close()

=======
>>>>>>> 41ecfc9f
    return app<|MERGE_RESOLUTION|>--- conflicted
+++ resolved
@@ -147,7 +147,6 @@
     metrics_app = create_metrics_app()
     app.mount("/metrics", metrics_app)
 
-<<<<<<< HEAD
     @app.on_event("startup")
     async def startup_event() -> None:
         """Startup event"""
@@ -160,6 +159,4 @@
 
         await app.state.redis.close()
 
-=======
->>>>>>> 41ecfc9f
     return app
--- conflicted
+++ resolved
@@ -68,10 +68,7 @@
 # Backend paths
 BACKEND_ROOT_PATH = os.environ.get("BACKEND_ROOT_PATH", "")
 
-<<<<<<< HEAD
-=======
 # Speech API
->>>>>>> f8b2ee4b
 SPEECH_ENDPOINT = os.environ.get(
     "SPEECH_ENDPOINT", "http://speech_service:8001/transcribe"
 )

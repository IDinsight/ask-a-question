"""This module contains Pydantic models for user authentication and Google login
data.
"""

from typing import Literal

from pydantic import BaseModel, ConfigDict

from ..users.schemas import UserRoles

AccessLevel = Literal["fullaccess"]
TokenType = Literal["bearer"]


class AuthenticatedUser(BaseModel):
    """Pydantic model for authenticated user.

    NB: A user is authenticated within a workspace.
    """

    access_level: AccessLevel
    user_role: UserRoles
    username: str
    workspace_name: str
    user_role: UserRoles

    model_config = ConfigDict(from_attributes=True)


class AuthenticationDetails(BaseModel):
    """Pydantic model for authentication details."""

    access_level: AccessLevel
    access_token: str
    token_type: TokenType
    user_role: UserRoles
    username: str
    workspace_name: str
<<<<<<< HEAD
    user_role: UserRoles
    # HACK FIX FOR FRONTEND: Need this to show User Management page for all users.
    is_admin: bool = True
    # HACK FIX FOR FRONTEND: Need this to show User Management page for all users.
=======
>>>>>>> 9c74046a

    model_config = ConfigDict(from_attributes=True)


class GoogleLoginData(BaseModel):
    """Pydantic model for Google login data."""

    client_id: str
    credential: str

    model_config = ConfigDict(from_attributes=True)<|MERGE_RESOLUTION|>--- conflicted
+++ resolved
@@ -22,8 +22,6 @@
     user_role: UserRoles
     username: str
     workspace_name: str
-    user_role: UserRoles
-
     model_config = ConfigDict(from_attributes=True)
 
 
@@ -36,13 +34,6 @@
     user_role: UserRoles
     username: str
     workspace_name: str
-<<<<<<< HEAD
-    user_role: UserRoles
-    # HACK FIX FOR FRONTEND: Need this to show User Management page for all users.
-    is_admin: bool = True
-    # HACK FIX FOR FRONTEND: Need this to show User Management page for all users.
-=======
->>>>>>> 9c74046a
 
     model_config = ConfigDict(from_attributes=True)
 

from typing import Dict, List

from litellm import aembedding, embedding
from qdrant_client import QdrantClient
from qdrant_client.models import (
    Distance,
    FieldCondition,
    Filter,
    MatchValue,
    PayloadSelectorInclude,
    VectorParams,
)

from ..configs.app_config import (
    EMBEDDING_MODEL,
    QDRANT_API_KEY,
    QDRANT_COLLECTION_NAME,
    QDRANT_HOST,
    QDRANT_PORT,
    QDRANT_URL,
)
from ..configs.llm_prompts import Language
from ..schemas import UserQueryRefined, UserQuerySearchResult

_qdrant_client: QdrantClient | None = None


def get_qdrant_client() -> QdrantClient:
    """
    Return QdrantClient instance. If an instance already exists, return it.
    """
    global _qdrant_client
    if _qdrant_client is None:
        if QDRANT_URL and QDRANT_API_KEY:
            _qdrant_client = QdrantClient(url=QDRANT_URL, api_key=QDRANT_API_KEY)
        elif QDRANT_HOST and QDRANT_PORT:
            _qdrant_client = QdrantClient(host=QDRANT_HOST, port=int(QDRANT_PORT))
        else:
            raise Exception("Unable to instantiate QdrantClient")

    return _qdrant_client


def create_qdrant_collection(collection_name: str, embeddings_dim: str) -> None:
    """
    Create a collection in Qdrant
    """
    qdrant_client = get_qdrant_client()
    result = qdrant_client.create_collection(
        collection_name=collection_name,
        vectors_config=VectorParams(size=int(embeddings_dim), distance=Distance.COSINE),
    )

    if not result:
        raise Exception("Unable to create collection in Qdrant")


def get_similar_content(
    question: UserQueryRefined,
    qdrant_client: QdrantClient,
    n_similar: int,
) -> Dict[int, UserQuerySearchResult]:
    """
    Get the most similar points in the vector db
    """
    response = embedding(EMBEDDING_MODEL, question.query_text)
    question_embedding = response.data[0]["embedding"]
    question_language = question.original_language

    return get_search_results(
        question_embedding,
        question_language,
        qdrant_client,
        n_similar,
    )


async def get_similar_content_async(
    question: UserQueryRefined,
    qdrant_client: QdrantClient,
    n_similar: int,
    question_language: Language = Language.UNKNOWN,
) -> Dict[int, UserQuerySearchResult]:
    """
    Get the most similar points in the vector db
    """
    response = await aembedding(EMBEDDING_MODEL, question.query_text)
    question_embedding = response.data[0]["embedding"]
    question_language = question.original_language

    return get_search_results(
        question_embedding,
        question_language,
        qdrant_client,
        n_similar,
    )


def get_search_results(
    question_embedding: List[float],
    question_language: Language,
    qdrant_client: QdrantClient,
    n_similar: int,
) -> Dict[int, UserQuerySearchResult]:
    """Get similar content to given embedding and return search results"""
    if question_language == question_language.UNKNOWN:
        query_filter = None
    else:
        query_filter = Filter(
            must=[
                FieldCondition(
                    key="content_language",
                    match=MatchValue(value=question_language.value),
                ),
            ]
        )

    search_result = qdrant_client.search(
        collection_name=QDRANT_COLLECTION_NAME,
        query_vector=question_embedding,
        limit=n_similar,
<<<<<<< HEAD
        with_payload=PayloadSelectorInclude(include=["content_title", "content_text"]),
=======
        with_payload=PayloadSelectorInclude(
            include=["content_title", "content_text", "content_language"]
        ),
>>>>>>> 9b352a1c
        query_filter=query_filter,
    )

    results_dict = {}
    for i, r in enumerate(search_result):
        if r.payload is None:
            raise ValueError("Payload is empty. No content text found.")
        else:
            results_dict[i] = UserQuerySearchResult(
                retrieved_title=r.payload.get("content_title", ""),
                retrieved_text=r.payload.get("content_text", ""),
                retrieved_language=r.payload.get("content_language", ""),
                score=r.score,
            )

    return results_dict<|MERGE_RESOLUTION|>--- conflicted
+++ resolved
@@ -119,13 +119,9 @@
         collection_name=QDRANT_COLLECTION_NAME,
         query_vector=question_embedding,
         limit=n_similar,
-<<<<<<< HEAD
-        with_payload=PayloadSelectorInclude(include=["content_title", "content_text"]),
-=======
         with_payload=PayloadSelectorInclude(
             include=["content_title", "content_text", "content_language"]
         ),
->>>>>>> 9b352a1c
         query_filter=query_filter,
     )
 

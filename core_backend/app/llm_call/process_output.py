"""
These are functions to check the LLM response
"""

from functools import wraps
from typing import Any, Callable, Optional, TypedDict

import aiohttp
from pydantic import ValidationError

from ..config import (
    ALIGN_SCORE_API,
    ALIGN_SCORE_METHOD,
    ALIGN_SCORE_THRESHOLD,
    LITELLM_MODEL_ALIGNSCORE,
)
from ..question_answer.schemas import (
    AudioResponse,
    ErrorType,
    QueryAudioResponse,
    QueryRefined,
    QueryResponse,
    QueryResponseError,
)
from ..question_answer.utils import get_context_string_from_search_results
from ..question_answer.voice_components import generate_tts_on_gcs
from ..utils import create_langfuse_metadata, get_http_client, setup_logger
from .llm_prompts import RAG_FAILURE_MESSAGE, AlignmentScore
from .llm_rag import get_llm_rag_answer
from .utils import (
    _ask_llm_async,
    remove_json_markdown,
)

logger = setup_logger("OUTPUT RAILS")


class AlignScoreData(TypedDict):
    """
    Payload for the AlignScore API
    """

    evidence: str
    claim: str


def generate_llm_response__after(func: Callable) -> Callable:
    """
    Decorator to generate the LLM response.

    Only runs if the generate_llm_response flag is set to True.
    Requires "search_results" and "original_language" in the response.
    """

    @wraps(func)
    async def wrapper(
        query_refined: QueryRefined,
        response: QueryResponse | QueryResponseError,
        *args: Any,
        **kwargs: Any,
    ) -> QueryResponse | QueryResponseError:
        """
        Generate the LLM response
        """
        response = await func(query_refined, response, *args, **kwargs)

        if not query_refined.generate_llm_response:
            return response

        metadata = create_langfuse_metadata(
            query_id=response.query_id, user_id=query_refined.user_id
        )
        response = await _generate_llm_response(query_refined, response, metadata)
        return response

    return wrapper


async def _generate_llm_response(
    query_refined: QueryRefined,
    response: QueryResponse,
    metadata: Optional[dict] = None,
) -> QueryResponse:
    """
    Generate the LLM response.

    Only runs if the generate_llm_response flag is set to True.
    Requires "search_results" and "original_language" in the response.
    """
    if isinstance(response, QueryResponseError):
        return response

    if response.search_results is None:
        logger.warning("No search_results found in the response.")
        return response
    if query_refined.original_language is None:
        logger.warning("No original_language found in the query.")
        return response

    context = get_context_string_from_search_results(response.search_results)
    rag_response = await get_llm_rag_answer(
        # use the original query text
        question=query_refined.query_text_original,
        context=context,
        original_language=query_refined.original_language,
        metadata=metadata,
    )

    if rag_response.answer != RAG_FAILURE_MESSAGE:
        response.debug_info["extracted_info"] = rag_response.extracted_info
        response.llm_response = rag_response.answer

    else:
        response = QueryResponseError(
            query_id=response.query_id,
            feedback_secret_key=response.feedback_secret_key,
            llm_response=None,
            search_results=response.search_results,
            debug_info=response.debug_info,
            error_type=ErrorType.UNABLE_TO_GENERATE_RESPONSE,
            error_message="LLM failed to generate an answer.",
        )
        response.debug_info["extracted_info"] = rag_response.extracted_info
        response.llm_response = None

    return response


def check_align_score__after(func: Callable) -> Callable:
    """
    Check the alignment score.

    Only runs if the generate_llm_response flag is set to True.
    Requires "llm_response" and "search_results" in the response.
    """

    @wraps(func)
    async def wrapper(
        query_refined: QueryRefined,
        response: QueryResponse | QueryResponseError,
        *args: Any,
        **kwargs: Any,
    ) -> QueryResponse | QueryResponseError:
        """
        Check the alignment score
        """

        response = await func(query_refined, response, *args, **kwargs)

        if not kwargs.get("generate_llm_response", False):
            return response

        metadata = create_langfuse_metadata(
            query_id=response.query_id, user_id=query_refined.user_id
        )
        response = await _check_align_score(response, metadata)
        return response

    return wrapper


async def _check_align_score(
    response: QueryResponse,
    metadata: Optional[dict] = None,
) -> QueryResponse:
    """
    Check the alignment score

    Only runs if the generate_llm_response flag is set to True.
    Requires "llm_response" and "search_results" in the response.
    """
    if isinstance(response, QueryResponseError) or response.llm_response is None:
        return response

    if response.search_results is not None:
        evidence = get_context_string_from_search_results(response.search_results)
    else:
        logger.warning(("No search_results found in the response."))
        return response

    if response.llm_response is not None:
        claim = response.llm_response
    else:
        logger.warning(("No llm_response found in the response."))
        return response

    align_score_data = AlignScoreData(evidence=evidence, claim=claim)

    if ALIGN_SCORE_METHOD is None:
        logger.warning("No alignment score method specified.")
        return response
    elif ALIGN_SCORE_METHOD == "AlignScore":
        if ALIGN_SCORE_API is not None:
            align_score = await _get_alignScore_score(ALIGN_SCORE_API, align_score_data)
        else:
            raise ValueError("Method is AlignScore but ALIGN_SCORE_API is not set.")
    elif ALIGN_SCORE_METHOD == "LLM":
        align_score = await _get_llm_align_score(align_score_data, metadata=metadata)
    else:
        raise NotImplementedError(f"Unknown method {ALIGN_SCORE_METHOD}")

    factual_consistency = {
        "method": ALIGN_SCORE_METHOD,
        "score": align_score.score,
        "reason": align_score.reason,
        "claim": claim,
    }

    if align_score.score < float(ALIGN_SCORE_THRESHOLD):
        logger.info(
            (
                f"Alignment score {align_score.score} is below the threshold "
                f"{ALIGN_SCORE_THRESHOLD}.\n"
                f"Reason: {align_score.reason}\n"
                f"Claim: {claim}\n"
                f"Evidence: {evidence}\n"
            )
        )
        response = QueryResponseError(
            query_id=response.query_id,
            feedback_secret_key=response.feedback_secret_key,
            llm_response=None,
            search_results=response.search_results,
            debug_info=response.debug_info,
            error_type=ErrorType.ALIGNMENT_TOO_LOW,
            error_message="Alignment score of LLM response was too low",
        )

    response.debug_info["factual_consistency"] = factual_consistency.copy()

    return response


async def _get_alignScore_score(
    api_url: str, align_score_date: AlignScoreData
) -> AlignmentScore:
    """
    Get the alignment score from the AlignScore API
    """
    http_client = get_http_client()
    assert isinstance(http_client, aiohttp.ClientSession)
    async with http_client.post(api_url, json=align_score_date) as resp:
        if resp.status != 200:
            logger.error(f"AlignScore API request failed with status {resp.status}")
            raise RuntimeError(
                f"AlignScore API request failed with status {resp.status}"
            )

        result = await resp.json()
    logger.info(f"AlignScore result: {result}")
    alignment_score = AlignmentScore(score=result["alignscore"], reason="N/A")

    return alignment_score


async def _get_llm_align_score(
    align_score_data: AlignScoreData, metadata: Optional[dict] = None
) -> AlignmentScore:
    """
    Get the alignment score from the LLM
    """
    prompt = AlignmentScore.prompt.format(context=align_score_data["evidence"])
    result = await _ask_llm_async(
        user_message=align_score_data["claim"],
        system_message=prompt,
        litellm_model=LITELLM_MODEL_ALIGNSCORE,
        metadata=metadata,
        json=True,
    )

    try:
        result = remove_json_markdown(result)
        alignment_score = AlignmentScore.model_validate_json(result)
    except ValidationError as e:
        logger.error(f"LLM alignment score response is not valid json: {e}")
        raise RuntimeError("LLM alignment score response is not valid json") from e

    logger.info(f"LLM Alignment result: {alignment_score.model_dump_json()}")

    return alignment_score


def generate_tts__after(func: Callable) -> Callable:
    """
    Decorator to generate the TTS response.

    Only runs if the generate_tts flag is set to True.
    Requires "llm_response" and alignment score is present in the response.
    """

    @wraps(func)
    async def wrapper(
        query_refined: QueryRefined,
<<<<<<< HEAD
        response: AudioResponse | QueryResponseError,
        *args: Any,
        **kwargs: Any,
    ) -> AudioResponse | QueryResponseError:
=======
        response: QueryAudioResponse | QueryResponseError,
        *args: Any,
        **kwargs: Any,
    ) -> QueryAudioResponse | QueryResponseError:
>>>>>>> 231a7ff7
        """
        Wrapper function to check conditions before generating TTS.
        """

        response = await func(query_refined, response, *args, **kwargs)

        if not query_refined.generate_tts:
            return response

<<<<<<< HEAD
        if not isinstance(response, AudioResponse):
            logger.warning(
                f"Converting response of type {type(response)} to AudioResponse."
            )
            response = AudioResponse(
=======
        if not isinstance(response, QueryAudioResponse):
            response = QueryAudioResponse(
>>>>>>> 231a7ff7
                query_id=response.query_id,
                feedback_secret_key=response.feedback_secret_key,
                llm_response=response.llm_response,
                search_results=response.search_results,
                debug_info=response.debug_info,
<<<<<<< HEAD
                tts_file=None,
=======
                tts_filepath=None,
>>>>>>> 231a7ff7
            )

        response = await _generate_tts_response(
            query_refined,
            response,
        )

        return response

    return wrapper


async def _generate_tts_response(
    query_refined: QueryRefined,
<<<<<<< HEAD
    response: AudioResponse,
) -> AudioResponse | QueryResponseError:
=======
    response: QueryAudioResponse,
) -> QueryAudioResponse | QueryResponseError:
>>>>>>> 231a7ff7
    """
    Generate the TTS response.

    Requires valid `llm_response` and alignment score in the response.
    """

    if isinstance(response, QueryResponseError):
        logger.warning("TTS generation skipped due to QueryResponseError.")
        return response

    if response.llm_response is None:
        logger.warning("TTS generation skipped due to missing LLM response.")
        return response

<<<<<<< HEAD
    try:
        tts_file_path = await generate_speech(
            text=response.llm_response,
            language=query_refined.original_language,
        )
        response.tts_file = tts_file_path
=======
    blob_name = f"tts-voice-notes/response_{response.query_id}.mp3"
    try:
        if query_refined.original_language is None:
            error_msg = "Language must be provided to generate speech."
            logger.error(error_msg)
            raise ValueError(error_msg)

        tts_file_path = await generate_tts_on_gcs(
            text=response.llm_response,
            language=query_refined.original_language,
            destination_blob_name=blob_name,
        )
        response.tts_filepath = tts_file_path
>>>>>>> 231a7ff7
    except ValueError as e:
        logger.error(f"Error generating TTS for query_id {response.query_id}: {e}")
        return QueryResponseError(
            query_id=response.query_id,
            feedback_secret_key=response.feedback_secret_key,
            llm_response=response.llm_response,
            search_results=response.search_results,
            error_message="There was an issue generating the speech response.",
            error_type=ErrorType.TTS_ERROR,
            debug_info=response.debug_info,
        )

    return response<|MERGE_RESOLUTION|>--- conflicted
+++ resolved
@@ -15,15 +15,16 @@
     LITELLM_MODEL_ALIGNSCORE,
 )
 from ..question_answer.schemas import (
-    AudioResponse,
     ErrorType,
     QueryAudioResponse,
     QueryRefined,
     QueryResponse,
     QueryResponseError,
 )
+from ..question_answer.speech_components.external_voice_components import (
+    generate_tts_on_gcs,
+)
 from ..question_answer.utils import get_context_string_from_search_results
-from ..question_answer.voice_components import generate_tts_on_gcs
 from ..utils import create_langfuse_metadata, get_http_client, setup_logger
 from .llm_prompts import RAG_FAILURE_MESSAGE, AlignmentScore
 from .llm_rag import get_llm_rag_answer
@@ -291,17 +292,10 @@
     @wraps(func)
     async def wrapper(
         query_refined: QueryRefined,
-<<<<<<< HEAD
-        response: AudioResponse | QueryResponseError,
-        *args: Any,
-        **kwargs: Any,
-    ) -> AudioResponse | QueryResponseError:
-=======
         response: QueryAudioResponse | QueryResponseError,
         *args: Any,
         **kwargs: Any,
     ) -> QueryAudioResponse | QueryResponseError:
->>>>>>> 231a7ff7
         """
         Wrapper function to check conditions before generating TTS.
         """
@@ -311,26 +305,17 @@
         if not query_refined.generate_tts:
             return response
 
-<<<<<<< HEAD
-        if not isinstance(response, AudioResponse):
+        if not isinstance(response, QueryAudioResponse):
             logger.warning(
                 f"Converting response of type {type(response)} to AudioResponse."
             )
-            response = AudioResponse(
-=======
-        if not isinstance(response, QueryAudioResponse):
             response = QueryAudioResponse(
->>>>>>> 231a7ff7
                 query_id=response.query_id,
                 feedback_secret_key=response.feedback_secret_key,
                 llm_response=response.llm_response,
                 search_results=response.search_results,
                 debug_info=response.debug_info,
-<<<<<<< HEAD
                 tts_file=None,
-=======
-                tts_filepath=None,
->>>>>>> 231a7ff7
             )
 
         response = await _generate_tts_response(
@@ -345,13 +330,8 @@
 
 async def _generate_tts_response(
     query_refined: QueryRefined,
-<<<<<<< HEAD
-    response: AudioResponse,
-) -> AudioResponse | QueryResponseError:
-=======
     response: QueryAudioResponse,
 ) -> QueryAudioResponse | QueryResponseError:
->>>>>>> 231a7ff7
     """
     Generate the TTS response.
 
@@ -366,15 +346,6 @@
         logger.warning("TTS generation skipped due to missing LLM response.")
         return response
 
-<<<<<<< HEAD
-    try:
-        tts_file_path = await generate_speech(
-            text=response.llm_response,
-            language=query_refined.original_language,
-        )
-        response.tts_file = tts_file_path
-=======
-    blob_name = f"tts-voice-notes/response_{response.query_id}.mp3"
     try:
         if query_refined.original_language is None:
             error_msg = "Language must be provided to generate speech."
@@ -384,10 +355,8 @@
         tts_file_path = await generate_tts_on_gcs(
             text=response.llm_response,
             language=query_refined.original_language,
-            destination_blob_name=blob_name,
-        )
-        response.tts_filepath = tts_file_path
->>>>>>> 231a7ff7
+        )
+        response.tts_file = tts_file_path
     except ValueError as e:
         logger.error(f"Error generating TTS for query_id {response.query_id}: {e}")
         return QueryResponseError(

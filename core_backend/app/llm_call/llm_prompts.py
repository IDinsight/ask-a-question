--- conflicted
+++ resolved
@@ -522,11 +522,6 @@
             2. Review the provided ADDITIONAL RELEVANT INFORMATION to ensure that you
             understand the most useful information related to the user's LATEST
             MESSAGE.
-<<<<<<< HEAD
-            3. If there is not enough information in the conversation history answer
-            based on the provided ADDITIONAL RELEVANT INFORMATION.
-=======
->>>>>>> 22f3820f
 
             When you have completed the above steps, you will then write a JSON, whose
             TypeScript Interface is given below:

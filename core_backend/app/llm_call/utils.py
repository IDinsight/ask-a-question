from litellm import acompletion

from ..config import LITELLM_API_KEY, LITELLM_ENDPOINT, LITELLM_MODEL_DEFAULT
from ..utils import setup_logger

logger = setup_logger("LLM_call")


async def _ask_llm_async(
    user_message: str | list[dict[str, str]],
    system_message: str,
<<<<<<< HEAD
    chat_history: list[dict[str, str]] | None = None,
    litellm_model: str | None = LITELLM_MODEL_DEFAULT,
    litellm_endpoint: str | None = LITELLM_ENDPOINT,
    metadata: Optional[dict] = None,
=======
    litellm_model: str | None = LITELLM_MODEL_DEFAULT,
    litellm_endpoint: str | None = LITELLM_ENDPOINT,
    metadata: dict | None = None,
>>>>>>> 07dbdf78
    json: bool = False,
) -> str:
    """
    This is a generic function to send an LLM call.
    """
    if metadata is not None:
        metadata["generation_name"] = litellm_model

    extra_kwargs = {}
    if json:
        extra_kwargs["response_format"] = {"type": "json_object"}

    messages = [
        {
            "content": system_message,
            "role": "system",
        },
        {
            "content": user_message,
            "role": "user",
        },
    ]

    if chat_history is not None:
        messages = messages[:1] + chat_history + messages[1:]

    logger.info(f"LLM input: 'model': {litellm_model}, 'endpoint': {litellm_endpoint}")

    llm_response_raw = await acompletion(
        model=litellm_model,
        messages=messages,
        temperature=0,
        max_tokens=1024,
        api_base=litellm_endpoint,
        api_key=LITELLM_API_KEY,
        metadata=metadata,
        **extra_kwargs,
    )
    logger.info(f"LLM output: {llm_response_raw.choices[0].message.content}")
    return llm_response_raw.choices[0].message.content


def remove_json_markdown(text: str) -> str:
    """Remove json markdown from text."""

    json_str = text.removeprefix("```json").removesuffix("```").strip()
    json_str = json_str.replace("\{", "{").replace("\}", "}")

    return json_str<|MERGE_RESOLUTION|>--- conflicted
+++ resolved
@@ -9,16 +9,10 @@
 async def _ask_llm_async(
     user_message: str | list[dict[str, str]],
     system_message: str,
-<<<<<<< HEAD
     chat_history: list[dict[str, str]] | None = None,
     litellm_model: str | None = LITELLM_MODEL_DEFAULT,
     litellm_endpoint: str | None = LITELLM_ENDPOINT,
-    metadata: Optional[dict] = None,
-=======
-    litellm_model: str | None = LITELLM_MODEL_DEFAULT,
-    litellm_endpoint: str | None = LITELLM_ENDPOINT,
     metadata: dict | None = None,
->>>>>>> 07dbdf78
     json: bool = False,
 ) -> str:
     """

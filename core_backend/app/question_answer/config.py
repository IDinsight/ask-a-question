import os

# Functionality variables
<<<<<<< HEAD
N_TOP_CONTENT_FOR_SEARCH = os.environ.get("N_TOP_CONTENT_FOR_SEARCH", "4")
N_TOP_CONTENT_FOR_RAG = os.environ.get("N_TOP_CONTENT_FOR_RAG", "3")
STANDARD_FAILURE_MESSAGE = os.environ.get(
    "STANDARD_FAILURE_MESSAGE",
    "Sorry, I am unable to find an answer to your question in the knowledge base.",
)

API_CALLS_LIMIT = os.environ.get("API_CALLS_LIMIT", 20)
=======
N_TOP_CONTENT = os.environ.get("N_TOP_CONTENT", "4")
>>>>>>> 41ecfc9f
<|MERGE_RESOLUTION|>--- conflicted
+++ resolved
@@ -1,15 +1,5 @@
 import os
 
 # Functionality variables
-<<<<<<< HEAD
-N_TOP_CONTENT_FOR_SEARCH = os.environ.get("N_TOP_CONTENT_FOR_SEARCH", "4")
-N_TOP_CONTENT_FOR_RAG = os.environ.get("N_TOP_CONTENT_FOR_RAG", "3")
-STANDARD_FAILURE_MESSAGE = os.environ.get(
-    "STANDARD_FAILURE_MESSAGE",
-    "Sorry, I am unable to find an answer to your question in the knowledge base.",
-)
-
 API_CALLS_LIMIT = os.environ.get("API_CALLS_LIMIT", 20)
-=======
-N_TOP_CONTENT = os.environ.get("N_TOP_CONTENT", "4")
->>>>>>> 41ecfc9f
+N_TOP_CONTENT = os.environ.get("N_TOP_CONTENT", "4")
--- conflicted
+++ resolved
@@ -177,10 +177,7 @@
     is_error: Mapped[bool] = mapped_column(Boolean, nullable=False)
     error_type: Mapped[str] = mapped_column(String, nullable=True)
     error_message: Mapped[str] = mapped_column(String, nullable=True)
-<<<<<<< HEAD
     tts_filepath: Mapped[str] = mapped_column(String, nullable=True)
-=======
->>>>>>> 143cca87
 
     query: Mapped[QueryDB] = relationship(
         "QueryDB", back_populates="response", lazy=True

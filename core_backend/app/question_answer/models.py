--- conflicted
+++ resolved
@@ -27,7 +27,6 @@
 from ..models import Base, JSONDict
 from ..utils import generate_secret_key
 from .schemas import (
-    AudioResponse,
     ContentFeedback,
     QueryAudioResponse,
     QueryBase,
@@ -197,11 +196,7 @@
 
 async def save_query_response_to_db(
     user_query_db: QueryDB,
-<<<<<<< HEAD
-    response: QueryResponse | AudioResponse | QueryResponseError,
-=======
     response: QueryResponse | QueryAudioResponse | QueryResponseError,
->>>>>>> 231a7ff7
     asession: AsyncSession,
 ) -> QueryResponseDB:
     """Saves the user query response to the database.
@@ -227,30 +222,18 @@
             session_id=user_query_db.session_id,
             search_results=response.model_dump()["search_results"],
             llm_response=response.model_dump()["llm_response"],
-<<<<<<< HEAD
-=======
-            tts_filepath=None,
->>>>>>> 231a7ff7
             response_datetime_utc=datetime.now(timezone.utc),
             debug_info=response.model_dump()["debug_info"],
             is_error=False,
         )
-<<<<<<< HEAD
-    elif type(response) is AudioResponse:
-=======
     elif type(response) is QueryAudioResponse:
->>>>>>> 231a7ff7
         user_query_responses_db = QueryResponseDB(
             query_id=user_query_db.query_id,
             user_id=user_query_db.user_id,
             session_id=user_query_db.session_id,
             search_results=response.model_dump()["search_results"],
             llm_response=response.model_dump()["llm_response"],
-<<<<<<< HEAD
-            tts_file=response.model_dump()["tts_file"],
-=======
             tts_filepath=response.model_dump()["tts_filepath"],
->>>>>>> 231a7ff7
             response_datetime_utc=datetime.now(timezone.utc),
             debug_info=response.model_dump()["debug_info"],
             is_error=False,
@@ -262,11 +245,7 @@
             session_id=user_query_db.session_id,
             search_results=response.model_dump()["search_results"],
             llm_response=response.model_dump()["llm_response"],
-<<<<<<< HEAD
-            tts_file=None,
-=======
             tts_filepath=None,
->>>>>>> 231a7ff7
             response_datetime_utc=datetime.now(timezone.utc),
             debug_info=response.model_dump()["debug_info"],
             is_error=True,

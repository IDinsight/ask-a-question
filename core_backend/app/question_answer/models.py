"""This module contains ORMs for managing:

1. Questions asked by the user in the `QueryDB` database.
2. Responses sent to the user in the `QueryResponseDB` database.
3. Errors sent to the user in the `QueryResponseErrorDB` database.
4. Response feedback provided by users in the `ResponseFeedbackDB` database.
5. Content feedback provided by users in the `ContentFeedbackDB` database.
"""

from datetime import datetime, timezone
from typing import List

from sqlalchemy import (
    JSON,
    Boolean,
    DateTime,
    ForeignKey,
    Index,
    Integer,
    String,
    select,
)
from sqlalchemy.ext.asyncio import AsyncSession
from sqlalchemy.orm import Mapped, mapped_column, relationship

from ..contents.models import ContentDB
from ..models import Base, JSONDict
from ..utils import generate_secret_key
from .schemas import (
    ContentFeedback,
    QueryBase,
    QueryResponse,
    QueryResponseError,
    QuerySearchResult,
    ResponseFeedbackBase,
)


class QueryDB(Base):
    """ORM for managing questions asked by the user.

    This database ties into the Admin app and stores various fields associated with a
    user's query.
    """

    __tablename__ = "query"

    query_id: Mapped[int] = mapped_column(
        Integer, primary_key=True, index=True, nullable=False
    )
    user_id: Mapped[int] = mapped_column(
        Integer, ForeignKey("user.user_id"), nullable=False
    )
    feedback_secret_key: Mapped[str] = mapped_column(String, nullable=False)
    query_text: Mapped[str] = mapped_column(String, nullable=False)
    query_generate_llm_response: Mapped[bool] = mapped_column(Boolean, nullable=False)
    query_metadata: Mapped[JSONDict] = mapped_column(JSON, nullable=False)
<<<<<<< HEAD
    query_datetime_utc: Mapped[datetime] = mapped_column(DateTime, nullable=False)
    generate_tts: Mapped[bool] = mapped_column(Boolean, nullable=True)
=======
    query_datetime_utc: Mapped[datetime] = mapped_column(
        DateTime(timezone=True), nullable=False
    )
>>>>>>> 6e3d3739

    response_feedback: Mapped[List["ResponseFeedbackDB"]] = relationship(
        "ResponseFeedbackDB", back_populates="query", lazy=True
    )
    content_feedback: Mapped[List["ContentFeedbackDB"]] = relationship(
        "ContentFeedbackDB", back_populates="query", lazy=True
    )
    response: Mapped[List["QueryResponseDB"]] = relationship(
        "QueryResponseDB", back_populates="query", lazy=True
    )

    def __repr__(self) -> str:
        """Construct the string representation of the `QueryDB` object.

        Returns
        -------
        str
            A string representation of the `QueryDB` object.
        """

        return (
            f"<Query #{self.query_id}>, "
            f"LLM response requested: {self.query_generate_llm_response}, "
            f"Query text: {self.query_text}>"
        )


async def save_user_query_to_db(
    user_id: int,
    user_query: QueryBase,
    asession: AsyncSession,
) -> QueryDB:
    """Saves a user query to the database alongside generated query_id and feedback
    secret key.

    Parameters
    ----------
    user_id
        The user ID.
    user_query
        The user query database object.
    asession
        `AsyncSession` object for database transactions.

    Returns
    -------
    QueryDB
        The user query database object.
    """

    feedback_secret_key = generate_secret_key()
    user_query_db = QueryDB(
        user_id=user_id,
        feedback_secret_key=feedback_secret_key,
        query_text=user_query.query_text,
        query_generate_llm_response=user_query.generate_llm_response,
        query_metadata=user_query.query_metadata,
        query_datetime_utc=datetime.now(timezone.utc),
    )
    asession.add(user_query_db)
    await asession.commit()
    await asession.refresh(user_query_db)
    return user_query_db


async def check_secret_key_match(
    secret_key: str, query_id: int, asession: AsyncSession
) -> bool:
    """Check if the secret key matches the one generated for `query_id`.

    Parameters
    ----------
    secret_key
        The secret key.
    query_id
        The query ID.
    asession
        `AsyncSession` object for database transactions.

    Returns
    -------
    bool
        Specifies whether the secret key matches the one generated for `query_id`.
    """

    stmt = select(QueryDB.feedback_secret_key).where(QueryDB.query_id == query_id)
    query_record = (await asession.execute(stmt)).first()
    return (query_record is not None) and (query_record[0] == secret_key)


class QueryResponseDB(Base):
    """ORM for managing responses sent to the user.

    This database ties into the Admin app and stores various fields associated with
    responses to a user's query.
    """

    __tablename__ = "query-response"

    response_id: Mapped[int] = mapped_column(Integer, primary_key=True)
    query_id: Mapped[int] = mapped_column(Integer, ForeignKey("query.query_id"))
    search_results: Mapped[JSONDict] = mapped_column(JSON, nullable=False)
    llm_response: Mapped[str] = mapped_column(String, nullable=True)
<<<<<<< HEAD
    response_datetime_utc: Mapped[datetime] = mapped_column(DateTime, nullable=False)
    tts_file: Mapped[str] = mapped_column(String, nullable=True)
=======
    response_datetime_utc: Mapped[datetime] = mapped_column(
        DateTime(timezone=True), nullable=False
    )
    debug_info: Mapped[JSONDict] = mapped_column(JSON, nullable=False)
    is_error: Mapped[bool] = mapped_column(Boolean, nullable=False)
    error_type: Mapped[str] = mapped_column(String, nullable=True)
    error_message: Mapped[str] = mapped_column(String, nullable=True)
>>>>>>> 6e3d3739

    query: Mapped[QueryDB] = relationship(
        "QueryDB", back_populates="response", lazy=True
    )

    def __repr__(self) -> str:
        """Construct the string representation of the `QueryResponseDB` object.

        Returns
        -------
        str
            A string representation of the `QueryResponseDB` object.
        """

        return f"<Responses for query #{self.query_id}"


async def save_query_response_to_db(
    user_query_db: QueryDB,
    response: QueryResponse | QueryResponseError,
    asession: AsyncSession,
) -> QueryResponseDB:
    """Saves the user query response to the database.

    Parameters
    ----------
    user_query_db
        The user query database object.
    response
        The query response object.
    asession
        `AsyncSession` object for database transactions.

    Returns
    -------
    QueryResponseDB
        The user query response database object.
    """
<<<<<<< HEAD
    Saves the user query response to the database.
    """
    user_query_responses_db = QueryResponseDB(
        query_id=user_query_db.query_id,
        search_results=response.model_dump()["search_results"],
        llm_response=response.model_dump()["llm_response"],
        tts_file=response.model_dump()["tts_file"],
        response_datetime_utc=datetime.utcnow(),
    )
=======

    if type(response) is QueryResponse:
        user_query_responses_db = QueryResponseDB(
            query_id=user_query_db.query_id,
            search_results=response.model_dump()["search_results"],
            llm_response=response.model_dump()["llm_response"],
            response_datetime_utc=datetime.now(timezone.utc),
            debug_info=response.model_dump()["debug_info"],
            is_error=False,
        )
    elif type(response) is QueryResponseError:
        user_query_responses_db = QueryResponseDB(
            query_id=user_query_db.query_id,
            search_results=response.model_dump()["search_results"],
            llm_response=response.model_dump()["llm_response"],
            response_datetime_utc=datetime.now(timezone.utc),
            debug_info=response.model_dump()["debug_info"],
            is_error=True,
            error_type=response.error_type,
            error_message=response.error_message,
        )
    else:
        raise ValueError("Invalid response type.")
>>>>>>> 6e3d3739

    asession.add(user_query_responses_db)
    await asession.commit()
    await asession.refresh(user_query_responses_db)
    return user_query_responses_db


class QueryResponseContentDB(Base):
    """
    ORM for storing what content was returned for a given query.
    Allows us to track how many times a given content was returned in a time period.
    """

    __tablename__ = "query_response_content"

    content_for_query_id: Mapped[int] = mapped_column(
        Integer, primary_key=True, nullable=False
    )
    user_id: Mapped[int] = mapped_column(
        Integer, ForeignKey("user.user_id"), nullable=False
    )
    query_id: Mapped[int] = mapped_column(
        Integer, ForeignKey("query.query_id"), nullable=False
    )
    content_id: Mapped[int] = mapped_column(
        Integer, ForeignKey("content.content_id"), nullable=False
    )
    created_datetime_utc: Mapped[datetime] = mapped_column(
        DateTime(timezone=True), nullable=False
    )

    __table_args__ = (
        Index("idx_user_id_created_datetime", "user_id", "created_datetime_utc"),
    )

    def __repr__(self) -> str:
        """
        Construct the string representation of the `QueryResponseContentDB` object.

        Returns
        -------
        str
            A string representation of the `QueryResponseContentDB` object.
        """

        return (
            f"ContentForQueryDB(content_for_query_id={self.content_for_query_id}, "
            f"user_id={self.user_id}, "
            f"content_id={self.content_id}, "
            f"query_id={self.query_id}, "
            f"created_datetime_utc={self.created_datetime_utc})"
        )


async def save_content_for_query_to_db(
    user_id: int,
    query_id: int,
    contents: dict[int, QuerySearchResult] | None,
    asession: AsyncSession,
) -> None:
    """
    Saves the content returned for a query to the database.
    """

    if contents is None:
        return

    for content in contents.values():
        content_for_query_db = QueryResponseContentDB(
            user_id=user_id,
            query_id=query_id,
            content_id=content.id,
            created_datetime_utc=datetime.now(timezone.utc),
        )
        asession.add(content_for_query_db)
    await asession.commit()


class ResponseFeedbackDB(Base):
    """ORM for managing feedback provided by user for AI responses to queries.

    This database ties into the Admin app and stores various fields associated with AI
    feedback response to a user's query.
    """

    __tablename__ = "query-response-feedback"

    feedback_id: Mapped[int] = mapped_column(
        Integer, primary_key=True, index=True, nullable=False
    )
    feedback_sentiment: Mapped[str] = mapped_column(String, nullable=True)
    query_id: Mapped[int] = mapped_column(Integer, ForeignKey("query.query_id"))
    feedback_text: Mapped[str] = mapped_column(String, nullable=True)
    feedback_datetime_utc: Mapped[datetime] = mapped_column(
        DateTime(timezone=True), nullable=False
    )

    query: Mapped[QueryDB] = relationship(
        "QueryDB", back_populates="response_feedback", lazy=True
    )

    def __repr__(self) -> str:
        """Construct the string representation of the `ResponseFeedbackDB` object.

        Returns
        -------
        str
            A string representation of the `ResponseFeedbackDB` object.
        """

        return (
            f"<Feedback #{self.feedback_id} for query "
            f"#{self.query_id}> {self.feedback_text}"
        )


async def save_response_feedback_to_db(
    feedback: ResponseFeedbackBase,
    asession: AsyncSession,
) -> ResponseFeedbackDB:
    """Saves feedback to the database.

    Parameters
    ----------
    feedback
        The response feedback object.
    asession
        `AsyncSession` object for database transactions.

    Returns
    -------
    ResponseFeedbackDB
        The response feedback database object.
    """

    response_feedback_db = ResponseFeedbackDB(
        feedback_datetime_utc=datetime.now(timezone.utc),
        feedback_sentiment=feedback.feedback_sentiment,
        query_id=feedback.query_id,
        feedback_text=feedback.feedback_text,
    )
    asession.add(response_feedback_db)
    await asession.commit()
    await asession.refresh(response_feedback_db)
    return response_feedback_db


class ContentFeedbackDB(Base):
    """ORM for managing feedback provided by user for content responses to queries.

    This database ties into the Admin app and stores various fields associated with
    content feedback response to a user's query.
    """

    __tablename__ = "content-feedback"

    feedback_id: Mapped[int] = mapped_column(
        Integer, primary_key=True, index=True, nullable=False
    )
    feedback_sentiment: Mapped[str] = mapped_column(String, nullable=True)
    query_id: Mapped[int] = mapped_column(Integer, ForeignKey("query.query_id"))
    feedback_text: Mapped[str] = mapped_column(String, nullable=True)
    feedback_datetime_utc: Mapped[datetime] = mapped_column(
        DateTime(timezone=True), nullable=False
    )
    content_id: Mapped[int] = mapped_column(Integer, ForeignKey("content.content_id"))

    query: Mapped[QueryDB] = relationship(
        "QueryDB", back_populates="content_feedback", lazy=True
    )

    content: Mapped["ContentDB"] = relationship("ContentDB")

    def __repr__(self) -> str:
        """Construct the string representation of the `ContentFeedbackDB` object.

        Returns
        -------
        str
            A string representation of the `ContentFeedbackDB` object.
        """

        return (
            f"<Feedback #{self.feedback_id} for query "
            f"#{self.query_id}> and content #{self.content_id} {self.feedback_text}"
        )


async def save_content_feedback_to_db(
    feedback: ContentFeedback,
    asession: AsyncSession,
) -> ContentFeedbackDB:
    """Saves feedback to the database.

    Parameters
    ----------
    feedback
        The content feedback object.
    asession
        `AsyncSession` object for database transactions.

    Returns
    -------
    ContentFeedbackDB
        The content feedback database object.
    """

    content_feedback_db = ContentFeedbackDB(
        feedback_datetime_utc=datetime.now(timezone.utc),
        feedback_sentiment=feedback.feedback_sentiment,
        query_id=feedback.query_id,
        feedback_text=feedback.feedback_text,
        content_id=feedback.content_id,
    )
    asession.add(content_feedback_db)
    await asession.commit()
    await asession.refresh(content_feedback_db)
    return content_feedback_db<|MERGE_RESOLUTION|>--- conflicted
+++ resolved
@@ -55,14 +55,10 @@
     query_text: Mapped[str] = mapped_column(String, nullable=False)
     query_generate_llm_response: Mapped[bool] = mapped_column(Boolean, nullable=False)
     query_metadata: Mapped[JSONDict] = mapped_column(JSON, nullable=False)
-<<<<<<< HEAD
-    query_datetime_utc: Mapped[datetime] = mapped_column(DateTime, nullable=False)
-    generate_tts: Mapped[bool] = mapped_column(Boolean, nullable=True)
-=======
     query_datetime_utc: Mapped[datetime] = mapped_column(
         DateTime(timezone=True), nullable=False
     )
->>>>>>> 6e3d3739
+    generate_tts: Mapped[bool] = mapped_column(Boolean, nullable=True)
 
     response_feedback: Mapped[List["ResponseFeedbackDB"]] = relationship(
         "ResponseFeedbackDB", back_populates="query", lazy=True
@@ -166,10 +162,6 @@
     query_id: Mapped[int] = mapped_column(Integer, ForeignKey("query.query_id"))
     search_results: Mapped[JSONDict] = mapped_column(JSON, nullable=False)
     llm_response: Mapped[str] = mapped_column(String, nullable=True)
-<<<<<<< HEAD
-    response_datetime_utc: Mapped[datetime] = mapped_column(DateTime, nullable=False)
-    tts_file: Mapped[str] = mapped_column(String, nullable=True)
-=======
     response_datetime_utc: Mapped[datetime] = mapped_column(
         DateTime(timezone=True), nullable=False
     )
@@ -177,7 +169,7 @@
     is_error: Mapped[bool] = mapped_column(Boolean, nullable=False)
     error_type: Mapped[str] = mapped_column(String, nullable=True)
     error_message: Mapped[str] = mapped_column(String, nullable=True)
->>>>>>> 6e3d3739
+    tts_file: Mapped[str] = mapped_column(String, nullable=True)
 
     query: Mapped[QueryDB] = relationship(
         "QueryDB", back_populates="response", lazy=True
@@ -216,23 +208,13 @@
     QueryResponseDB
         The user query response database object.
     """
-<<<<<<< HEAD
-    Saves the user query response to the database.
-    """
-    user_query_responses_db = QueryResponseDB(
-        query_id=user_query_db.query_id,
-        search_results=response.model_dump()["search_results"],
-        llm_response=response.model_dump()["llm_response"],
-        tts_file=response.model_dump()["tts_file"],
-        response_datetime_utc=datetime.utcnow(),
-    )
-=======
 
     if type(response) is QueryResponse:
         user_query_responses_db = QueryResponseDB(
             query_id=user_query_db.query_id,
             search_results=response.model_dump()["search_results"],
             llm_response=response.model_dump()["llm_response"],
+            tts_file=response.model_dump()["tts_file"],
             response_datetime_utc=datetime.now(timezone.utc),
             debug_info=response.model_dump()["debug_info"],
             is_error=False,
@@ -242,6 +224,7 @@
             query_id=user_query_db.query_id,
             search_results=response.model_dump()["search_results"],
             llm_response=response.model_dump()["llm_response"],
+            tts_file=response.model_dump()["tts_file"],
             response_datetime_utc=datetime.now(timezone.utc),
             debug_info=response.model_dump()["debug_info"],
             is_error=True,
@@ -250,7 +233,6 @@
         )
     else:
         raise ValueError("Invalid response type.")
->>>>>>> 6e3d3739
 
     asession.add(user_query_responses_db)
     await asession.commit()

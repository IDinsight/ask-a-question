from enum import Enum
from typing import Dict, Optional

from pydantic import BaseModel, ConfigDict

from ..llm_call.llm_prompts import IdentifiedLanguage
from ..schemas import FeedbackSentiment


class QueryBase(BaseModel):
    """
    Pydantic model for query APIs
    """

    query_text: str
    query_metadata: dict = {}
    generate_tts: bool = False

    model_config = ConfigDict(from_attributes=True)


class QueryRefined(QueryBase):
    """
    Pydantic model for refined query
    """

    query_text_original: str
    original_language: IdentifiedLanguage | None = None


class QuerySearchResult(BaseModel):
    """
    Pydantic model for each individual search result
    """

    retrieved_title: str
    retrieved_text: str
    retrieved_content_id: int
    score: float

    model_config = ConfigDict(from_attributes=True)


class ResultState(str, Enum):
    """
    Enum for Response state
    """

    FINAL = "final"
    IN_PROGRESS = "in_progress"
    ERROR = "error"


class ErrorType(str, Enum):
    """
    Enum for Error Type
    """

    QUERY_UNSAFE = "query_unsafe"
    OFF_TOPIC = "off_topic"
    UNINTELLIGIBLE_INPUT = "unintelligible_input"
    UNSUPPORTED_LANGUAGE = "unsupported_language"
    UNABLE_TO_TRANSLATE = "unable_to_translate"
    UNABLE_TO_PARAPHRASE = "unable_to_paraphrase"
    ALIGNMENT_TOO_LOW = "alignment_too_low"
    TTS_ERROR = "tts_error"
<<<<<<< HEAD
    STT_ERROR = "stt_error"
=======
>>>>>>> 25071d12


class QueryResponse(BaseModel):
    """
    Pydantic model for response to Query
    """

    query_id: int
    content_response: Dict[int, QuerySearchResult] | None
    llm_response: Optional[str] = None
    feedback_secret_key: str
    debug_info: dict = {}
    state: ResultState = ResultState.IN_PROGRESS
    tts_file: Optional[str] = None

    model_config = ConfigDict(from_attributes=True)


class QueryResponseError(BaseModel):
    """
    Pydantic model when there is an error
    """

    query_id: int
    error_message: Optional[str] = None
    error_type: ErrorType
    debug_info: dict = {}

    model_config = ConfigDict(from_attributes=True)


class ResponseFeedbackBase(BaseModel):
    """
    Pydantic model for feedback
    """

    query_id: int
    feedback_sentiment: FeedbackSentiment = FeedbackSentiment.UNKNOWN
    feedback_text: Optional[str] = None
    feedback_secret_key: str

    model_config = ConfigDict(from_attributes=True)


class ContentFeedback(ResponseFeedbackBase):
    """
    Pydantic model for content feedback
    """

    content_id: int

    model_config = ConfigDict(from_attributes=True)<|MERGE_RESOLUTION|>--- conflicted
+++ resolved
@@ -64,10 +64,7 @@
     UNABLE_TO_PARAPHRASE = "unable_to_paraphrase"
     ALIGNMENT_TOO_LOW = "alignment_too_low"
     TTS_ERROR = "tts_error"
-<<<<<<< HEAD
     STT_ERROR = "stt_error"
-=======
->>>>>>> 25071d12
 
 
 class QueryResponse(BaseModel):

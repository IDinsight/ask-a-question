--- conflicted
+++ resolved
@@ -16,11 +16,8 @@
     query_text: str = Field(..., examples=["What is AAQ?"])
     generate_llm_response: bool = Field(False)
     query_metadata: dict = Field({}, examples=[{"some_key": "some_value"}])
-<<<<<<< HEAD
-    session_id: str | None = Field(default=None)
-=======
-    session_id: SkipJsonSchema[int | None] = Field(default=None, exclude=True)
->>>>>>> 07dbdf78
+    # TODO: create SearchQueryBase and ChatQueryBase and set QueryBase as a union
+    session_id: SkipJsonSchema[str | None] = Field(default=None, exclude=True)
 
     model_config = ConfigDict(from_attributes=True)
 
@@ -59,11 +56,7 @@
     """
 
     query_id: int = Field(..., examples=[1])
-<<<<<<< HEAD
     session_id: str | None = Field(None, examples=["session-id-12345-abcde"])
-=======
-    session_id: int | None = Field(None, exclude=True)
->>>>>>> 07dbdf78
     feedback_secret_key: str = Field(..., examples=["secret-key-12345-abcde"])
     llm_response: str | None = Field(None, examples=["Example LLM response"])
 
@@ -125,11 +118,7 @@
     """
 
     query_id: int = Field(..., examples=[1])
-<<<<<<< HEAD
-    session_id: str | None = None
-=======
-    session_id: SkipJsonSchema[int | None] = None
->>>>>>> 07dbdf78
+    session_id: SkipJsonSchema[str | None] = None
     feedback_sentiment: FeedbackSentiment = Field(
         FeedbackSentiment.UNKNOWN, examples=["positive"]
     )

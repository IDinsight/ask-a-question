--- conflicted
+++ resolved
@@ -6,12 +6,8 @@
 from io import BytesIO
 from typing import Tuple
 
-<<<<<<< HEAD
 import backoff
-from fastapi import APIRouter, Depends, File, HTTPException, UploadFile, status
-=======
 from fastapi import APIRouter, Depends, File, UploadFile, status
->>>>>>> 5c6ad011
 from fastapi.responses import JSONResponse
 from sqlalchemy.exc import IntegrityError
 from sqlalchemy.ext.asyncio import AsyncSession
@@ -272,114 +268,11 @@
         )
 
 
-<<<<<<< HEAD
-async def post_to_speech(file_path: str, endpoint_url: str) -> dict:
-    """
-    Post request the file to the speech endpoint to get the transcription
-    """
-    async with get_http_client() as client:
-        async with client.post(endpoint_url, json={"file_path": file_path}) as response:
-            if response.status != 200:
-                error_content = await response.json()
-                logger.error(f"Error from CUSTOM_SPEECH_ENDPOINT: {error_content}")
-                raise HTTPException(status_code=response.status, detail=error_content)
-            return await response.json()
-
-
-@router.post(
-    "/search",
-    response_model=QueryResponse,
-    responses={
-        status.HTTP_400_BAD_REQUEST: {
-            "model": QueryResponseError,
-            "description": "Guardrail failure",
-        }
-    },
-)
-async def search(
-    user_query: QueryBase,
-    asession: AsyncSession = Depends(get_async_session),
-    user_db: UserDB = Depends(authenticate_key),
-) -> QueryResponse | JSONResponse:
-    """
-    Search endpoint finds the most similar content to the user query and optionally
-    generates a single-turn LLM response.
-
-    If any guardrails fail, the embeddings search is still done and an error 400 is
-    returned that includes the search results as well as the details of the failure.
-    """
-
-    (
-        user_query_db,
-        user_query_refined_template,
-        response_template,
-    ) = await get_user_query_and_response(
-        user_id=user_db.user_id,
-        user_query=user_query,
-        asession=asession,
-        generate_tts=False,
-    )
-    response = await search_base(
-        query_refined=user_query_refined_template,
-        response=response_template,
-        user_id=user_db.user_id,
-        n_similar=int(N_TOP_CONTENT),
-        asession=asession,
-        exclude_archived=True,
-    )
-
-    await save_query_response_to_db(user_query_db, response, asession)
-    await increment_query_count(
-        user_id=user_db.user_id,
-        contents=response.search_results,
-        asession=asession,
-    )
-    await save_content_for_query_to_db(
-        user_id=user_db.user_id,
-        session_id=user_query.session_id,
-        query_id=response.query_id,
-        contents=response.search_results,
-        asession=asession,
-    )
-    if is_unable_to_generate_response(response):
-        failure_reason = response.debug_info["factual_consistency"]
-        response = await retry_search(
-            query_refined=user_query_refined_template,
-            response=response_template,
-            user_id=user_db.user_id,
-            n_similar=int(N_TOP_CONTENT),
-            asession=asession,
-            exclude_archived=True,
-        )
-        response.debug_info["past_failure"] = failure_reason
-
-    if type(response) is QueryResponse:
-        return response
-    elif type(response) is QueryResponseError:
-        return JSONResponse(
-            status_code=status.HTTP_400_BAD_REQUEST, content=response.model_dump()
-        )
-    else:
-        return JSONResponse(
-            status_code=status.HTTP_500_INTERNAL_SERVER_ERROR,
-            content={"message": "Internal server error"},
-        )
-
-
-=======
->>>>>>> 5c6ad011
 @identify_language__before
 @classify_safety__before
 @translate_question__before
 @paraphrase_question__before
-<<<<<<< HEAD
-@generate_tts__after
-@check_align_score__after
-@generate_llm_response__after
-async def search_base(
-=======
 async def get_search_response(
->>>>>>> 5c6ad011
     query_refined: QueryRefined,
     response: QueryResponse,
     user_id: int,
@@ -404,7 +297,7 @@
     n_similar
         The number of similar contents to retrieve.
     asession
-        `AsyncSession` object for database transactions.
+        `AsyncSession` object for database POtransactions.
     exclude_archived
         Specifies whether to exclude archived content.
 
@@ -431,7 +324,6 @@
     return response
 
 
-<<<<<<< HEAD
 def is_unable_to_generate_response(response: QueryResponse) -> bool:
     """
     Check if the response is of type QueryResponseError and caused
@@ -464,7 +356,7 @@
         query_refined, response, user_id, n_similar, asession, exclude_archived
     )
 
-=======
+
 @generate_tts__after
 @check_align_score__after
 async def get_generation_response(
@@ -490,7 +382,6 @@
 
     return response
 
->>>>>>> 5c6ad011
 
 async def get_user_query_and_response(
     user_id: int,

"""This module contains the FastAPI router for the content search and AI response
endpoints.
"""

import os
from typing import Tuple

from fastapi import APIRouter, Depends, status
from fastapi.requests import Request
from fastapi.responses import JSONResponse
from sqlalchemy.exc import IntegrityError
from sqlalchemy.ext.asyncio import AsyncSession

from ..auth.dependencies import authenticate_key, rate_limiter
<<<<<<< HEAD
from ..config import (
    CUSTOM_SPEECH_ENDPOINT,
    ENABLE_VOICE_SEARCH,
    GCS_SPEECH_BUCKET,
    USE_CROSS_ENCODER,
)
=======
from ..config import CUSTOM_STT_ENDPOINT, GCS_SPEECH_BUCKET, USE_CROSS_ENCODER
>>>>>>> 1bfde9cc
from ..contents.models import (
    get_similar_content_async,
    increment_query_count,
    update_votes_in_db,
)
from ..database import get_async_session
from ..llm_call.process_input import (
    classify_safety__before,
    identify_language__before,
    paraphrase_question__before,
    translate_question__before,
)
from ..llm_call.process_output import (
    check_align_score__after,
    generate_llm_query_response,
    generate_tts__after,
)
from ..schemas import QuerySearchResult
from ..users.models import UserDB
from ..utils import (
    create_langfuse_metadata,
    generate_random_filename,
    setup_logger,
    upload_file_to_gcs,
)
from .config import N_TOP_CONTENT, N_TOP_CONTENT_TO_CROSSENCODER
from .models import (
    QueryDB,
    check_secret_key_match,
    save_content_feedback_to_db,
    save_content_for_query_to_db,
    save_query_response_to_db,
    save_response_feedback_to_db,
    save_user_query_to_db,
)
from .schemas import (
    ContentFeedback,
    QueryAudioResponse,
    QueryBase,
    QueryRefined,
    QueryResponse,
    QueryResponseError,
    ResponseFeedbackBase,
)
from .speech_components.external_voice_components import transcribe_audio
from .speech_components.utils import download_file_from_url, post_to_speech_stt

logger = setup_logger()


TAG_METADATA = {
    "name": "Question-answering and feedback",
    "description": "_Requires API key._ LLM-powered question answering based on "
    "your content plus feedback collection.",
}


router = APIRouter(
    dependencies=[Depends(authenticate_key), Depends(rate_limiter)],
    tags=[TAG_METADATA["name"]],
)


@router.post(
    "/search",
    response_model=QueryResponse,
    responses={
        status.HTTP_400_BAD_REQUEST: {
            "model": QueryResponseError,
            "description": "Guardrail failure",
        }
    },
)
async def search(
    user_query: QueryBase,
    request: Request,
    asession: AsyncSession = Depends(get_async_session),
    user_db: UserDB = Depends(authenticate_key),
) -> QueryResponse | JSONResponse:
    """
    Search endpoint finds the most similar content to the user query and optionally
    generates a single-turn LLM response.

    If any guardrails fail, the embeddings search is still done and an error 400 is
    returned that includes the search results as well as the details of the failure.
    """

    (
        user_query_db,
        user_query_refined_template,
        response_template,
    ) = await get_user_query_and_response(
        user_id=user_db.user_id,
        user_query=user_query,
        asession=asession,
        generate_tts=False,
    )
    response = await get_search_response(
        query_refined=user_query_refined_template,
        response=response_template,
        user_id=user_db.user_id,
        n_similar=int(N_TOP_CONTENT),
        n_to_crossencoder=int(N_TOP_CONTENT_TO_CROSSENCODER),
        asession=asession,
        exclude_archived=True,
        request=request,
    )

    if user_query.generate_llm_response:
        response = await get_generation_response(
            query_refined=user_query_refined_template,
            response=response,
        )

    await save_query_response_to_db(user_query_db, response, asession)
    await increment_query_count(
        user_id=user_db.user_id,
        contents=response.search_results,
        asession=asession,
    )
    await save_content_for_query_to_db(
        user_id=user_db.user_id,
        session_id=user_query.session_id,
        query_id=response.query_id,
        contents=response.search_results,
        asession=asession,
    )

    if type(response) is QueryResponse:
        return response

    if type(response) is QueryResponseError:
        return JSONResponse(
            status_code=status.HTTP_400_BAD_REQUEST, content=response.model_dump()
        )

    return JSONResponse(
        status_code=status.HTTP_500_INTERNAL_SERVER_ERROR,
        content={"message": "Internal server error"},
    )


if ENABLE_VOICE_SEARCH:

    @router.post(
        "/voice-search",
        response_model=QueryAudioResponse,
        responses={
            status.HTTP_400_BAD_REQUEST: {
                "model": QueryResponseError,
                "description": "Bad Request",
            },
            status.HTTP_500_INTERNAL_SERVER_ERROR: {
                "model": QueryResponseError,
                "description": "Internal Server Error",
            },
        },
    )
    async def voice_search(
        file_url: str,
        request: Request,
        asession: AsyncSession = Depends(get_async_session),
        user_db: UserDB = Depends(authenticate_key),
    ) -> QueryAudioResponse | JSONResponse:
        """
        Endpoint to transcribe audio from a provided URL,
        generate an LLM response, by default generate_tts is
        set to true and return a public random URL of an audio
        file containing the spoken version of the generated response.
        """
        try:
            file_stream, content_type, file_extension = await download_file_from_url(
                file_url
            )

            unique_filename = generate_random_filename(file_extension)
            destination_blob_name = f"stt-voice-notes/{unique_filename}"

<<<<<<< HEAD
            await upload_file_to_gcs(
                GCS_SPEECH_BUCKET, file_stream, destination_blob_name, content_type
            )

            file_path = f"temp/{unique_filename}"
            with open(file_path, "wb") as f:
                file_stream.seek(0)
                f.write(file_stream.read())
            file_stream.seek(0)
=======
        await upload_file_to_gcs(
            GCS_SPEECH_BUCKET, file_stream, destination_blob_name, content_type
        )
        file_path = f"temp/{unique_filename}"
        with open(file_path, "wb") as f:
            file_stream.seek(0)
            f.write(file_stream.read())
        file_stream.seek(0)

        if CUSTOM_STT_ENDPOINT is not None:
            transcription = await post_to_speech_stt(file_path, CUSTOM_STT_ENDPOINT)
            transcription_result = transcription["text"]

        else:
            transcription_result = await transcribe_audio(file_path)

        user_query = QueryBase(
            generate_llm_response=True,
            query_text=transcription_result,
            query_metadata={},
        )
>>>>>>> 1bfde9cc

            if CUSTOM_SPEECH_ENDPOINT is not None:
                transcription = await post_to_speech(file_path, CUSTOM_SPEECH_ENDPOINT)
                transcription_result = transcription["text"]
            else:
                transcription_result = await transcribe_audio(file_path)

            user_query = QueryBase(
                generate_llm_response=True,
                query_text=transcription_result,
                query_metadata={},
            )

            (
                user_query_db,
                user_query_refined_template,
                response_template,
            ) = await get_user_query_and_response(
                user_id=user_db.user_id,
                user_query=user_query,
                asession=asession,
                generate_tts=True,
            )

            response = await get_search_response(
                query_refined=user_query_refined_template,
                response=response_template,
                user_id=user_db.user_id,
                n_similar=int(N_TOP_CONTENT),
                n_to_crossencoder=int(N_TOP_CONTENT_TO_CROSSENCODER),
                asession=asession,
                exclude_archived=True,
                request=request,
            )

            if user_query.generate_llm_response:
                response = await get_generation_response(
                    query_refined=user_query_refined_template,
                    response=response,
                )

            await save_query_response_to_db(user_query_db, response, asession)
            await increment_query_count(
                user_id=user_db.user_id,
                contents=response.search_results,
                asession=asession,
            )
            await save_content_for_query_to_db(
                user_id=user_db.user_id,
                query_id=response.query_id,
                session_id=user_query.session_id,
                contents=response.search_results,
                asession=asession,
            )

            if os.path.exists(file_path):
                os.remove(file_path)
                file_stream.close()

            if type(response) is QueryAudioResponse:
                return response

            if type(response) is QueryResponseError:
                return JSONResponse(
                    status_code=status.HTTP_400_BAD_REQUEST,
                    content=response.model_dump(),
                )

            return JSONResponse(
                status_code=status.HTTP_500_INTERNAL_SERVER_ERROR,
                content={"error": "Internal server error"},
            )

        except ValueError as ve:
            logger.error(f"ValueError: {str(ve)}")
            return JSONResponse(
                status_code=status.HTTP_500_INTERNAL_SERVER_ERROR,
                content={"error": f"Value error: {str(ve)}"},
            )

        except Exception as e:
            logger.error(f"Unexpected error: {str(e)}")
            return JSONResponse(
                status_code=status.HTTP_500_INTERNAL_SERVER_ERROR,
                content={"error": "Internal server error"},
            )


@identify_language__before
@classify_safety__before
@translate_question__before
@paraphrase_question__before
async def get_search_response(
    query_refined: QueryRefined,
    response: QueryResponse,
    user_id: int,
    n_similar: int,
    n_to_crossencoder: int,
    asession: AsyncSession,
    request: Request,
    exclude_archived: bool = True,
) -> QueryResponse | QueryResponseError:
    """Get similar content and construct the LLM answer for the user query.

    If any guardrails fail, the embeddings search is still done and a
    `QueryResponseError` object is returned that includes the search
    results as well as the details of the failure.

    Parameters
    ----------
    query_refined
        The refined query object.
    response
        The query response object.
    user_id
        The ID of the user making the query.
    n_similar
        The number of similar contents to retrieve.
    n_to_crossencoder
        The number of similar contents to send to the cross-encoder.
    asession
        `AsyncSession` object for database transactions.
    request
        The FastAPI request object.
    exclude_archived
        Specifies whether to exclude archived content.

    Returns
    -------
    QueryResponse | QueryResponseError
        An appropriate query response object.

    """
    # No checks for errors:
    #   always do the embeddings search even if some guardrails have failed
    metadata = create_langfuse_metadata(query_id=response.query_id, user_id=user_id)

    if USE_CROSS_ENCODER == "True" and (n_to_crossencoder < n_similar):
        raise ValueError(
            "`n_to_crossencoder` must be less than or equal to `n_similar`."
        )

    search_results = await get_similar_content_async(
        user_id=user_id,
        question=query_refined.query_text,  # use latest transformed version of the text
        n_similar=n_to_crossencoder if USE_CROSS_ENCODER == "True" else n_similar,
        asession=asession,
        metadata=metadata,
        exclude_archived=exclude_archived,
    )

    if USE_CROSS_ENCODER and (len(search_results) > 1):
        search_results = rerank_search_results(
            n_similar=n_similar,
            search_results=search_results,
            query_text=query_refined.query_text,
            request=request,
        )

    response.search_results = search_results

    return response


def rerank_search_results(
    search_results: dict[int, QuerySearchResult],
    n_similar: int,
    query_text: str,
    request: Request,
) -> dict[int, QuerySearchResult]:
    """
    Rerank search results based on the similarity of the content to the query text
    """
    encoder = request.app.state.crossencoder
    contents = search_results.values()
    scores = encoder.predict(
        [(query_text, content.title + "\n" + content.text) for content in contents]
    )

    sorted_by_score = [v for _, v in sorted(zip(scores, contents), reverse=True)][
        :n_similar
    ]
    reranked_search_results = dict(enumerate(sorted_by_score))

    return reranked_search_results


@generate_tts__after
@check_align_score__after
async def get_generation_response(
    query_refined: QueryRefined,
    response: QueryResponse,
) -> QueryResponse | QueryResponseError:
    """
    Generate a response using an LLM given a query with search results.

    Only runs if the generate_llm_response flag is set to True.
    Requires "search_results" and "original_language" in the response.
    """
    if not query_refined.generate_llm_response:
        return response

    metadata = create_langfuse_metadata(
        query_id=response.query_id, user_id=query_refined.user_id
    )

    response = await generate_llm_query_response(
        query_refined=query_refined, response=response, metadata=metadata
    )

    return response


async def get_user_query_and_response(
    user_id: int,
    user_query: QueryBase,
    asession: AsyncSession,
    generate_tts: bool,
) -> Tuple[QueryDB, QueryRefined, QueryResponse]:
    """Save the user query to the `QueryDB` database and construct placeholder query
    and response objects to pass on.

    Parameters
    ----------
    user_id
        The ID of the user making the query.
    user_query
        The user query database object.
    asession
        `AsyncSession` object for database transactions.
    generate_tts
        Specifies whether to generate a TTS audio response

    Returns
    -------
    Tuple[QueryDB, QueryRefined, QueryResponse]
        The user query database object, the refined query object, and the response
        object.
    """

    # save query to db
    user_query_db = await save_user_query_to_db(
        user_id=user_id,
        user_query=user_query,
        asession=asession,
    )
    # prepare refined query object
    user_query_refined = QueryRefined(
        **user_query.model_dump(),
        user_id=user_id,
        generate_tts=generate_tts,
        query_text_original=user_query.query_text,
    )
    # prepare placeholder response object
    response_template = QueryResponse(
        query_id=user_query_db.query_id,
        session_id=user_query.session_id,
        feedback_secret_key=user_query_db.feedback_secret_key,
        llm_response=None,
        search_results=None,
        debug_info={},
    )
    return user_query_db, user_query_refined, response_template


@router.post("/response-feedback")
async def feedback(
    feedback: ResponseFeedbackBase,
    asession: AsyncSession = Depends(get_async_session),
    user_db: UserDB = Depends(authenticate_key),
) -> JSONResponse:
    """
    Feedback endpoint used to capture user feedback on the results returned by QA
    endpoints.


    <B>Note</B>: This endpoint accepts `feedback_sentiment` ("positive" or "negative")
    and/or `feedback_text` (free-text). If you wish to only provide one of these, don't
    include the other in the payload.
    """

    is_matched = await check_secret_key_match(
        feedback.feedback_secret_key, feedback.query_id, asession
    )
    if is_matched is False:
        return JSONResponse(
            status_code=status.HTTP_400_BAD_REQUEST,
            content={
                "message": f"Secret key does not match query id: {feedback.query_id}"
            },
        )

    feedback_db = await save_response_feedback_to_db(feedback, asession)
    return JSONResponse(
        status_code=status.HTTP_200_OK,
        content={
            "message": (
                f"Added Feedback: {feedback_db.feedback_id} "
                f"for Query: {feedback_db.query_id}"
            )
        },
    )


@router.post("/content-feedback")
async def content_feedback(
    feedback: ContentFeedback,
    asession: AsyncSession = Depends(get_async_session),
    user_db: UserDB = Depends(authenticate_key),
) -> JSONResponse:
    """
    Feedback endpoint used to capture user feedback on specific content after it has
    been returned by the QA endpoints.


    <B>Note</B>: This endpoint accepts `feedback_sentiment` ("positive" or "negative")
    and/or `feedback_text` (free-text). If you wish to only provide one of these, don't
    include the other in the payload.
    """

    is_matched = await check_secret_key_match(
        feedback.feedback_secret_key, feedback.query_id, asession
    )
    if is_matched is False:
        return JSONResponse(
            status_code=status.HTTP_400_BAD_REQUEST,
            content={
                "message": f"Secret key does not match query id: {feedback.query_id}"
            },
        )

    try:
        feedback_db = await save_content_feedback_to_db(feedback, asession)
    except IntegrityError as e:
        return JSONResponse(
            status_code=status.HTTP_400_BAD_REQUEST,
            content={
                "message": f"Content id: {feedback.content_id} does not exist.",
                "details": {
                    "content_id": feedback.content_id,
                    "query_id": feedback.query_id,
                    "exception": "IntegrityError",
                    "exception_details": str(e),
                },
            },
        )
    await update_votes_in_db(
        user_id=user_db.user_id,
        content_id=feedback.content_id,
        vote=feedback.feedback_sentiment,
        asession=asession,
    )
    return JSONResponse(
        status_code=status.HTTP_200_OK,
        content={
            "message": (
                f"Added Feedback: {feedback_db.feedback_id} "
                f"for Query: {feedback_db.query_id} "
                f"for Content: {feedback_db.content_id}"
            )
        },
    )<|MERGE_RESOLUTION|>--- conflicted
+++ resolved
@@ -12,16 +12,12 @@
 from sqlalchemy.ext.asyncio import AsyncSession
 
 from ..auth.dependencies import authenticate_key, rate_limiter
-<<<<<<< HEAD
 from ..config import (
-    CUSTOM_SPEECH_ENDPOINT,
+    CUSTOM_STT_ENDPOINT,
     ENABLE_VOICE_SEARCH,
     GCS_SPEECH_BUCKET,
     USE_CROSS_ENCODER,
 )
-=======
-from ..config import CUSTOM_STT_ENDPOINT, GCS_SPEECH_BUCKET, USE_CROSS_ENCODER
->>>>>>> 1bfde9cc
 from ..contents.models import (
     get_similar_content_async,
     increment_query_count,
@@ -200,43 +196,19 @@
             unique_filename = generate_random_filename(file_extension)
             destination_blob_name = f"stt-voice-notes/{unique_filename}"
 
-<<<<<<< HEAD
             await upload_file_to_gcs(
                 GCS_SPEECH_BUCKET, file_stream, destination_blob_name, content_type
             )
-
             file_path = f"temp/{unique_filename}"
             with open(file_path, "wb") as f:
                 file_stream.seek(0)
                 f.write(file_stream.read())
             file_stream.seek(0)
-=======
-        await upload_file_to_gcs(
-            GCS_SPEECH_BUCKET, file_stream, destination_blob_name, content_type
-        )
-        file_path = f"temp/{unique_filename}"
-        with open(file_path, "wb") as f:
-            file_stream.seek(0)
-            f.write(file_stream.read())
-        file_stream.seek(0)
-
-        if CUSTOM_STT_ENDPOINT is not None:
-            transcription = await post_to_speech_stt(file_path, CUSTOM_STT_ENDPOINT)
-            transcription_result = transcription["text"]
-
-        else:
-            transcription_result = await transcribe_audio(file_path)
-
-        user_query = QueryBase(
-            generate_llm_response=True,
-            query_text=transcription_result,
-            query_metadata={},
-        )
->>>>>>> 1bfde9cc
-
-            if CUSTOM_SPEECH_ENDPOINT is not None:
-                transcription = await post_to_speech(file_path, CUSTOM_SPEECH_ENDPOINT)
+
+            if CUSTOM_STT_ENDPOINT is not None:
+                transcription = await post_to_speech_stt(file_path, CUSTOM_STT_ENDPOINT)
                 transcription_result = transcription["text"]
+
             else:
                 transcription_result = await transcribe_audio(file_path)
 

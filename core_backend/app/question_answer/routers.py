"""This module contains the FastAPI router for the content search and AI response
endpoints.
"""

import os
from io import BytesIO
from typing import Tuple

from fastapi import APIRouter, Depends, status
from fastapi.requests import Request
from fastapi.responses import JSONResponse
from sqlalchemy.exc import IntegrityError
from sqlalchemy.ext.asyncio import AsyncSession

from ..auth.dependencies import authenticate_key, rate_limiter
<<<<<<< HEAD
from ..config import CUSTOM_STT_ENDPOINT, GCS_SPEECH_BUCKET
=======
from ..config import CUSTOM_SPEECH_ENDPOINT, GCS_SPEECH_BUCKET, USE_CROSS_ENCODER
>>>>>>> 92288110
from ..contents.models import (
    get_similar_content_async,
    increment_query_count,
    update_votes_in_db,
)
from ..database import get_async_session
from ..llm_call.process_input import (
    classify_safety__before,
    identify_language__before,
    paraphrase_question__before,
    translate_question__before,
)
from ..llm_call.process_output import (
    check_align_score__after,
    generate_llm_query_response,
    generate_tts__after,
)
from ..schemas import QuerySearchResult
from ..users.models import UserDB
from ..utils import (
    create_langfuse_metadata,
    generate_random_filename,
    get_file_extension_from_mime_type,
    get_http_client,
    setup_logger,
    upload_file_to_gcs,
)
from .config import N_TOP_CONTENT, N_TOP_CONTENT_TO_CROSSENCODER
from .models import (
    QueryDB,
    check_secret_key_match,
    save_content_feedback_to_db,
    save_content_for_query_to_db,
    save_query_response_to_db,
    save_response_feedback_to_db,
    save_user_query_to_db,
)
from .schemas import (
    ContentFeedback,
    QueryAudioResponse,
    QueryBase,
    QueryRefined,
    QueryResponse,
    QueryResponseError,
    ResponseFeedbackBase,
)
from .speech_components.external_voice_components import transcribe_audio

logger = setup_logger()


TAG_METADATA = {
    "name": "Question-answering and feedback",
    "description": "_Requires API key._ LLM-powered question answering based on "
    "your content plus feedback collection.",
}


router = APIRouter(
    dependencies=[Depends(authenticate_key), Depends(rate_limiter)],
    tags=[TAG_METADATA["name"]],
)


@router.post(
    "/search",
    response_model=QueryResponse,
    responses={
        status.HTTP_400_BAD_REQUEST: {
            "model": QueryResponseError,
            "description": "Guardrail failure",
        }
    },
)
async def search(
    user_query: QueryBase,
    request: Request,
    asession: AsyncSession = Depends(get_async_session),
    user_db: UserDB = Depends(authenticate_key),
) -> QueryResponse | JSONResponse:
    """
<<<<<<< HEAD
    file_stream = BytesIO(await file.read())

    file_path = f"temp/{file.filename}"
    with open(file_path, "wb") as f:
        file_stream.seek(0)
        f.write(file_stream.read())

    file_stream.seek(0)

    content_type = file.content_type

    file_extension = get_file_extension_from_mime_type(content_type)
    unique_filename = generate_random_filename(file_extension)

    destination_blob_name = f"stt-voice-notes/{unique_filename}"

    await upload_file_to_gcs(
        GCS_SPEECH_BUCKET, file_stream, destination_blob_name, content_type
    )

    if CUSTOM_STT_ENDPOINT is not None:
        transcription = await post_to_speech_stt(file_path, CUSTOM_STT_ENDPOINT)
        transcription_result = transcription["text"]

    else:
        transcription_result = await transcribe_audio(file_path)
=======
    Search endpoint finds the most similar content to the user query and optionally
    generates a single-turn LLM response.
>>>>>>> 92288110

    If any guardrails fail, the embeddings search is still done and an error 400 is
    returned that includes the search results as well as the details of the failure.
    """

    (
        user_query_db,
        user_query_refined_template,
        response_template,
    ) = await get_user_query_and_response(
        user_id=user_db.user_id,
        user_query=user_query,
        asession=asession,
        generate_tts=False,
    )
    response = await get_search_response(
        query_refined=user_query_refined_template,
        response=response_template,
        user_id=user_db.user_id,
        n_similar=int(N_TOP_CONTENT),
        n_to_crossencoder=int(N_TOP_CONTENT_TO_CROSSENCODER),
        asession=asession,
        exclude_archived=True,
        request=request,
    )

    if user_query.generate_llm_response:
        response = await get_generation_response(
            query_refined=user_query_refined_template,
            response=response,
        )

    await save_query_response_to_db(user_query_db, response, asession)
    await increment_query_count(
        user_id=user_db.user_id,
        contents=response.search_results,
        asession=asession,
    )
    await save_content_for_query_to_db(
        user_id=user_db.user_id,
        session_id=user_query.session_id,
        query_id=response.query_id,
        contents=response.search_results,
        asession=asession,
    )

    if type(response) is QueryResponse:
        return response

    if type(response) is QueryResponseError:
        return JSONResponse(
            status_code=status.HTTP_400_BAD_REQUEST, content=response.model_dump()
        )

<<<<<<< HEAD
async def post_to_speech_stt(file_path: str, endpoint_url: str) -> dict:
    """
    Post request the file to the speech endpoint to get the transcription
    """
    async with get_http_client() as client:
        async with client.post(
            endpoint_url, json={"stt_file_path": file_path}
        ) as response:
            if response.status != 200:
                error_content = await response.json()
                logger.error(f"Error from CUSTOM_STT_ENDPOINT: {error_content}")
                raise HTTPException(status_code=response.status, detail=error_content)
            return await response.json()
=======
    return JSONResponse(
        status_code=status.HTTP_500_INTERNAL_SERVER_ERROR,
        content={"message": "Internal server error"},
    )
>>>>>>> 92288110


@router.post(
    "/voice-search",
    response_model=QueryAudioResponse,
    responses={
        status.HTTP_400_BAD_REQUEST: {
            "model": QueryResponseError,
            "description": "Bad Request",
        },
        status.HTTP_500_INTERNAL_SERVER_ERROR: {
            "model": QueryResponseError,
            "description": "Internal Server Error",
        },
    },
)
async def voice_search(
    file_url: str,
    request: Request,
    asession: AsyncSession = Depends(get_async_session),
    user_db: UserDB = Depends(authenticate_key),
) -> QueryAudioResponse | JSONResponse:
    """
    Endpoint to transcribe audio from a provided URL,
    generate an LLM response, by default generate_tts is
    set to true and return a public random URL of an audio
    file containing the spoken version of the generated response.
    """
    try:
        file_stream, content_type, file_extension = await download_file_from_url(
            file_url
        )

        unique_filename = generate_random_filename(file_extension)
        destination_blob_name = f"stt-voice-notes/{unique_filename}"

        await upload_file_to_gcs(
            GCS_SPEECH_BUCKET, file_stream, destination_blob_name, content_type
        )

        file_path = f"temp/{unique_filename}"
        with open(file_path, "wb") as f:
            file_stream.seek(0)
            f.write(file_stream.read())
        file_stream.seek(0)

        if CUSTOM_SPEECH_ENDPOINT is not None:
            transcription = await post_to_speech(file_path, CUSTOM_SPEECH_ENDPOINT)
            transcription_result = transcription["text"]
        else:
            transcription_result = await transcribe_audio(file_path)

        user_query = QueryBase(
            generate_llm_response=True,
            query_text=transcription_result,
            query_metadata={},
        )

        (
            user_query_db,
            user_query_refined_template,
            response_template,
        ) = await get_user_query_and_response(
            user_id=user_db.user_id,
            user_query=user_query,
            asession=asession,
            generate_tts=True,
        )

        response = await get_search_response(
            query_refined=user_query_refined_template,
            response=response_template,
            user_id=user_db.user_id,
            n_similar=int(N_TOP_CONTENT),
            n_to_crossencoder=int(N_TOP_CONTENT_TO_CROSSENCODER),
            asession=asession,
            exclude_archived=True,
            request=request,
        )

        if user_query.generate_llm_response:
            response = await get_generation_response(
                query_refined=user_query_refined_template,
                response=response,
            )

        await save_query_response_to_db(user_query_db, response, asession)
        await increment_query_count(
            user_id=user_db.user_id,
            contents=response.search_results,
            asession=asession,
        )
        await save_content_for_query_to_db(
            user_id=user_db.user_id,
            query_id=response.query_id,
            session_id=user_query.session_id,
            contents=response.search_results,
            asession=asession,
        )

        if os.path.exists(file_path):
            os.remove(file_path)
            file_stream.close()

        if type(response) is QueryAudioResponse:
            return response

        if type(response) is QueryResponseError:
            return JSONResponse(
                status_code=status.HTTP_400_BAD_REQUEST, content=response.model_dump()
            )

        return JSONResponse(
            status_code=status.HTTP_500_INTERNAL_SERVER_ERROR,
            content={"error": "Internal server error"},
        )

    except ValueError as ve:
        logger.error(f"ValueError: {str(ve)}")
        return JSONResponse(
            status_code=status.HTTP_500_INTERNAL_SERVER_ERROR,
            content={"error": f"Value error: {str(ve)}"},
        )

    except Exception as e:
        logger.error(f"Unexpected error: {str(e)}")
        return JSONResponse(
            status_code=status.HTTP_500_INTERNAL_SERVER_ERROR,
            content={"error": "Internal server error"},
        )


async def download_file_from_url(file_url: str) -> tuple[BytesIO, str, str]:
    """
    Asynchronously download a file from a given URL using the
    global aiohttp ClientSession and return its content as a BytesIO object,
    along with its content type and file extension.
    """
    async with get_http_client() as client:
        try:
            async with client.get(file_url) as response:
                if response.status != 200:
                    error_content = await response.text()
                    logger.error(f"Failed to download file: {error_content}")
                    raise ValueError(f"Failed to download file: {error_content}")

                content_type = response.headers.get("Content-Type")
                if not content_type:
                    logger.error("Content-Type header missing in response")
                    raise ValueError("Unable to determine file content type")

                file_stream = BytesIO(await response.read())
                file_extension = get_file_extension_from_mime_type(content_type)

        except Exception as e:
            logger.error(f"Error during file download: {str(e)}")
            raise ValueError(f"Unable to fetch file: {str(e)}") from None

    return file_stream, content_type, file_extension


async def post_to_speech(file_path: str, endpoint_url: str) -> dict:
    """
    Post request the file to the speech endpoint to get the transcription
    """
    async with get_http_client() as client:
        async with client.post(endpoint_url, json={"file_path": file_path}) as response:
            if response.status != 200:
                error_content = await response.json()
                logger.error(f"Error from CUSTOM_SPEECH_ENDPOINT: {error_content}")
                raise ValueError(f"Error from CUSTOM_SPEECH_ENDPOINT: {error_content}")
            return await response.json()


@identify_language__before
@classify_safety__before
@translate_question__before
@paraphrase_question__before
async def get_search_response(
    query_refined: QueryRefined,
    response: QueryResponse,
    user_id: int,
    n_similar: int,
    n_to_crossencoder: int,
    asession: AsyncSession,
    request: Request,
    exclude_archived: bool = True,
) -> QueryResponse | QueryResponseError:
    """Get similar content and construct the LLM answer for the user query.

    If any guardrails fail, the embeddings search is still done and a
    `QueryResponseError` object is returned that includes the search
    results as well as the details of the failure.

    Parameters
    ----------
    query_refined
        The refined query object.
    response
        The query response object.
    user_id
        The ID of the user making the query.
    n_similar
        The number of similar contents to retrieve.
    n_to_crossencoder
        The number of similar contents to send to the cross-encoder.
    asession
        `AsyncSession` object for database transactions.
    request
        The FastAPI request object.
    exclude_archived
        Specifies whether to exclude archived content.

    Returns
    -------
    QueryResponse | QueryResponseError
        An appropriate query response object.

    """
    # No checks for errors:
    #   always do the embeddings search even if some guardrails have failed
    metadata = create_langfuse_metadata(query_id=response.query_id, user_id=user_id)

    if USE_CROSS_ENCODER == "True" and (n_to_crossencoder < n_similar):
        raise ValueError(
            "`n_to_crossencoder` must be less than or equal to `n_similar`."
        )

    search_results = await get_similar_content_async(
        user_id=user_id,
        question=query_refined.query_text,  # use latest transformed version of the text
        n_similar=n_to_crossencoder if USE_CROSS_ENCODER == "True" else n_similar,
        asession=asession,
        metadata=metadata,
        exclude_archived=exclude_archived,
    )

    if USE_CROSS_ENCODER and (len(search_results) > 1):
        search_results = rerank_search_results(
            n_similar=n_similar,
            search_results=search_results,
            query_text=query_refined.query_text,
            request=request,
        )

    response.search_results = search_results

    return response


def rerank_search_results(
    search_results: dict[int, QuerySearchResult],
    n_similar: int,
    query_text: str,
    request: Request,
) -> dict[int, QuerySearchResult]:
    """
    Rerank search results based on the similarity of the content to the query text
    """
    encoder = request.app.state.crossencoder
    contents = search_results.values()
    scores = encoder.predict(
        [(query_text, content.title + "\n" + content.text) for content in contents]
    )

    sorted_by_score = [v for _, v in sorted(zip(scores, contents), reverse=True)][
        :n_similar
    ]
    reranked_search_results = dict(enumerate(sorted_by_score))

    return reranked_search_results


@generate_tts__after
@check_align_score__after
async def get_generation_response(
    query_refined: QueryRefined,
    response: QueryResponse,
) -> QueryResponse | QueryResponseError:
    """
    Generate a response using an LLM given a query with search results.

    Only runs if the generate_llm_response flag is set to True.
    Requires "search_results" and "original_language" in the response.
    """
    if not query_refined.generate_llm_response:
        return response

    metadata = create_langfuse_metadata(
        query_id=response.query_id, user_id=query_refined.user_id
    )

    response = await generate_llm_query_response(
        query_refined=query_refined, response=response, metadata=metadata
    )

    return response


async def get_user_query_and_response(
    user_id: int,
    user_query: QueryBase,
    asession: AsyncSession,
    generate_tts: bool,
) -> Tuple[QueryDB, QueryRefined, QueryResponse]:
    """Save the user query to the `QueryDB` database and construct placeholder query
    and response objects to pass on.

    Parameters
    ----------
    user_id
        The ID of the user making the query.
    user_query
        The user query database object.
    asession
        `AsyncSession` object for database transactions.
    generate_tts
        Specifies whether to generate a TTS audio response

    Returns
    -------
    Tuple[QueryDB, QueryRefined, QueryResponse]
        The user query database object, the refined query object, and the response
        object.
    """

    # save query to db
    user_query_db = await save_user_query_to_db(
        user_id=user_id,
        user_query=user_query,
        asession=asession,
    )
    # prepare refined query object
    user_query_refined = QueryRefined(
        **user_query.model_dump(),
        user_id=user_id,
        generate_tts=generate_tts,
        query_text_original=user_query.query_text,
    )
    # prepare placeholder response object
    response_template = QueryResponse(
        query_id=user_query_db.query_id,
        session_id=user_query.session_id,
        feedback_secret_key=user_query_db.feedback_secret_key,
        llm_response=None,
        search_results=None,
        debug_info={},
    )
    return user_query_db, user_query_refined, response_template


@router.post("/response-feedback")
async def feedback(
    feedback: ResponseFeedbackBase,
    asession: AsyncSession = Depends(get_async_session),
    user_db: UserDB = Depends(authenticate_key),
) -> JSONResponse:
    """
    Feedback endpoint used to capture user feedback on the results returned by QA
    endpoints.


    <B>Note</B>: This endpoint accepts `feedback_sentiment` ("positive" or "negative")
    and/or `feedback_text` (free-text). If you wish to only provide one of these, don't
    include the other in the payload.
    """

    is_matched = await check_secret_key_match(
        feedback.feedback_secret_key, feedback.query_id, asession
    )
    if is_matched is False:
        return JSONResponse(
            status_code=status.HTTP_400_BAD_REQUEST,
            content={
                "message": f"Secret key does not match query id: {feedback.query_id}"
            },
        )

    feedback_db = await save_response_feedback_to_db(feedback, asession)
    return JSONResponse(
        status_code=status.HTTP_200_OK,
        content={
            "message": (
                f"Added Feedback: {feedback_db.feedback_id} "
                f"for Query: {feedback_db.query_id}"
            )
        },
    )


@router.post("/content-feedback")
async def content_feedback(
    feedback: ContentFeedback,
    asession: AsyncSession = Depends(get_async_session),
    user_db: UserDB = Depends(authenticate_key),
) -> JSONResponse:
    """
    Feedback endpoint used to capture user feedback on specific content after it has
    been returned by the QA endpoints.


    <B>Note</B>: This endpoint accepts `feedback_sentiment` ("positive" or "negative")
    and/or `feedback_text` (free-text). If you wish to only provide one of these, don't
    include the other in the payload.
    """

    is_matched = await check_secret_key_match(
        feedback.feedback_secret_key, feedback.query_id, asession
    )
    if is_matched is False:
        return JSONResponse(
            status_code=status.HTTP_400_BAD_REQUEST,
            content={
                "message": f"Secret key does not match query id: {feedback.query_id}"
            },
        )

    try:
        feedback_db = await save_content_feedback_to_db(feedback, asession)
    except IntegrityError as e:
        return JSONResponse(
            status_code=status.HTTP_400_BAD_REQUEST,
            content={
                "message": f"Content id: {feedback.content_id} does not exist.",
                "details": {
                    "content_id": feedback.content_id,
                    "query_id": feedback.query_id,
                    "exception": "IntegrityError",
                    "exception_details": str(e),
                },
            },
        )
    await update_votes_in_db(
        user_id=user_db.user_id,
        content_id=feedback.content_id,
        vote=feedback.feedback_sentiment,
        asession=asession,
    )
    return JSONResponse(
        status_code=status.HTTP_200_OK,
        content={
            "message": (
                f"Added Feedback: {feedback_db.feedback_id} "
                f"for Query: {feedback_db.query_id} "
                f"for Content: {feedback_db.content_id}"
            )
        },
    )<|MERGE_RESOLUTION|>--- conflicted
+++ resolved
@@ -13,11 +13,7 @@
 from sqlalchemy.ext.asyncio import AsyncSession
 
 from ..auth.dependencies import authenticate_key, rate_limiter
-<<<<<<< HEAD
-from ..config import CUSTOM_STT_ENDPOINT, GCS_SPEECH_BUCKET
-=======
-from ..config import CUSTOM_SPEECH_ENDPOINT, GCS_SPEECH_BUCKET, USE_CROSS_ENCODER
->>>>>>> 92288110
+from ..config import CUSTOM_STT_ENDPOINT, GCS_SPEECH_BUCKET, USE_CROSS_ENCODER
 from ..contents.models import (
     get_similar_content_async,
     increment_query_count,
@@ -99,37 +95,8 @@
     user_db: UserDB = Depends(authenticate_key),
 ) -> QueryResponse | JSONResponse:
     """
-<<<<<<< HEAD
-    file_stream = BytesIO(await file.read())
-
-    file_path = f"temp/{file.filename}"
-    with open(file_path, "wb") as f:
-        file_stream.seek(0)
-        f.write(file_stream.read())
-
-    file_stream.seek(0)
-
-    content_type = file.content_type
-
-    file_extension = get_file_extension_from_mime_type(content_type)
-    unique_filename = generate_random_filename(file_extension)
-
-    destination_blob_name = f"stt-voice-notes/{unique_filename}"
-
-    await upload_file_to_gcs(
-        GCS_SPEECH_BUCKET, file_stream, destination_blob_name, content_type
-    )
-
-    if CUSTOM_STT_ENDPOINT is not None:
-        transcription = await post_to_speech_stt(file_path, CUSTOM_STT_ENDPOINT)
-        transcription_result = transcription["text"]
-
-    else:
-        transcription_result = await transcribe_audio(file_path)
-=======
     Search endpoint finds the most similar content to the user query and optionally
     generates a single-turn LLM response.
->>>>>>> 92288110
 
     If any guardrails fail, the embeddings search is still done and an error 400 is
     returned that includes the search results as well as the details of the failure.
@@ -184,26 +151,10 @@
             status_code=status.HTTP_400_BAD_REQUEST, content=response.model_dump()
         )
 
-<<<<<<< HEAD
-async def post_to_speech_stt(file_path: str, endpoint_url: str) -> dict:
-    """
-    Post request the file to the speech endpoint to get the transcription
-    """
-    async with get_http_client() as client:
-        async with client.post(
-            endpoint_url, json={"stt_file_path": file_path}
-        ) as response:
-            if response.status != 200:
-                error_content = await response.json()
-                logger.error(f"Error from CUSTOM_STT_ENDPOINT: {error_content}")
-                raise HTTPException(status_code=response.status, detail=error_content)
-            return await response.json()
-=======
     return JSONResponse(
         status_code=status.HTTP_500_INTERNAL_SERVER_ERROR,
         content={"message": "Internal server error"},
     )
->>>>>>> 92288110
 
 
 @router.post(
@@ -243,16 +194,16 @@
         await upload_file_to_gcs(
             GCS_SPEECH_BUCKET, file_stream, destination_blob_name, content_type
         )
-
         file_path = f"temp/{unique_filename}"
         with open(file_path, "wb") as f:
             file_stream.seek(0)
             f.write(file_stream.read())
         file_stream.seek(0)
 
-        if CUSTOM_SPEECH_ENDPOINT is not None:
-            transcription = await post_to_speech(file_path, CUSTOM_SPEECH_ENDPOINT)
+        if CUSTOM_STT_ENDPOINT is not None:
+            transcription = await post_to_speech_stt(file_path, CUSTOM_STT_ENDPOINT)
             transcription_result = transcription["text"]
+
         else:
             transcription_result = await transcribe_audio(file_path)
 
@@ -365,16 +316,18 @@
     return file_stream, content_type, file_extension
 
 
-async def post_to_speech(file_path: str, endpoint_url: str) -> dict:
+async def post_to_speech_stt(file_path: str, endpoint_url: str) -> dict:
     """
     Post request the file to the speech endpoint to get the transcription
     """
     async with get_http_client() as client:
-        async with client.post(endpoint_url, json={"file_path": file_path}) as response:
+        async with client.post(
+            endpoint_url, json={"stt_file_path": file_path}
+        ) as response:
             if response.status != 200:
                 error_content = await response.json()
-                logger.error(f"Error from CUSTOM_SPEECH_ENDPOINT: {error_content}")
-                raise ValueError(f"Error from CUSTOM_SPEECH_ENDPOINT: {error_content}")
+                logger.error(f"Error from CUSTOM_STT_ENDPOINT: {error_content}")
+                raise ValueError(f"Error from CUSTOM_STT_ENDPOINT: {error_content}")
             return await response.json()
 
 

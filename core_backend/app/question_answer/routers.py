--- conflicted
+++ resolved
@@ -12,11 +12,7 @@
 from sqlalchemy.ext.asyncio import AsyncSession
 
 from ..auth.dependencies import authenticate_key, rate_limiter
-<<<<<<< HEAD
-from ..config import BUCKET_NAME, CUSTOM_SPEECH_ENDPOINT
-=======
-from ..config import GCS_SPEECH_BUCKET, SPEECH_ENDPOINT
->>>>>>> 231a7ff7
+from ..config import CUSTOM_SPEECH_ENDPOINT, GCS_SPEECH_BUCKET
 from ..contents.models import (
     get_similar_content_async,
     increment_query_count,
@@ -37,19 +33,13 @@
 from ..users.models import UserDB
 from ..utils import (
     create_langfuse_metadata,
-<<<<<<< HEAD
     generate_random_filename,
     get_file_extension_from_mime_type,
-=======
->>>>>>> 231a7ff7
     get_http_client,
     setup_logger,
     upload_file_to_gcs,
 )
-<<<<<<< HEAD
 from ..voice_api.voice_components import transcribe_audio
-=======
->>>>>>> 231a7ff7
 from .config import N_TOP_CONTENT
 from .models import (
     QueryDB,
@@ -61,7 +51,6 @@
     save_user_query_to_db,
 )
 from .schemas import (
-    AudioResponse,
     ContentFeedback,
     QueryAudioResponse,
     QueryBase,
@@ -89,11 +78,7 @@
 
 @router.post(
     "/voice-search",
-<<<<<<< HEAD
-    response_model=AudioResponse | QueryResponse,
-=======
-    response_model=QueryAudioResponse | QueryResponse,
->>>>>>> 231a7ff7
+    response_model=QueryAudioResponse,
     responses={
         status.HTTP_400_BAD_REQUEST: {
             "model": QueryResponseError,
@@ -106,16 +91,6 @@
     },
 )
 async def voice_search(
-<<<<<<< HEAD
-    generate_tts: bool = Form(False),
-    file: UploadFile = File(...),
-    asession: AsyncSession = Depends(get_async_session),
-    user_db: UserDB = Depends(authenticate_key),
-) -> AudioResponse | QueryResponse | JSONResponse:
-    """
-    Endpoint to transcribe audio from the provided file and generate
-    an LLM response along with an optional TTS file.
-=======
     file: UploadFile = File(...),
     asession: AsyncSession = Depends(get_async_session),
     user_db: UserDB = Depends(authenticate_key),
@@ -125,7 +100,6 @@
     generate an LLM response, by default generate_tts is
     set to true and return a public signed URL of an audio
     file containing the spoken version of the generated response
->>>>>>> 231a7ff7
     """
     file_stream = BytesIO(await file.read())
 
@@ -133,7 +107,6 @@
     with open(file_path, "wb") as f:
         file_stream.seek(0)
         f.write(file_stream.read())
-<<<<<<< HEAD
 
     file_stream.seek(0)
 
@@ -145,7 +118,7 @@
     destination_blob_name = f"stt-voice-notes/{unique_filename}"
 
     await upload_file_to_gcs(
-        BUCKET_NAME, file_stream, destination_blob_name, content_type
+        GCS_SPEECH_BUCKET, file_stream, destination_blob_name, content_type
     )
 
     if CUSTOM_SPEECH_ENDPOINT != "":
@@ -163,24 +136,6 @@
             query_metadata={},
         )
 
-=======
-
-    file_stream.seek(0)
-
-    content_type = file.content_type
-    destination_blob_name = f"stt-voice-notes/{file.filename}"
-
-    await upload_file_to_gcs(
-        GCS_SPEECH_BUCKET, file_stream, destination_blob_name, content_type
-    )
-
-    transcription_result = await post_to_speech(file_path, SPEECH_ENDPOINT)
-    user_query = QueryBase(
-        generate_llm_response=True,
-        query_text=transcription_result["text"],
-        query_metadata={},
-    )
->>>>>>> 231a7ff7
     (
         user_query_db,
         user_query_refined_template,
@@ -189,11 +144,7 @@
         user_id=user_db.user_id,
         user_query=user_query,
         asession=asession,
-<<<<<<< HEAD
-        generate_tts=generate_tts,
-=======
         generate_tts=True,
->>>>>>> 231a7ff7
     )
 
     response = await search_base(
@@ -222,15 +173,8 @@
         os.remove(file_path)
         file_stream.close()
 
-<<<<<<< HEAD
-    if isinstance(response, AudioResponse):
-        return response
-    elif isinstance(response, QueryResponse):
-        return response
-=======
     if isinstance(response, QueryAudioResponse):
         return response
->>>>>>> 231a7ff7
     elif isinstance(response, QueryResponseError):
         return JSONResponse(
             status_code=status.HTTP_400_BAD_REQUEST, content=response.model_dump()

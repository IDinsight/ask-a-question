<<<<<<< HEAD
import os
from typing import Tuple

from fastapi import APIRouter, Depends, File, Form, HTTPException, UploadFile
=======
"""This module contains the FastAPI router for the content search and AI response
endpoints.
"""

from typing import Tuple

from fastapi import APIRouter, Depends, status
>>>>>>> 6e3d3739
from fastapi.responses import JSONResponse
from sqlalchemy.exc import IntegrityError
from sqlalchemy.ext.asyncio import AsyncSession

<<<<<<< HEAD
from ..auth.dependencies import authenticate_key
from ..config import SPEECH_ENDPOINT
=======
from ..auth.dependencies import authenticate_key, rate_limiter
>>>>>>> 6e3d3739
from ..contents.models import (
    get_similar_content_async,
    increment_query_count,
    update_votes_in_db,
)
from ..database import get_async_session
from ..llm_call.process_input import (
    classify_safety__before,
    identify_language__before,
    paraphrase_question__before,
    translate_question__before,
)
from ..llm_call.process_output import (
    check_align_score__after,
    generate_llm_response__after,
)
from ..users.models import UserDB
<<<<<<< HEAD
from ..utils import (
    create_langfuse_metadata,
    get_http_client,
    setup_logger,
)
from ..voice_api.schemas import AudioQueryError
from ..voice_api.voice_components import generate_speech
from .config import N_TOP_CONTENT_FOR_RAG, N_TOP_CONTENT_FOR_SEARCH
=======
from ..utils import create_langfuse_metadata, setup_logger
from .config import N_TOP_CONTENT
>>>>>>> 6e3d3739
from .models import (
    QueryDB,
    check_secret_key_match,
    save_content_feedback_to_db,
    save_content_for_query_to_db,
    save_query_response_to_db,
    save_response_feedback_to_db,
    save_user_query_to_db,
)
from .schemas import (
    ContentFeedback,
    ErrorType,
    QueryBase,
    QueryRefined,
    QueryResponse,
    QueryResponseError,
    ResponseFeedbackBase,
)

logger = setup_logger()


TAG_METADATA = {
    "name": "Question-answering and feedback",
    "description": "_Requires API key._ LLM-powered question answering based on "
    "your content plus feedback collection.",
}


router = APIRouter(
    dependencies=[Depends(authenticate_key), Depends(rate_limiter)],
    tags=[TAG_METADATA["name"]],
)


@router.post(
    "/stt-llm-response",
    response_model=QueryResponse,
    responses={
        400: {"model": QueryResponseError, "description": "Bad Request"},
        500: {"model": AudioQueryError, "description": "Internal Server Error"},
    },
)
async def stt_llm_response(
    generate_tts: bool = Form(...),
    file: UploadFile = File(...),
    asession: AsyncSession = Depends(get_async_session),
    user_db: UserDB = Depends(authenticate_key),
) -> QueryResponse | JSONResponse:
    """
    Endpoint to transcribe audio from the provided file and generate an LLM response.
    """
    file_path = f"temp/{file.filename}"
    try:
        with open(file_path, "wb") as f:
            f.write(await file.read())

        transcription_result = await post_to_speech(file_path, SPEECH_ENDPOINT)
        user_query = QueryBase(
            query_text=transcription_result["text"],
            query_metadata={},
            generate_tts=generate_tts,
        )

        user_query_db, user_query_refined, response = await get_user_query_and_response(
            user_id=user_db.user_id, user_query=user_query, asession=asession
        )

        search_response = await search_with_llm_response(
            question=user_query_refined,
            response=response,
            user_id=user_db.user_id,
            n_similar=int(N_TOP_CONTENT_FOR_RAG),
            asession=asession,
        )

        if isinstance(search_response, QueryResponseError):
            await save_query_response_error_to_db(
                user_query_db, search_response, asession
            )
            return JSONResponse(status_code=400, content=search_response.model_dump())
        else:
            await save_query_response_to_db(user_query_db, search_response, asession)
            return search_response

    except Exception as e:
        error_msg = f"Failed to process request: {str(e)}"
        logger.error(error_msg, exc_info=True)
        error_response = AudioQueryError(
            error_message=error_msg,
            error_type=ErrorType.STT_ERROR,
            debug_info={},
        )
        return JSONResponse(status_code=500, content=error_response.model_dump())

    finally:
        if os.path.exists(file_path):
            os.remove(file_path)


async def post_to_speech(file_path: str, endpoint_url: str) -> dict:
    """
    Post request the file to the speech endpoint to get the transcription
    """
    async with get_http_client() as client:
        async with client.post(endpoint_url, json={"file_path": file_path}) as response:
            if response.status != 200:
                error_content = await response.json()
                logger.error(f"Error from SPEECH_ENDPOINT: {error_content}")
                raise HTTPException(status_code=response.status, detail=error_content)
            return await response.json()


@router.post(
    "/search",
    response_model=QueryResponse,
    responses={
        status.HTTP_400_BAD_REQUEST: {
            "model": QueryResponseError,
            "description": "Guardrail failure",
        }
    },
)
async def search(
    user_query: QueryBase,
    asession: AsyncSession = Depends(get_async_session),
    user_db: UserDB = Depends(authenticate_key),
    exclude_archived: bool = True,
) -> QueryResponse | JSONResponse:
    """
    Search endpoint finds the most similar content to the user query and optionally
    generates an LLM response.

    If any guardrails fail, the embeddings search is still done and an error 400 is
    returned that includes the search results as well as the details of the failure.
    """

    (
        user_query_db,
        user_query_refined_template,
        response_template,
    ) = await get_user_query_and_response(
        user_id=user_db.user_id,
        user_query=user_query,
        asession=asession,
    )

    response = await search_base(
        query_refined=user_query_refined_template,
        response=response_template,
        user_id=user_db.user_id,
        n_similar=int(N_TOP_CONTENT),
        asession=asession,
        exclude_archived=exclude_archived,
    )

    await save_query_response_to_db(user_query_db, response, asession)
    await increment_query_count(
        user_id=user_db.user_id,
        contents=response.search_results,
        asession=asession,
    )
    await save_content_for_query_to_db(
        user_id=user_db.user_id,
        query_id=response.query_id,
        contents=response.search_results,
        asession=asession,
    )

    if type(response) is QueryResponse:
        return response
    elif type(response) is QueryResponseError:
        return JSONResponse(
            status_code=status.HTTP_400_BAD_REQUEST, content=response.model_dump()
        )
    else:
        return JSONResponse(
            status_code=status.HTTP_500_INTERNAL_SERVER_ERROR,
            content={"message": "Internal server error"},
        )


@identify_language__before
@classify_safety__before
@translate_question__before
@paraphrase_question__before
@generate_llm_response__after
@check_align_score__after
async def search_base(
    query_refined: QueryRefined,
    response: QueryResponse,
    user_id: int,
    n_similar: int,
    asession: AsyncSession,
    exclude_archived: bool = True,
) -> QueryResponse | QueryResponseError:
    """Get similar content and construct the LLM answer for the user query.

    If any guardrails fail, the embeddings search is still done and a
    `QueryResponseError` object is returned that includes the search
    results as well as the details of the failure.

    Parameters
    ----------
    query_refined
        The refined query object.
    response
        The query response object.
    user_id
        The ID of the user making the query.
    n_similar
        The number of similar contents to retrieve.
    asession
        `AsyncSession` object for database transactions.
    exclude_archived
        Specifies whether to exclude archived content.

    Returns
    -------
    QueryResponse | QueryResponseError
        An appropriate query response object.

    Raises
    ------
    ValueError
        If the question language is not identified.
    """

    if query_refined.original_language is None:
        raise ValueError(("Identify language before calling this function."))

<<<<<<< HEAD
        tts_save_path = f"response_{response.query_id}.mp3"

        if question.generate_tts:
            try:
                tts_file_path = await generate_speech(
                    text=rag_response.answer,
                    language=question.original_language,
                    save_path=tts_save_path,
                )
                response.tts_file = tts_file_path
            except ValueError as e:
                return QueryResponseError(
                    query_id=response.query_id,
                    error_message=str(e),
                    error_type=ErrorType.TTS_ERROR,
                    debug_info=response.debug_info,
                )

    return response


@identify_language__before
@translate_question__before
@paraphrase_question__before
async def search_without_llm_response(
    question: QueryRefined,
    response: QueryResponse | QueryResponseError,
    user_id: int,
    n_similar: int,
    asession: AsyncSession,
) -> QueryResponse | QueryResponseError:
    """
    Get similar contents without generating a LLM response.
    """
    if not isinstance(response, QueryResponseError):
        metadata = create_langfuse_metadata(query_id=response.query_id, user_id=user_id)
        search_results = await get_similar_content_async(
            user_id=user_id,
            question=question.query_text,
            n_similar=n_similar,
            asession=asession,
            metadata=metadata,
        )
        response.state = ResultState.FINAL
        response.search_results = search_results
=======
    # always do the embeddings search even if some guardrails have failed
    metadata = create_langfuse_metadata(query_id=response.query_id, user_id=user_id)
    search_results = await get_similar_content_async(
        user_id=user_id,
        # use latest version of the text
        question=query_refined.query_text,
        n_similar=n_similar,
        asession=asession,
        metadata=metadata,
        exclude_archived=exclude_archived,
    )
    response.search_results = search_results
>>>>>>> 6e3d3739

    return response


async def get_user_query_and_response(
    user_id: int, user_query: QueryBase, asession: AsyncSession
) -> Tuple[QueryDB, QueryRefined, QueryResponse]:
    """Save the user query to the `QueryDB` database and construct placeholder query
    and response objects to pass on.

    Parameters
    ----------
    user_id
        The ID of the user making the query.
    user_query
        The user query database object.
    asession
        `AsyncSession` object for database transactions.

    Returns
    -------
    Tuple[QueryDB, QueryRefined, QueryResponse]
        The user query database object, the refined query object, and the response
        object.
    """

    # save query to db
    user_query_db = await save_user_query_to_db(
        user_id=user_id,
        user_query=user_query,
        asession=asession,
    )
    # prepare refined query object
    user_query_refined = QueryRefined(
        **user_query.model_dump(),
        user_id=user_id,
        query_text_original=user_query.query_text,
    )
    # prepare placeholder response object
    response_template = QueryResponse(
        query_id=user_query_db.query_id,
        feedback_secret_key=user_query_db.feedback_secret_key,
        llm_response=None,
        search_results=None,
        debug_info={},
    )
    return user_query_db, user_query_refined, response_template


@router.post("/response-feedback")
async def feedback(
    feedback: ResponseFeedbackBase,
    asession: AsyncSession = Depends(get_async_session),
    user_db: UserDB = Depends(authenticate_key),
) -> JSONResponse:
    """
    Feedback endpoint used to capture user feedback on the results returned by QA
    endpoints.


    <B>Note</B>: This endpoint accepts `feedback_sentiment` ("positive" or "negative")
    and/or `feedback_text` (free-text). If you wish to only provide one of these, don't
    include the other in the payload.
    """

    is_matched = await check_secret_key_match(
        feedback.feedback_secret_key, feedback.query_id, asession
    )
    if is_matched is False:
        return JSONResponse(
            status_code=status.HTTP_400_BAD_REQUEST,
            content={
                "message": f"Secret key does not match query id: {feedback.query_id}"
            },
        )

    feedback_db = await save_response_feedback_to_db(feedback, asession)
    return JSONResponse(
        status_code=status.HTTP_200_OK,
        content={
            "message": (
                f"Added Feedback: {feedback_db.feedback_id} "
                f"for Query: {feedback_db.query_id}"
            )
        },
    )


@router.post("/content-feedback")
async def content_feedback(
    feedback: ContentFeedback,
    asession: AsyncSession = Depends(get_async_session),
    user_db: UserDB = Depends(authenticate_key),
) -> JSONResponse:
    """
    Feedback endpoint used to capture user feedback on specific content after it has
    been returned by the QA endpoints.


    <B>Note</B>: This endpoint accepts `feedback_sentiment` ("positive" or "negative")
    and/or `feedback_text` (free-text). If you wish to only provide one of these, don't
    include the other in the payload.
    """

    is_matched = await check_secret_key_match(
        feedback.feedback_secret_key, feedback.query_id, asession
    )
    if is_matched is False:
        return JSONResponse(
            status_code=status.HTTP_400_BAD_REQUEST,
            content={
                "message": f"Secret key does not match query id: {feedback.query_id}"
            },
        )

    try:
        feedback_db = await save_content_feedback_to_db(feedback, asession)
    except IntegrityError as e:
        return JSONResponse(
            status_code=status.HTTP_400_BAD_REQUEST,
            content={
                "message": f"Content id: {feedback.content_id} does not exist.",
                "details": {
                    "content_id": feedback.content_id,
                    "query_id": feedback.query_id,
                    "exception": "IntegrityError",
                    "exception_details": str(e),
                },
            },
        )
    await update_votes_in_db(
        user_id=user_db.user_id,
        content_id=feedback.content_id,
        vote=feedback.feedback_sentiment,
        asession=asession,
    )
    return JSONResponse(
        status_code=status.HTTP_200_OK,
        content={
            "message": (
                f"Added Feedback: {feedback_db.feedback_id} "
                f"for Query: {feedback_db.query_id} "
                f"for Content: {feedback_db.content_id}"
            )
        },
    )<|MERGE_RESOLUTION|>--- conflicted
+++ resolved
@@ -1,9 +1,3 @@
-<<<<<<< HEAD
-import os
-from typing import Tuple
-
-from fastapi import APIRouter, Depends, File, Form, HTTPException, UploadFile
-=======
 """This module contains the FastAPI router for the content search and AI response
 endpoints.
 """
@@ -11,17 +5,11 @@
 from typing import Tuple
 
 from fastapi import APIRouter, Depends, status
->>>>>>> 6e3d3739
 from fastapi.responses import JSONResponse
 from sqlalchemy.exc import IntegrityError
 from sqlalchemy.ext.asyncio import AsyncSession
 
-<<<<<<< HEAD
-from ..auth.dependencies import authenticate_key
-from ..config import SPEECH_ENDPOINT
-=======
 from ..auth.dependencies import authenticate_key, rate_limiter
->>>>>>> 6e3d3739
 from ..contents.models import (
     get_similar_content_async,
     increment_query_count,
@@ -39,19 +27,11 @@
     generate_llm_response__after,
 )
 from ..users.models import UserDB
-<<<<<<< HEAD
 from ..utils import (
     create_langfuse_metadata,
-    get_http_client,
     setup_logger,
 )
-from ..voice_api.schemas import AudioQueryError
-from ..voice_api.voice_components import generate_speech
-from .config import N_TOP_CONTENT_FOR_RAG, N_TOP_CONTENT_FOR_SEARCH
-=======
-from ..utils import create_langfuse_metadata, setup_logger
 from .config import N_TOP_CONTENT
->>>>>>> 6e3d3739
 from .models import (
     QueryDB,
     check_secret_key_match,
@@ -63,7 +43,6 @@
 )
 from .schemas import (
     ContentFeedback,
-    ErrorType,
     QueryBase,
     QueryRefined,
     QueryResponse,
@@ -87,82 +66,84 @@
 )
 
 
-@router.post(
-    "/stt-llm-response",
-    response_model=QueryResponse,
-    responses={
-        400: {"model": QueryResponseError, "description": "Bad Request"},
-        500: {"model": AudioQueryError, "description": "Internal Server Error"},
-    },
-)
-async def stt_llm_response(
-    generate_tts: bool = Form(...),
-    file: UploadFile = File(...),
-    asession: AsyncSession = Depends(get_async_session),
-    user_db: UserDB = Depends(authenticate_key),
-) -> QueryResponse | JSONResponse:
-    """
-    Endpoint to transcribe audio from the provided file and generate an LLM response.
-    """
-    file_path = f"temp/{file.filename}"
-    try:
-        with open(file_path, "wb") as f:
-            f.write(await file.read())
-
-        transcription_result = await post_to_speech(file_path, SPEECH_ENDPOINT)
-        user_query = QueryBase(
-            query_text=transcription_result["text"],
-            query_metadata={},
-            generate_tts=generate_tts,
-        )
-
-        user_query_db, user_query_refined, response = await get_user_query_and_response(
-            user_id=user_db.user_id, user_query=user_query, asession=asession
-        )
-
-        search_response = await search_with_llm_response(
-            question=user_query_refined,
-            response=response,
-            user_id=user_db.user_id,
-            n_similar=int(N_TOP_CONTENT_FOR_RAG),
-            asession=asession,
-        )
-
-        if isinstance(search_response, QueryResponseError):
-            await save_query_response_error_to_db(
-                user_query_db, search_response, asession
-            )
-            return JSONResponse(status_code=400, content=search_response.model_dump())
-        else:
-            await save_query_response_to_db(user_query_db, search_response, asession)
-            return search_response
-
-    except Exception as e:
-        error_msg = f"Failed to process request: {str(e)}"
-        logger.error(error_msg, exc_info=True)
-        error_response = AudioQueryError(
-            error_message=error_msg,
-            error_type=ErrorType.STT_ERROR,
-            debug_info={},
-        )
-        return JSONResponse(status_code=500, content=error_response.model_dump())
-
-    finally:
-        if os.path.exists(file_path):
-            os.remove(file_path)
-
-
-async def post_to_speech(file_path: str, endpoint_url: str) -> dict:
-    """
-    Post request the file to the speech endpoint to get the transcription
-    """
-    async with get_http_client() as client:
-        async with client.post(endpoint_url, json={"file_path": file_path}) as response:
-            if response.status != 200:
-                error_content = await response.json()
-                logger.error(f"Error from SPEECH_ENDPOINT: {error_content}")
-                raise HTTPException(status_code=response.status, detail=error_content)
-            return await response.json()
+# @router.post(
+#     "/stt-llm-response",
+#     response_model=QueryResponse,
+#     responses={
+#         400: {"model": QueryResponseError, "description": "Bad Request"},
+#         500: {"model": AudioQueryError, "description": "Internal Server Error"},
+#     },
+# )
+# async def stt_llm_response(
+#     generate_tts: bool = Form(...),
+#     file: UploadFile = File(...),
+#     asession: AsyncSession = Depends(get_async_session),
+#     user_db: UserDB = Depends(authenticate_key),
+# ) -> QueryResponse | JSONResponse:
+#     """
+#     Endpoint to transcribe audio from the provided file and generate an LLM response.
+#     """
+#     file_path = f"temp/{file.filename}"
+#     try:
+#         with open(file_path, "wb") as f:
+#             f.write(await file.read())
+
+#         transcription_result = await post_to_speech(file_path, SPEECH_ENDPOINT)
+#         user_query = QueryBase(
+#             query_text=transcription_result["text"],
+#             query_metadata={},
+#             generate_tts=generate_tts,
+#         )
+
+#         user_query_db, user_query_refined, response = await
+# get_user_query_and_response(
+#             user_id=user_db.user_id, user_query=user_query, asession=asession
+#         )
+
+#         search_response = await search_with_llm_response(
+#             question=user_query_refined,
+#             response=response,
+#             user_id=user_db.user_id,
+#             n_similar=int(N_TOP_CONTENT_FOR_RAG),
+#             asession=asession,
+#         )
+
+#         if isinstance(search_response, QueryResponseError):
+#             await save_query_response_error_to_db(
+#                 user_query_db, search_response, asession
+#             )
+#             return JSONResponse(status_code=400, content=search_response.model_dump())
+#         else:
+#             await save_query_response_to_db(user_query_db, search_response, asession)
+#             return search_response
+
+#     except Exception as e:
+#         error_msg = f"Failed to process request: {str(e)}"
+#         logger.error(error_msg, exc_info=True)
+#         error_response = AudioQueryError(
+#             error_message=error_msg,
+#             error_type=ErrorType.STT_ERROR,
+#             debug_info={},
+#         )
+#         return JSONResponse(status_code=500, content=error_response.model_dump())
+
+#     finally:
+#         if os.path.exists(file_path):
+#             os.remove(file_path)
+
+
+# async def post_to_speech(file_path: str, endpoint_url: str) -> dict:
+#     """
+#     Post request the file to the speech endpoint to get the transcription
+#     """
+#     async with get_http_client() as client:
+#         async with client.post(endpoint_url, json={"file_path": file_path})
+# as response:
+#             if response.status != 200:
+#                 error_content = await response.json()
+#                 logger.error(f"Error from SPEECH_ENDPOINT: {error_content}")
+#                 raise HTTPException(status_code=response.status, detail=error_content)
+#             return await response.json()
 
 
 @router.post(
@@ -283,53 +264,6 @@
     if query_refined.original_language is None:
         raise ValueError(("Identify language before calling this function."))
 
-<<<<<<< HEAD
-        tts_save_path = f"response_{response.query_id}.mp3"
-
-        if question.generate_tts:
-            try:
-                tts_file_path = await generate_speech(
-                    text=rag_response.answer,
-                    language=question.original_language,
-                    save_path=tts_save_path,
-                )
-                response.tts_file = tts_file_path
-            except ValueError as e:
-                return QueryResponseError(
-                    query_id=response.query_id,
-                    error_message=str(e),
-                    error_type=ErrorType.TTS_ERROR,
-                    debug_info=response.debug_info,
-                )
-
-    return response
-
-
-@identify_language__before
-@translate_question__before
-@paraphrase_question__before
-async def search_without_llm_response(
-    question: QueryRefined,
-    response: QueryResponse | QueryResponseError,
-    user_id: int,
-    n_similar: int,
-    asession: AsyncSession,
-) -> QueryResponse | QueryResponseError:
-    """
-    Get similar contents without generating a LLM response.
-    """
-    if not isinstance(response, QueryResponseError):
-        metadata = create_langfuse_metadata(query_id=response.query_id, user_id=user_id)
-        search_results = await get_similar_content_async(
-            user_id=user_id,
-            question=question.query_text,
-            n_similar=n_similar,
-            asession=asession,
-            metadata=metadata,
-        )
-        response.state = ResultState.FINAL
-        response.search_results = search_results
-=======
     # always do the embeddings search even if some guardrails have failed
     metadata = create_langfuse_metadata(query_id=response.query_id, user_id=user_id)
     search_results = await get_similar_content_async(
@@ -342,7 +276,6 @@
         exclude_archived=exclude_archived,
     )
     response.search_results = search_results
->>>>>>> 6e3d3739
 
     return response
 

--- conflicted
+++ resolved
@@ -6,12 +6,8 @@
 from io import BytesIO
 from typing import Tuple
 
-<<<<<<< HEAD
 import backoff
 from fastapi import APIRouter, Depends, File, Form, HTTPException, UploadFile, status
-=======
-from fastapi import APIRouter, Depends, File, HTTPException, UploadFile, status
->>>>>>> 231a7ff7
 from fastapi.responses import JSONResponse
 from sqlalchemy.exc import IntegrityError
 from sqlalchemy.ext.asyncio import AsyncSession
@@ -54,11 +50,8 @@
 )
 from .schemas import (
     ContentFeedback,
-<<<<<<< HEAD
     ErrorType,
-=======
     QueryAudioResponse,
->>>>>>> 231a7ff7
     QueryBase,
     QueryRefined,
     QueryResponse,
@@ -276,11 +269,7 @@
 @classify_safety__before
 @translate_question__before
 @paraphrase_question__before
-<<<<<<< HEAD
-=======
 @generate_tts__after
-@generate_llm_response__after
->>>>>>> 231a7ff7
 @check_align_score__after
 @generate_llm_response__after
 async def search_base(

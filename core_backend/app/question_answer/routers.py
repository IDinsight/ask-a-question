--- conflicted
+++ resolved
@@ -49,11 +49,6 @@
 logger = setup_logger()
 
 
-<<<<<<< HEAD
-router = APIRouter(
-    dependencies=[Depends(authenticate_key), Depends(rate_limiter)],
-    tags=["Question Answering"],
-=======
 TAG_METADATA = {
     "name": "Question-answering and feedback",
     "description": "_Requires API key._ LLM-powered question answering based on "
@@ -62,8 +57,8 @@
 
 
 router = APIRouter(
-    dependencies=[Depends(authenticate_key)], tags=[TAG_METADATA["name"]]
->>>>>>> 41ecfc9f
+    dependencies=[Depends(authenticate_key), Depends(rate_limiter)],
+   tags=[TAG_METADATA["name"],
 )
 
 

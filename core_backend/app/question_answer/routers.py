--- conflicted
+++ resolved
@@ -60,11 +60,8 @@
     ResponseFeedbackBase,
 )
 from .speech_components.external_voice_components import transcribe_audio
-<<<<<<< HEAD
+from .speech_components.utils import post_to_speech
 from .utils import format_session_history_as_query
-=======
-from .speech_components.utils import post_to_speech
->>>>>>> 294b7963
 
 logger = setup_logger()
 
@@ -122,7 +119,6 @@
         n_similar=int(N_TOP_CONTENT),
         asession=asession,
         exclude_archived=True,
-        is_chat=False,
     )
 
     if user_query.generate_llm_response:
@@ -137,6 +133,83 @@
         contents=response.search_results,
         asession=asession,
     )
+    await save_content_for_query_to_db(
+        user_id=user_db.user_id,
+        session_id=user_query.session_id,
+        query_id=response.query_id,
+        contents=response.search_results,
+        asession=asession,
+    )
+
+    if type(response) is QueryResponse:
+        return response
+    elif type(response) is QueryResponseError:
+        return JSONResponse(
+            status_code=status.HTTP_400_BAD_REQUEST, content=response.model_dump()
+        )
+    else:
+        return JSONResponse(
+            status_code=status.HTTP_500_INTERNAL_SERVER_ERROR,
+            content={"message": "Internal server error"},
+        )
+
+
+@router.post(
+    "/chat",
+    response_model=QueryResponse,
+    responses={
+        status.HTTP_400_BAD_REQUEST: {
+            "model": QueryResponseError,
+            "description": "Guardrail failure",
+        }
+    },
+)
+async def chat(
+    user_query: QueryBase,
+    asession: AsyncSession = Depends(get_async_session),
+    user_db: UserDB = Depends(authenticate_key),
+) -> QueryResponse | JSONResponse:
+    """ """
+    is_new_chat = user_query.session_id is None
+
+    if is_new_chat:
+        session_id = generate_secret_key()
+        user_query.session_id = session_id
+
+    (
+        user_query_db,
+        user_query_refined_template,
+        response_template,
+    ) = await get_user_query_and_response(
+        user_id=user_db.user_id,
+        user_query=user_query,
+        asession=asession,
+        generate_tts=False,
+    )
+
+    response = await get_search_response(
+        query_refined=user_query_refined_template,
+        response=response_template,
+        user_id=user_db.user_id,
+        n_similar=int(N_TOP_CONTENT),
+        asession=asession,
+        exclude_archived=True,
+        is_chat=True,
+    )
+
+    response = await get_generation_response(
+        query_refined=user_query_refined_template,
+        response=response,
+    )
+
+    await save_query_response_to_db(user_query_db, response, asession)
+
+    await increment_query_count(
+        user_id=user_db.user_id,
+        contents=response.search_results,
+        asession=asession,
+    )
+
     await save_content_for_query_to_db(
         user_id=user_db.user_id,
         session_id=user_query.session_id,
@@ -271,83 +344,6 @@
         return JSONResponse(
             status_code=status.HTTP_500_INTERNAL_SERVER_ERROR,
             content={"error": "Internal server error"},
-        )
-
-
-@router.post(
-    "/chat",
-    response_model=QueryResponse,
-    responses={
-        status.HTTP_400_BAD_REQUEST: {
-            "model": QueryResponseError,
-            "description": "Guardrail failure",
-        }
-    },
-)
-async def chat(
-    user_query: QueryBase,
-    asession: AsyncSession = Depends(get_async_session),
-    user_db: UserDB = Depends(authenticate_key),
-) -> QueryResponse | JSONResponse:
-    """ """
-    is_new_chat = user_query.session_id is None
-
-    if is_new_chat:
-        session_id = generate_secret_key()
-        user_query.session_id = session_id
-
-    (
-        user_query_db,
-        user_query_refined_template,
-        response_template,
-    ) = await get_user_query_and_response(
-        user_id=user_db.user_id,
-        user_query=user_query,
-        asession=asession,
-        generate_tts=False,
-    )
-
-    response = await get_search_response(
-        query_refined=user_query_refined_template,
-        response=response_template,
-        user_id=user_db.user_id,
-        n_similar=int(N_TOP_CONTENT),
-        asession=asession,
-        exclude_archived=True,
-        is_chat=True,
-    )
-
-    response = await get_generation_response(
-        query_refined=user_query_refined_template,
-        response=response,
-    )
-
-    await save_query_response_to_db(user_query_db, response, asession)
-
-    await increment_query_count(
-        user_id=user_db.user_id,
-        contents=response.search_results,
-        asession=asession,
-    )
-
-    await save_content_for_query_to_db(
-        user_id=user_db.user_id,
-        session_id=user_query.session_id,
-        query_id=response.query_id,
-        contents=response.search_results,
-        asession=asession,
-    )
-
-    if type(response) is QueryResponse:
-        return response
-    elif type(response) is QueryResponseError:
-        return JSONResponse(
-            status_code=status.HTTP_400_BAD_REQUEST, content=response.model_dump()
-        )
-    else:
-        return JSONResponse(
-            status_code=status.HTTP_500_INTERNAL_SERVER_ERROR,
-            content={"message": "Internal server error"},
         )
 
 
@@ -405,15 +401,12 @@
         question = format_session_history_as_query(messages)
         response.chat_history = messages
     else:
+        # use latest transformed version of the text
         question = query_refined.query_text
 
     search_results = await get_similar_content_async(
         user_id=user_id,
-<<<<<<< HEAD
         question=question,
-=======
-        question=query_refined.query_text,  # use latest transformed version of the text
->>>>>>> 294b7963
         n_similar=n_similar,
         asession=asession,
         metadata=metadata,

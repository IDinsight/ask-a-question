import os
from typing import Tuple

from fastapi import APIRouter, Depends, File, Form, UploadFile
from fastapi.responses import JSONResponse
from sqlalchemy.exc import IntegrityError
from sqlalchemy.ext.asyncio import AsyncSession

from ..auth.dependencies import authenticate_key
from ..contents.models import (
    get_similar_content_async,
    increment_query_count,
    update_votes_in_db,
)
from ..database import get_async_session
from ..llm_call.llm_prompts import RAG_FAILURE_MESSAGE
from ..llm_call.llm_rag import get_llm_rag_answer
from ..llm_call.process_input import (
    classify_safety__before,
    identify_language__before,
    paraphrase_question__before,
    translate_question__before,
)
from ..llm_call.process_output import check_align_score__after
from ..users.models import UserDB
<<<<<<< HEAD
from ..utils import (
    create_langfuse_metadata,
    generate_secret_key,
    get_http_client,
    setup_logger,
)
from ..voice_api.schemas import AudioQueryError
from ..voice_api.voice_components import generate_speech
from .config import N_TOP_CONTENT_FOR_RAG, N_TOP_CONTENT_FOR_SEARCH, SPEECH_ENDPOINT
=======
from ..utils import create_langfuse_metadata, setup_logger
from ..voice_api.text_to_speech import generate_speech
from .config import N_TOP_CONTENT_FOR_RAG, N_TOP_CONTENT_FOR_SEARCH
>>>>>>> d817047e
from .models import (
    QueryDB,
    check_secret_key_match,
    save_content_feedback_to_db,
    save_query_response_error_to_db,
    save_query_response_to_db,
    save_response_feedback_to_db,
    save_user_query_to_db,
)
from .schemas import (
    ContentFeedback,
    ErrorType,
    QueryBase,
    QueryRefined,
    QueryResponse,
    QueryResponseError,
    ResponseFeedbackBase,
    ResultState,
)
from .utils import (
    get_context_string_from_retrieved_contents,
)

logger = setup_logger()


TAG_METADATA = {
    "name": "Question-answering and feedback",
    "description": "_Requires API key._ LLM-powered question answering based on "
    "your content plus feedback collection.",
}


router = APIRouter(
    dependencies=[Depends(authenticate_key)], tags=[TAG_METADATA["name"]]
)


@router.post(
    "/search",
    response_model=QueryResponse,
    responses={400: {"model": QueryResponseError, "description": "Bad Request"}},
)
async def search(
    user_query: QueryBase,
    asession: AsyncSession = Depends(get_async_session),
    user_db: UserDB = Depends(authenticate_key),
) -> QueryResponse | JSONResponse:
    """
    Search endpoint finds the most similar content to the user query and optionally
    generates an LLM response.
    """
    (
        user_query_db,
        user_query_refined,
        response,
    ) = await get_user_query_and_response(
        user_id=user_db.user_id,
        user_query=user_query,
        asession=asession,
    )

    if user_query.generate_llm_response:
        response = await search_with_llm_response(
            question=user_query_refined,
            response=response,
            user_id=user_db.user_id,
            n_similar=int(N_TOP_CONTENT_FOR_RAG),
            asession=asession,
        )
    else:
        response = await search_without_llm_response(
            question=user_query_refined,
            response=response,
            user_id=user_db.user_id,
            n_similar=int(N_TOP_CONTENT_FOR_SEARCH),
            asession=asession,
        )

    if isinstance(response, QueryResponseError):
        await save_query_response_error_to_db(user_query_db, response, asession)
        return JSONResponse(status_code=400, content=response.model_dump())
    else:
        await save_query_response_to_db(user_query_db, response, asession)
        await increment_query_count(user_db.user_id, response.search_results, asession)
        return response


@check_align_score__after
@identify_language__before
@classify_safety__before
async def search_with_llm_response(
    question: QueryRefined,
    response: QueryResponse,
    user_id: int,
    n_similar: int,
    asession: AsyncSession,
) -> QueryResponse | QueryResponseError:
    """
    Get similar content and construct the LLM answer for the user query.
    """
    if question.original_language is None:
        raise ValueError(
            (
                "Language hasn't been identified. "
                "Identify language before calling this function."
            )
        )

    if not isinstance(response, QueryResponseError):
        metadata = create_langfuse_metadata(query_id=response.query_id, user_id=user_id)
        search_results = await get_similar_content_async(
            user_id=user_id,
            question=question.query_text,
            n_similar=n_similar,
            asession=asession,
            metadata=metadata,
        )

        response.search_results = search_results
        context = get_context_string_from_retrieved_contents(search_results)

        rag_response = await get_llm_rag_answer(
            question=question.query_text,
            context=context,
            response_language=question.original_language,
            metadata=metadata,
        )

        if rag_response.answer == RAG_FAILURE_MESSAGE:
            response.state = ResultState.ERROR
            response.llm_response = None
        else:
            response.state = ResultState.FINAL
            response.llm_response = rag_response.answer

        response.debug_info["extracted_info"] = rag_response.extracted_info

        tts_save_path = f"response_{response.query_id}.mp3"

        if question.generate_tts:
            try:
                tts_file_path = await generate_speech(
                    text=rag_response.answer,
                    language=question.original_language,
                    save_path=tts_save_path,
                )
                response.tts_file = tts_file_path
            except ValueError as e:
                return QueryResponseError(
                    query_id=response.query_id,
                    error_message=str(e),
                    error_type=ErrorType.TTS_ERROR,
                    debug_info=response.debug_info,
                )

    return response


<<<<<<< HEAD
async def get_user_query_and_response(
    user_id: int, user_query: QueryBase, asession: AsyncSession
) -> Tuple[QueryDB, QueryRefined, QueryResponse]:
    """
    Get the user query from the request and save it to the db.
    Construct an object for user query and a default response object.
    """
    feedback_secret_key = generate_secret_key()
    user_query_db = await save_user_query_to_db(
        user_id=user_id,
        feedback_secret_key=feedback_secret_key,
        user_query=user_query,
        asession=asession,
    )
    user_query_refined = QueryRefined(
        **user_query.model_dump(), query_text_original=user_query.query_text
    )
    response = QueryResponse(
        query_id=user_query_db.query_id,
        content_response=None,
        llm_response=None,
        feedback_secret_key=feedback_secret_key,
    )

    return user_query_db, user_query_refined, response


@router.post(
    "/stt-llm-response",
    response_model=QueryResponse,
    responses={
        400: {"model": QueryResponseError, "description": "Bad Request"},
        500: {"model": AudioQueryError, "description": "Internal Server Error"},
    },
)
async def stt_llm_response(
    generate_tts: bool = Form(...),
    file: UploadFile = File(...),
    asession: AsyncSession = Depends(get_async_session),
    user_db: UserDB = Depends(authenticate_key),
) -> QueryResponse | JSONResponse:
    """
    Transcribes the provided MP3 file to text using Whisper,
    then generates a custom response using LLM and returns it.
    """

    file_path = f"temp/{file.filename}"
    try:
        with open(file_path, "wb") as f:
            f.write(await file.read())

        url = SPEECH_ENDPOINT
        async with get_http_client() as client:
            async with client.post(url, json={"file_path": f"{file_path}"}) as response:
                if response.status != 200:
                    error_content = await response.json()
                    return JSONResponse(
                        status_code=response.status, content=error_content
                    )

                transcription_result = await response.json()

        user_query = QueryBase(
            query_text=transcription_result["text"],
            query_metadata={},
            generate_tts=generate_tts,
        )

        user_query_db, user_query_refined, response = await get_user_query_and_response(
            user_id=user_db.user_id, user_query=user_query, asession=asession
        )

        response = await get_llm_answer(
            question=user_query_refined,
            response=response,
            user_id=user_db.user_id,
            n_similar=int(N_TOP_CONTENT_FOR_RAG),
            asession=asession,
        )

        if isinstance(response, QueryResponseError):
            await save_query_response_error_to_db(user_query_db, response, asession)
            return JSONResponse(status_code=400, content=response.model_dump())
        else:
            await save_query_response_to_db(user_query_db, response, asession)
            return response

    except Exception as e:
        error_msg = f"Failed to process request: {str(e)}"
        logger.error(error_msg)
        error_response = AudioQueryError(
            error_message=error_msg,
            error_type=ErrorType.STT_ERROR,
            debug_info={},
        )
        return JSONResponse(status_code=500, content=error_response.model_dump())

    finally:
        if os.path.exists(file_path):
            os.remove(file_path)


@router.post(
    "/embeddings-search",
    response_model=QueryResponse,
    responses={400: {"model": QueryResponseError, "description": "Bad Request"}},
)
async def embeddings_search(
    user_query: QueryBase,
    asession: AsyncSession = Depends(get_async_session),
    user_db: UserDB = Depends(authenticate_key),
) -> QueryResponse | JSONResponse:
    """
    Embeddings search finds the most similar embeddings to the user query
    from the vector db.
    """

    (
        user_query_db,
        user_query_refined,
        response,
    ) = await get_user_query_and_response(
        user_id=user_db.user_id, user_query=user_query, asession=asession
    )

    response = await get_semantic_matches(
        question=user_query_refined,
        response=response,
        user_id=user_db.user_id,
        n_similar=int(N_TOP_CONTENT_FOR_SEARCH),
        asession=asession,
    )
    if isinstance(response, QueryResponseError):
        await save_query_response_error_to_db(user_query_db, response, asession)
        return JSONResponse(status_code=400, content=response.model_dump())
    else:
        await save_query_response_to_db(user_query_db, response, asession)
        return response


=======
>>>>>>> d817047e
@identify_language__before
@translate_question__before
@paraphrase_question__before
async def search_without_llm_response(
    question: QueryRefined,
    response: QueryResponse | QueryResponseError,
    user_id: int,
    n_similar: int,
    asession: AsyncSession,
) -> QueryResponse | QueryResponseError:
    """
    Get similar contents without generating a LLM response.
    """
    if not isinstance(response, QueryResponseError):
        metadata = create_langfuse_metadata(query_id=response.query_id, user_id=user_id)
        search_results = await get_similar_content_async(
            user_id=user_id,
            question=question.query_text,
            n_similar=n_similar,
            asession=asession,
            metadata=metadata,
        )
        response.state = ResultState.FINAL
        response.search_results = search_results

    return response


async def get_user_query_and_response(
    user_id: int, user_query: QueryBase, asession: AsyncSession
) -> Tuple[QueryDB, QueryRefined, QueryResponse]:
    """
    Save the user query to the db and construct placeholder query and response objects
    to pass on.
    """
    # save query to db
    user_query_db = await save_user_query_to_db(
        user_id=user_id,
        user_query=user_query,
        asession=asession,
    )
    # prepare placeholder response object
    response = QueryResponse(
        query_id=user_query_db.query_id,
        search_results=None,
        llm_response=None,
        feedback_secret_key=user_query_db.feedback_secret_key,
    )
    # prepare refined query object
    user_query_refined = QueryRefined(
        **user_query.model_dump(), query_text_original=user_query.query_text
    )
    return user_query_db, user_query_refined, response


@router.post("/response-feedback")
async def feedback(
    feedback: ResponseFeedbackBase,
    asession: AsyncSession = Depends(get_async_session),
    user_db: UserDB = Depends(authenticate_key),
) -> JSONResponse:
    """
    Feedback endpoint used to capture user feedback on the results returned by QA
    endpoints.


    <B>Note</B>: This endpoint accepts `feedback_sentiment` ("positive" or "negative")
    and/or `feedback_text` (free-text). If you wish to only provide one of these, don't
    include the other in the payload.
    """

    is_matched = await check_secret_key_match(
        feedback.feedback_secret_key, feedback.query_id, asession
    )
    if is_matched is False:
        return JSONResponse(
            status_code=400,
            content={
                "message": f"Secret key does not match query id: {feedback.query_id}"
            },
        )

    feedback_db = await save_response_feedback_to_db(feedback, asession)
    return JSONResponse(
        status_code=200,
        content={
            "message": (
                f"Added Feedback: {feedback_db.feedback_id} "
                f"for Query: {feedback_db.query_id}"
            )
        },
    )


@router.post("/content-feedback")
async def content_feedback(
    feedback: ContentFeedback,
    asession: AsyncSession = Depends(get_async_session),
    user_db: UserDB = Depends(authenticate_key),
) -> JSONResponse:
    """
    Feedback endpoint used to capture user feedback on specific content after it has
    been returned by the QA endpoints.


    <B>Note</B>: This endpoint accepts `feedback_sentiment` ("positive" or "negative")
    and/or `feedback_text` (free-text). If you wish to only provide one of these, don't
    include the other in the payload.
    """

    is_matched = await check_secret_key_match(
        feedback.feedback_secret_key, feedback.query_id, asession
    )
    if is_matched is False:
        return JSONResponse(
            status_code=400,
            content={
                "message": f"Secret key does not match query id: {feedback.query_id}"
            },
        )
    else:
        try:
            feedback_db = await save_content_feedback_to_db(feedback, asession)
        except IntegrityError as e:
            return JSONResponse(
                status_code=400,
                content={
                    "message": (f"Content id: {feedback.content_id} does not exist."),
                    "details": {
                        "content_id": feedback.content_id,
                        "query_id": feedback.query_id,
                        "exception": "IntegrityError",
                        "exception_details": str(e),
                    },
                },
            )
        await update_votes_in_db(
            user_id=user_db.user_id,
            content_id=feedback.content_id,
            vote=feedback.feedback_sentiment,
            asession=asession,
        )
        return JSONResponse(
            status_code=200,
            content={
                "message": (
                    f"Added Feedback: {feedback_db.feedback_id} "
                    f"for Query: {feedback_db.query_id} "
                    f"for Content: {feedback_db.content_id}"
                )
            },
        )<|MERGE_RESOLUTION|>--- conflicted
+++ resolved
@@ -23,21 +23,14 @@
 )
 from ..llm_call.process_output import check_align_score__after
 from ..users.models import UserDB
-<<<<<<< HEAD
 from ..utils import (
     create_langfuse_metadata,
-    generate_secret_key,
     get_http_client,
     setup_logger,
 )
 from ..voice_api.schemas import AudioQueryError
 from ..voice_api.voice_components import generate_speech
 from .config import N_TOP_CONTENT_FOR_RAG, N_TOP_CONTENT_FOR_SEARCH, SPEECH_ENDPOINT
-=======
-from ..utils import create_langfuse_metadata, setup_logger
-from ..voice_api.text_to_speech import generate_speech
-from .config import N_TOP_CONTENT_FOR_RAG, N_TOP_CONTENT_FOR_SEARCH
->>>>>>> d817047e
 from .models import (
     QueryDB,
     check_secret_key_match,
@@ -74,6 +67,81 @@
 router = APIRouter(
     dependencies=[Depends(authenticate_key)], tags=[TAG_METADATA["name"]]
 )
+
+
+@router.post(
+    "/stt-llm-response",
+    response_model=QueryResponse,
+    responses={
+        400: {"model": QueryResponseError, "description": "Bad Request"},
+        500: {"model": AudioQueryError, "description": "Internal Server Error"},
+    },
+)
+async def stt_llm_response(
+    generate_tts: bool = Form(...),
+    file: UploadFile = File(...),
+    asession: AsyncSession = Depends(get_async_session),
+    user_db: UserDB = Depends(authenticate_key),
+) -> QueryResponse | JSONResponse:
+    """
+    Transcribes the provided MP3 file to text using Whisper,
+    then generates a custom response using LLM and returns it.
+    """
+
+    file_path = f"temp/{file.filename}"
+    try:
+        with open(file_path, "wb") as f:
+            f.write(await file.read())
+
+        url = SPEECH_ENDPOINT
+        async with get_http_client() as client:
+            async with client.post(url, json={"file_path": f"{file_path}"}) as response:
+                if response.status != 200:
+                    error_content = await response.json()
+                    return JSONResponse(
+                        status_code=response.status, content=error_content
+                    )
+
+                transcription_result = await response.json()
+
+        user_query = QueryBase(
+            query_text=transcription_result["text"],
+            query_metadata={},
+            generate_tts=generate_tts,
+        )
+
+        user_query_db, user_query_refined, response = await get_user_query_and_response(
+            user_id=user_db.user_id, user_query=user_query, asession=asession
+        )
+
+        response = await search_with_llm_response(
+            question=user_query_refined,
+            response=response,
+            user_id=user_db.user_id,
+            n_similar=int(N_TOP_CONTENT_FOR_RAG),
+            asession=asession,
+        )
+
+        if isinstance(response, QueryResponseError):
+            await save_query_response_error_to_db(user_query_db, response, asession)
+            return JSONResponse(status_code=400, content=response.model_dump())
+        else:
+            await save_query_response_to_db(user_query_db, response, asession)
+            return response
+
+    except Exception as e:
+        error_msg = f"Failed to process request: {str(e)}"
+        logger.error(error_msg)
+        error_response = AudioQueryError(
+            error_message=error_msg,
+            error_type=ErrorType.STT_ERROR,
+            debug_info={},
+        )
+        return JSONResponse(status_code=500, content=error_response.model_dump())
+
+    finally:
+        if os.path.exists(file_path):
+            os.remove(file_path)
 
 
 @router.post(
@@ -197,149 +265,6 @@
     return response
 
 
-<<<<<<< HEAD
-async def get_user_query_and_response(
-    user_id: int, user_query: QueryBase, asession: AsyncSession
-) -> Tuple[QueryDB, QueryRefined, QueryResponse]:
-    """
-    Get the user query from the request and save it to the db.
-    Construct an object for user query and a default response object.
-    """
-    feedback_secret_key = generate_secret_key()
-    user_query_db = await save_user_query_to_db(
-        user_id=user_id,
-        feedback_secret_key=feedback_secret_key,
-        user_query=user_query,
-        asession=asession,
-    )
-    user_query_refined = QueryRefined(
-        **user_query.model_dump(), query_text_original=user_query.query_text
-    )
-    response = QueryResponse(
-        query_id=user_query_db.query_id,
-        content_response=None,
-        llm_response=None,
-        feedback_secret_key=feedback_secret_key,
-    )
-
-    return user_query_db, user_query_refined, response
-
-
-@router.post(
-    "/stt-llm-response",
-    response_model=QueryResponse,
-    responses={
-        400: {"model": QueryResponseError, "description": "Bad Request"},
-        500: {"model": AudioQueryError, "description": "Internal Server Error"},
-    },
-)
-async def stt_llm_response(
-    generate_tts: bool = Form(...),
-    file: UploadFile = File(...),
-    asession: AsyncSession = Depends(get_async_session),
-    user_db: UserDB = Depends(authenticate_key),
-) -> QueryResponse | JSONResponse:
-    """
-    Transcribes the provided MP3 file to text using Whisper,
-    then generates a custom response using LLM and returns it.
-    """
-
-    file_path = f"temp/{file.filename}"
-    try:
-        with open(file_path, "wb") as f:
-            f.write(await file.read())
-
-        url = SPEECH_ENDPOINT
-        async with get_http_client() as client:
-            async with client.post(url, json={"file_path": f"{file_path}"}) as response:
-                if response.status != 200:
-                    error_content = await response.json()
-                    return JSONResponse(
-                        status_code=response.status, content=error_content
-                    )
-
-                transcription_result = await response.json()
-
-        user_query = QueryBase(
-            query_text=transcription_result["text"],
-            query_metadata={},
-            generate_tts=generate_tts,
-        )
-
-        user_query_db, user_query_refined, response = await get_user_query_and_response(
-            user_id=user_db.user_id, user_query=user_query, asession=asession
-        )
-
-        response = await get_llm_answer(
-            question=user_query_refined,
-            response=response,
-            user_id=user_db.user_id,
-            n_similar=int(N_TOP_CONTENT_FOR_RAG),
-            asession=asession,
-        )
-
-        if isinstance(response, QueryResponseError):
-            await save_query_response_error_to_db(user_query_db, response, asession)
-            return JSONResponse(status_code=400, content=response.model_dump())
-        else:
-            await save_query_response_to_db(user_query_db, response, asession)
-            return response
-
-    except Exception as e:
-        error_msg = f"Failed to process request: {str(e)}"
-        logger.error(error_msg)
-        error_response = AudioQueryError(
-            error_message=error_msg,
-            error_type=ErrorType.STT_ERROR,
-            debug_info={},
-        )
-        return JSONResponse(status_code=500, content=error_response.model_dump())
-
-    finally:
-        if os.path.exists(file_path):
-            os.remove(file_path)
-
-
-@router.post(
-    "/embeddings-search",
-    response_model=QueryResponse,
-    responses={400: {"model": QueryResponseError, "description": "Bad Request"}},
-)
-async def embeddings_search(
-    user_query: QueryBase,
-    asession: AsyncSession = Depends(get_async_session),
-    user_db: UserDB = Depends(authenticate_key),
-) -> QueryResponse | JSONResponse:
-    """
-    Embeddings search finds the most similar embeddings to the user query
-    from the vector db.
-    """
-
-    (
-        user_query_db,
-        user_query_refined,
-        response,
-    ) = await get_user_query_and_response(
-        user_id=user_db.user_id, user_query=user_query, asession=asession
-    )
-
-    response = await get_semantic_matches(
-        question=user_query_refined,
-        response=response,
-        user_id=user_db.user_id,
-        n_similar=int(N_TOP_CONTENT_FOR_SEARCH),
-        asession=asession,
-    )
-    if isinstance(response, QueryResponseError):
-        await save_query_response_error_to_db(user_query_db, response, asession)
-        return JSONResponse(status_code=400, content=response.model_dump())
-    else:
-        await save_query_response_to_db(user_query_db, response, asession)
-        return response
-
-
-=======
->>>>>>> d817047e
 @identify_language__before
 @translate_question__before
 @paraphrase_question__before

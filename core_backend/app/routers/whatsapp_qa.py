--- conflicted
+++ resolved
@@ -57,21 +57,11 @@
                 )
 
                 message = UserQueryBase(query_text=msg_body, query_metadata={})
-<<<<<<< HEAD
-<<<<<<< HEAD
-=======
->>>>>>> 0de7920 (Update documentation, deployment scripts and add additional tests)
                 content_response = await get_similar_content_async(
                     message,
                     1,
                     asession,
                 )
-<<<<<<< HEAD
-=======
-                content_response = await get_similar_content_async(asession, message, 1)
->>>>>>> b53e1bb (Update question answering and delete quadrandt from code)
-=======
->>>>>>> 0de7920 (Update documentation, deployment scripts and add additional tests)
                 top_faq = content_response[0].retrieved_text
                 data_obj = {
                     "messaging_product": "whatsapp",

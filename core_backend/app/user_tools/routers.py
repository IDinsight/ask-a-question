from typing import Annotated

from fastapi import APIRouter, Depends
from fastapi.exceptions import HTTPException
from fastapi.requests import Request
from sqlalchemy.exc import SQLAlchemyError
from sqlalchemy.ext.asyncio import AsyncSession

from ..auth.dependencies import get_admin_user, get_current_user
from ..database import get_async_session
from ..users.models import (
    UserAlreadyExistsError,
    UserDB,
<<<<<<< HEAD
    get_nb_users,
=======
    get_user_by_id,
    is_username_valid,
>>>>>>> fa28da38
    save_user_to_db,
    update_user_api_key,
    update_user_in_db,
)
from ..users.schemas import UserCreate, UserCreateWithPassword, UserRetrieve
from ..utils import generate_key, setup_logger, update_api_limits
from .schemas import KeyResponse, RequireRegisterResponse

TAG_METADATA = {
    "name": "Admin",
    "description": "_Requires user login._ Only administrator user has access to these "
    "endpoints.",
}

router = APIRouter(prefix="/user", tags=["Admin"])
logger = setup_logger()


@router.post("/", response_model=UserCreate)
async def create_user(
    user: UserCreateWithPassword,
<<<<<<< HEAD
    # user_db: Annotated[UserDB, Depends(get_current_user)],
=======
    admin_user_db: Annotated[UserDB, Depends(get_admin_user)],
>>>>>>> fa28da38
    request: Request,
    asession: AsyncSession = Depends(get_async_session),
) -> UserCreate | None:
    """
    Create user endpoint. Can only be used by admin users.
    """
<<<<<<< HEAD
    # if user_db.user_id != 1:
    #     raise HTTPException(
    #         status_code=403,
    #         detail="This user does not have permission to create new users.",
    #     )
=======
>>>>>>> fa28da38

    try:
        user_new = await save_user_to_db(
            user=user,
            asession=asession,
        )
        await update_api_limits(
            request.app.state.redis, user_new.username, user_new.api_daily_quota
        )

        return UserCreate(
            username=user_new.username,
            is_admin=user_new.is_admin,
            content_quota=user_new.content_quota,
            api_daily_quota=user_new.api_daily_quota,
        )
    except UserAlreadyExistsError as e:
        logger.error(f"Error creating user: {e}")
        raise HTTPException(
            status_code=400, detail="User with that username already exists."
        ) from e


@router.put("/rotate-key", response_model=KeyResponse)
async def get_new_api_key(
    user_db: Annotated[UserDB, Depends(get_current_user)],
    asession: AsyncSession = Depends(get_async_session),
) -> KeyResponse | None:
    """
    Generate a new API key for the requester's account. Takes a user object,
    generates a new key, replaces the old one in the database, and returns
    a user object with the new key.
    """

    new_api_key = generate_key()

    try:
        # this is neccesarry to attach the user_db to the session
        asession.add(user_db)
        await update_user_api_key(
            user_db=user_db,
            new_api_key=new_api_key,
            asession=asession,
        )
        return KeyResponse(
            username=user_db.username,
            new_api_key=new_api_key,
        )
    except SQLAlchemyError as e:
        logger.error(f"Error updating user api key: {e}")
        raise HTTPException(
            status_code=500, detail="Error updating user api key"
        ) from e


<<<<<<< HEAD
@router.get("/require-register", response_model=RequireRegisterResponse)
async def is_register_required(
    asession: AsyncSession = Depends(get_async_session),
) -> RequireRegisterResponse:
    """
    Check it there are any users in the database.
    If there are no users, registration is required
    """
    nb_users = await get_nb_users(asession)
    if nb_users > 0:
        require_register = False
    else:
        require_register = True
    return RequireRegisterResponse(require_register=require_register)
=======
@router.put("/{user_id}", response_model=UserRetrieve)
async def update_user(
    user_id: int,
    user: UserCreate,
    admin_user_db: Annotated[UserDB, Depends(get_admin_user)],
    asession: AsyncSession = Depends(get_async_session),
) -> UserRetrieve | None:
    """
    Update user endpoint.
    """

    user_db = await get_user_by_id(user_id=user_id, asession=asession)
    if not user_db:
        raise HTTPException(status_code=404, detail="User not found.")

    if user.username != user_db.username:
        if not await is_username_valid(user.username, asession):
            raise HTTPException(
                status_code=400,
                detail=f"User with username {user.username} already exists.",
            )

    updated_user = await update_user_in_db(
        user_id=user_id, user=user, asession=asession
    )
    return UserRetrieve(
        user_id=updated_user.user_id,
        username=updated_user.username,
        content_quota=updated_user.content_quota,
        api_daily_quota=user_db.api_daily_quota,
        is_admin=user_db.is_admin,
        api_key_first_characters=updated_user.api_key_first_characters,
        api_key_updated_datetime_utc=updated_user.api_key_updated_datetime_utc,
        created_datetime_utc=updated_user.created_datetime_utc,
        updated_datetime_utc=updated_user.updated_datetime_utc,
    )


@router.get("/", response_model=UserRetrieve)
async def get_user(
    user_db: Annotated[UserDB, Depends(get_current_user)],
) -> UserRetrieve | None:
    """
    Get user endpoint. Returns the user object for the requester.
    """

    return UserRetrieve(
        user_id=user_db.user_id,
        username=user_db.username,
        content_quota=user_db.content_quota,
        api_daily_quota=user_db.api_daily_quota,
        is_admin=user_db.is_admin,
        api_key_first_characters=user_db.api_key_first_characters,
        api_key_updated_datetime_utc=user_db.api_key_updated_datetime_utc,
        created_datetime_utc=user_db.created_datetime_utc,
        updated_datetime_utc=user_db.updated_datetime_utc,
    )
>>>>>>> fa28da38
<|MERGE_RESOLUTION|>--- conflicted
+++ resolved
@@ -11,12 +11,9 @@
 from ..users.models import (
     UserAlreadyExistsError,
     UserDB,
-<<<<<<< HEAD
     get_nb_users,
-=======
     get_user_by_id,
     is_username_valid,
->>>>>>> fa28da38
     save_user_to_db,
     update_user_api_key,
     update_user_in_db,
@@ -38,25 +35,13 @@
 @router.post("/", response_model=UserCreate)
 async def create_user(
     user: UserCreateWithPassword,
-<<<<<<< HEAD
-    # user_db: Annotated[UserDB, Depends(get_current_user)],
-=======
     admin_user_db: Annotated[UserDB, Depends(get_admin_user)],
->>>>>>> fa28da38
     request: Request,
     asession: AsyncSession = Depends(get_async_session),
 ) -> UserCreate | None:
     """
     Create user endpoint. Can only be used by admin users.
     """
-<<<<<<< HEAD
-    # if user_db.user_id != 1:
-    #     raise HTTPException(
-    #         status_code=403,
-    #         detail="This user does not have permission to create new users.",
-    #     )
-=======
->>>>>>> fa28da38
 
     try:
         user_new = await save_user_to_db(
@@ -112,7 +97,6 @@
         ) from e
 
 
-<<<<<<< HEAD
 @router.get("/require-register", response_model=RequireRegisterResponse)
 async def is_register_required(
     asession: AsyncSession = Depends(get_async_session),
@@ -127,7 +111,8 @@
     else:
         require_register = True
     return RequireRegisterResponse(require_register=require_register)
-=======
+
+
 @router.put("/{user_id}", response_model=UserRetrieve)
 async def update_user(
     user_id: int,
@@ -184,5 +169,4 @@
         api_key_updated_datetime_utc=user_db.api_key_updated_datetime_utc,
         created_datetime_utc=user_db.created_datetime_utc,
         updated_datetime_utc=user_db.updated_datetime_utc,
-    )
->>>>>>> fa28da38
+    )
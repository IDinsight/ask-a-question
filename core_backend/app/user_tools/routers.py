--- conflicted
+++ resolved
@@ -149,13 +149,7 @@
             username=user.username, asession=asession
         )
 
-<<<<<<< HEAD
         if user.recovery_code not in user_to_update.recovery_codes:
-=======
-        is_recovery_code_correct = user.recovery_code in user_to_update.recovery_codes
-
-        if not is_recovery_code_correct:
->>>>>>> d551c526
             raise HTTPException(status_code=400, detail="Recovery code is incorrect.")
         updated_recovery_codes = [
             val for val in user_to_update.recovery_codes if val != user.recovery_code
@@ -177,11 +171,6 @@
             created_datetime_utc=updated_user.created_datetime_utc,
             updated_datetime_utc=updated_user.updated_datetime_utc,
         )
-    except UserAlreadyExistsError as e:
-        logger.error(f"Error resetting password: {e}")
-        raise HTTPException(
-            status_code=400, detail="User with that username already exists."
-        ) from e
 
     except UserNotFoundError as v:
         logger.error(f"Error resetting password: {v}")

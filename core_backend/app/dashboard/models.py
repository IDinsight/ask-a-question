"""This module contains functionalities for managing the dashboard statistics."""

from datetime import date
from typing import Any, Sequence, cast, get_args

<<<<<<< HEAD
import pandas as pd
from bertopic import BERTopic
from sqlalchemy import case, func, literal_column, select, text, true
=======
from sqlalchemy import Row, case, desc, func, literal_column, select, text, true
>>>>>>> 0bfd8a02
from sqlalchemy.ext.asyncio import AsyncSession
from sqlalchemy.sql import and_
from sqlalchemy.sql.expression import Subquery

from ..contents.models import ContentDB
from ..llm_call.dashboard import generate_ai_summary
from ..question_answer.models import (
    ContentFeedbackDB,
    QueryDB,
    QueryResponseContentDB,
    ResponseFeedbackDB,
)
from ..urgency_detection.models import UrgencyResponseDB
from .config import GENERATE_AI_ANSWER
from .schemas import (
    ContentFeedbackStats,
    Day,
    DetailsDrawer,
    Heatmap,
<<<<<<< HEAD
    InsightQuery,
    InsightsQueriesData,
=======
    OverviewTimeSeries,
>>>>>>> 0bfd8a02
    QueryStats,
    ResponseFeedbackStats,
    StatsCards,
    TimeFrequency,
    TimeHours,
    TopContent,
<<<<<<< HEAD
    Topic,
    TopicsData,
=======
    TopContentTimeSeries,
>>>>>>> 0bfd8a02
    UrgencyStats,
    UserFeedback,
)
from .utils import (
    ask_question,
    create_topic_query_from_template,
    fetch_five_sample_queries,
)


async def get_stats_cards(
    *, user_id: int, asession: AsyncSession, start_date: date, end_date: date
) -> StatsCards:
    """Retrieve statistics for question answering and upvotes.

    Parameters
    ----------
    user_id
        The ID of the user to retrieve the statistics for.
    asession
        `AsyncSession` object for database transactions.
    start_date
        The starting date for the statistics.
    end_date
        The ending date for the statistics.

    Returns
    -------
    StatsCards
        The statistics for question answering and upvotes.
    """

    query_stats = await get_query_count_stats(user_id, asession, start_date, end_date)
    response_feedback_stats = await get_response_feedback_stats(
        user_id, asession, start_date, end_date
    )
    content_feedback_stats = await get_content_feedback_stats(
        user_id, asession, start_date, end_date
    )
    urgency_stats = await get_urgency_stats(user_id, asession, start_date, end_date)

    return StatsCards(
        query_stats=query_stats,
        response_feedback_stats=response_feedback_stats,
        content_feedback_stats=content_feedback_stats,
        urgency_stats=urgency_stats,
    )


async def get_heatmap(
    user_id: int, asession: AsyncSession, start_date: date, end_date: date
) -> Heatmap:
    """Retrieve queries per two hour blocks each weekday between start and end date.

    Parameters
    ----------
    user_id
        The ID of the user to retrieve the heatmap for.
    asession
        `AsyncSession` object for database transactions.
    start_date
        The starting date for the heatmap.
    end_date
        The ending date for the heatmap.

    Returns
    -------
    Heatmap
        The heatmap of queries per two hour blocks.
    """

    statement = (
        select(
            func.to_char(QueryDB.query_datetime_utc, "Dy").label("day_of_week"),
            func.to_char(QueryDB.query_datetime_utc, "HH24").label("hour_of_day"),
            func.count(QueryDB.query_id).label("n_questions"),
        )
        .where(
            (QueryDB.user_id == user_id)
            & (QueryDB.query_datetime_utc >= start_date)
            & (QueryDB.query_datetime_utc < end_date)
        )
        .group_by("day_of_week", "hour_of_day")
    )

    result = await asession.execute(statement)
    rows = result.fetchall()  # (day of week, hour of day, n_questions)

    heatmap = initialize_heatmap()
    for row in rows:
        day_of_week = row.day_of_week
        hour_of_day = int(row.hour_of_day)
        n_questions = row.n_questions
        if int(hour_of_day) % 2 == 1:
            hour_grp = hour_of_day - 1
        else:
            hour_grp = hour_of_day
        hour_grp_str = cast(TimeHours, f"{hour_grp:02}:00")
        heatmap[hour_grp_str][day_of_week] += n_questions

    return Heatmap.model_validate(heatmap)


async def get_overview_timeseries(
    user_id: int,
    asession: AsyncSession,
    start_date: date,
    end_date: date,
    frequency: TimeFrequency,
) -> OverviewTimeSeries:
    """Retrieve count of queries over time for the user.

    Parameters
    ----------
    user_id
        The ID of the user to retrieve the queries count timeseries for.
    asession
        `AsyncSession` object for database transactions.
    start_date
        The starting date for the queries count timeseries.
    end_date
        The ending date for the queries count timeseries.
    frequency
        The frequency at which to retrieve the queries count timeseries.

    Returns
    -------
    OverviewTimeSeries
        The queries count timeseries.
    """

    query_ts = await get_timeseries_query(
        user_id, asession, start_date, end_date, frequency
    )
    urgency_ts = await get_timeseries_urgency(
        user_id, asession, start_date, end_date, frequency
    )

    return OverviewTimeSeries(
        urgent=urgency_ts,
        not_urgent_escalated=query_ts["escalated"],
        not_urgent_not_escalated=query_ts["not_escalated"],
    )


async def get_top_content(
    *, user_id: int, asession: AsyncSession, top_n: int
) -> list[TopContent]:
    """Retrieve most frequently shared content.

    Parameters
    ----------
    user_id
        The ID of the user to retrieve the top content for.
    asession
        `AsyncSession` object for database transactions.
    top_n
        The number of top content to retrieve.

    Returns
    -------
    list[TopContent]
        List of most frequently shared content.
    """

    statement = (
        select(
            ContentDB.content_title,
            ContentDB.query_count,
            ContentDB.positive_votes,
            ContentDB.negative_votes,
            ContentDB.updated_datetime_utc,
            ContentDB.is_archived,
        )
        .order_by(ContentDB.query_count.desc())
        .where(ContentDB.user_id == user_id)
    )
    statement = statement.limit(top_n)

    result = await asession.execute(statement)
    rows = result.fetchall()
    return [
        TopContent(
            title="[DELETED] " + r.content_title if r.is_archived else r.content_title,
            query_count=r.query_count,
            positive_votes=r.positive_votes,
            negative_votes=r.negative_votes,
            last_updated=r.updated_datetime_utc,
        )
        for r in rows
    ]


def get_time_labels_query(
    frequency: TimeFrequency, start_date: date, end_date: date
) -> tuple[str, Subquery]:
    """Get time labels for the query time series query.

    Parameters
    ----------
    frequency
        The frequency at which to retrieve the time labels.
    start_date
        The starting date for the time labels.
    end_date
        The ending date for the time labels.

    Returns
    -------
    tuple[str, Subquery]
        The interval string and the time label retrieval query.

    Raises
    ------
    ValueError
        If the frequency is invalid.
    """

    match frequency:
        case TimeFrequency.Day:
            interval_str = "day"
        case TimeFrequency.Week:
            interval_str = "week"
        case TimeFrequency.Hour:
            interval_str = "hour"
        case _:
            raise ValueError("Invalid frequency")

    extra_interval = "hour" if interval_str == "hour" else "day"
    return interval_str, (
        select(
            func.date_trunc(interval_str, literal_column("period_start")).label(
                "time_period"
            )
        )
        .select_from(
            text(
                f"generate_series('{start_date}'::timestamp, '{end_date}'::timestamp + "
                f"'1 {extra_interval}'::interval, '1 {interval_str}'"
                "::interval) AS period_start"
            )
        )
        .alias("ts_labels")
    )


async def get_timeseries_query(
    user_id: int,
    asession: AsyncSession,
    start_date: date,
    end_date: date,
    frequency: TimeFrequency,
) -> dict[str, dict[str, int]]:
    """Retrieve the timeseries corresponding to escalated and not escalated queries
    over the specified time period.

    NB: The SQLAlchemy statement below selects time periods from `ts_labels` and counts
    the number of negative and non-negative feedback entries from `ResponseFeedbackDB`
    for each time period, after filtering for a specific user. It groups and orders the
    results by time period. The outer join with `ResponseFeedbackDB` is based on the
    truncation of dates to the specified interval (`interval_str`). This joins
    `ResponseFeedbackDB` to `ts_labels` on matching truncated dates.

    Parameters
    ----------
    user_id
        The ID of the user to retrieve the queries count timeseries query for.
    asession
        `AsyncSession` object for database transactions.
    start_date
        The starting date for the queries count timeseries query.
    end_date
        The ending date for the queries count timeseries query.
    frequency
        The frequency at which to retrieve the queries count timeseries.

    Returns
    -------
    dict[str, dict[str, int]]
        Dictionary whose keys are "escalated" and "not_escalated" and whose values are
        dictionaries containing the count of queries over time for each category.
    """

    interval_str, ts_labels = get_time_labels_query(frequency, start_date, end_date)

    statement = (
        select(
            ts_labels.c.time_period,
            func.coalesce(
                func.count(
                    case(
                        (ResponseFeedbackDB.feedback_sentiment == "negative", 1),
                        else_=None,
                    )
                ),
                0,
            ).label("negative_feedback_count"),
            func.coalesce(
                func.count(
                    case(
                        (ResponseFeedbackDB.feedback_sentiment != "negative", 1),
                        else_=None,
                    )
                ),
                0,
            ).label("non_negative_feedback_count"),
        )
        .select_from(ts_labels)
        .outerjoin(
            ResponseFeedbackDB,
            func.date_trunc(interval_str, ResponseFeedbackDB.feedback_datetime_utc)
            == func.date_trunc(interval_str, ts_labels.c.time_period),
        )
        .where(ResponseFeedbackDB.query.has(user_id=user_id))
        .group_by(ts_labels.c.time_period)
        .order_by(ts_labels.c.time_period)
    )

    result = await asession.execute(statement)
    rows = result.fetchall()
    escalated = dict()
    not_escalated = dict()
    format_str = "%Y-%m-%dT%H:%M:%S.000000Z"  # ISO 8601 format (required by frontend)
    for row in rows:
        escalated[row.time_period.strftime(format_str)] = row.negative_feedback_count
        not_escalated[row.time_period.strftime(format_str)] = (
            row.non_negative_feedback_count
        )

    return dict(escalated=escalated, not_escalated=not_escalated)


async def get_timeseries_urgency(
    user_id: int,
    asession: AsyncSession,
    start_date: date,
    end_date: date,
    frequency: TimeFrequency,
) -> dict[str, int]:
    """Retrieve the timeseries corresponding to the count of urgent queries over time
    for the specified user.

    NB: The SQLAlchemy statement below retrieves the count of urgent responses
    (`n_urgent`) for each time_period from the `ts_labels` table, where the responses
    are matched based on truncated dates, filtered by a specific user ID, and ordered
    by the specified time period. The outer join with `UrgencyResponseDB` table is
    based on matching truncated dates. The truncation is done using `func.date_trunc`
    with `interval_str` (e.g., 'month', 'year', etc.), ensuring that dates are compared
    at the same granularity.

    Parameters
    ----------
    user_id
        The ID of the user to retrieve the timeseries corresponding to the count of
        urgent queries over time for.
    asession
        `AsyncSession` object for database transactions.
    start_date
        The starting date for the count of urgent queries.
    end_date
        The ending date for the count of urgent queries.
    frequency
        The frequency at which to retrieve the count of urgent queries.

    Returns
    -------
    dict[str, int]
        Dictionary containing the count of urgent queries over time.
    """

    interval_str, ts_labels = get_time_labels_query(frequency, start_date, end_date)

    statement = (
        select(
            ts_labels.c.time_period,
            func.coalesce(
                func.count(
                    case(
                        (UrgencyResponseDB.is_urgent == true(), 1),
                        else_=None,
                    )
                ),
                0,
            ).label("n_urgent"),
        )
        .select_from(ts_labels)
        .outerjoin(
            UrgencyResponseDB,
            func.date_trunc(interval_str, UrgencyResponseDB.response_datetime_utc)
            == func.date_trunc(interval_str, ts_labels.c.time_period),
        )
        .where(ResponseFeedbackDB.query.has(user_id=user_id))
        .group_by(ts_labels.c.time_period)
        .order_by(ts_labels.c.time_period)
    )

    await asession.execute(statement)
    result = await asession.execute(statement)
    rows = result.fetchall()

    format_str = "%Y-%m-%dT%H:%M:%S.000000Z"  # ISO 8601 format (required by frontend)
    return {row.time_period.strftime(format_str): row.n_urgent for row in rows}


async def get_timeseries_top_content(
    user_id: int,
    asession: AsyncSession,
    top_n: int | None,
    start_date: date,
    end_date: date,
    frequency: TimeFrequency,
) -> list[TopContentTimeSeries]:
    """
    Retrieve most frequently shared content and feedback between the start and end date.
    Note that this retrieves top N content from the `QueryResponseContentDB` table
    and not from the `ContentDB` table.ContentDB

    Returns
    """

    interval_str, ts_labels = get_time_labels_query(frequency, start_date, end_date)

    top_content_base = (
        select(
            ContentDB.content_id,
            ContentDB.content_title,
            ContentDB.updated_datetime_utc,
            func.count(QueryResponseContentDB.query_id).label("total_query_count"),
        )
        .select_from(QueryResponseContentDB)
        .join(
            ContentDB,
            QueryResponseContentDB.content_id == ContentDB.content_id,
        )
        .where(
            ContentDB.user_id == user_id,
            QueryResponseContentDB.created_datetime_utc >= start_date,
            QueryResponseContentDB.created_datetime_utc < end_date,
        )
        .group_by(
            ContentDB.content_title,
            ContentDB.content_id,
        )
        .order_by(desc("total_query_count"))
    )

    if top_n:
        top_content_base = top_content_base.limit(top_n)

    top_content = top_content_base.subquery("top_content")

    content_w_feedback = (
        select(
            ContentFeedbackDB.content_id,
            func.count(
                case((ContentFeedbackDB.feedback_sentiment == "positive", 1))
            ).label("n_positive_feedback"),
            func.count(
                case((ContentFeedbackDB.feedback_sentiment == "negative", 1))
            ).label("n_negative_feedback"),
        )
        .where(
            ContentFeedbackDB.user_id == user_id,
            ContentFeedbackDB.feedback_datetime_utc >= start_date,
            ContentFeedbackDB.feedback_datetime_utc < end_date,
        )
        .group_by(ContentFeedbackDB.content_id)
        .subquery("content_w_feedback")
    )

    top_content_w_feedback = (
        select(
            top_content.c.content_id,
            top_content.c.content_title,
            top_content.c.total_query_count,
            top_content.c.updated_datetime_utc,
            func.coalesce(content_w_feedback.c.n_positive_feedback, 0).label(
                "n_positive_feedback"
            ),
            func.coalesce(content_w_feedback.c.n_negative_feedback, 0).label(
                "n_negative_feedback"
            ),
        )
        .select_from(top_content)
        .join(
            content_w_feedback,
            top_content.c.content_id == content_w_feedback.c.content_id,
            isouter=True,
        )
        .subquery("top_content_w_feedback")
    )

    all_combinations_w_feedback = (
        select(
            ts_labels.c.time_period,
            top_content_w_feedback.c.content_id,
            top_content_w_feedback.c.content_title,
            top_content_w_feedback.c.total_query_count,
            top_content_w_feedback.c.updated_datetime_utc,
            top_content_w_feedback.c.n_positive_feedback,
            top_content_w_feedback.c.n_negative_feedback,
        )
        .select_from(ts_labels)
        .join(top_content_w_feedback, text("1=1"))
        .subquery("all_combinations_w_feedback")
    )

    # Main query to get the required data
    statement = (
        select(
            all_combinations_w_feedback.c.time_period,
            all_combinations_w_feedback.c.content_id,
            all_combinations_w_feedback.c.content_title,
            all_combinations_w_feedback.c.total_query_count,
            func.coalesce(func.count(QueryResponseContentDB.query_id), 0).label(
                "query_count"
            ),
            all_combinations_w_feedback.c.n_positive_feedback,
            all_combinations_w_feedback.c.n_negative_feedback,
        )
        .select_from(all_combinations_w_feedback)
        .join(
            QueryResponseContentDB,
            and_(
                all_combinations_w_feedback.c.content_id
                == QueryResponseContentDB.content_id,
                func.date_trunc(
                    interval_str, QueryResponseContentDB.created_datetime_utc
                )
                == func.date_trunc(
                    interval_str, all_combinations_w_feedback.c.time_period
                ),
            ),
            isouter=True,
        )
        .group_by(
            all_combinations_w_feedback.c.time_period,
            all_combinations_w_feedback.c.content_id,
            all_combinations_w_feedback.c.content_title,
            all_combinations_w_feedback.c.total_query_count,
            all_combinations_w_feedback.c.n_positive_feedback,
            all_combinations_w_feedback.c.n_negative_feedback,
        )
        .order_by(
            desc("total_query_count"),
            all_combinations_w_feedback.c.content_id,
            all_combinations_w_feedback.c.time_period,
        )
    )

    result = await asession.execute(statement)
    rows = result.fetchall()
    format_str = "%Y-%m-%dT%H:%M:%S.000000Z"  # ISO 8601 format (required by frontend)

    return convert_rows_to_top_content_time_series(rows, format_str)


def set_curr_content_values(r: Row[Any]) -> dict[str, Any]:
    """
    Set current content values
    """
    return {
        "id": r.content_id,
        "title": r.content_title,
        "total_query_count": r.total_query_count,
        "positive_votes": r.n_positive_feedback,
        "negative_votes": r.n_negative_feedback,
    }


def convert_rows_to_top_content_time_series(
    rows: Sequence[Row[Any]], format_str: str
) -> list[TopContentTimeSeries]:
    """
    Convert rows to list of TopContentTimeSeries
    """
    curr_content_id = None
    curr_content_values = {}
    time_series = dict()
    top_content_time_series: list[TopContentTimeSeries] = []
    for r in rows:
        if curr_content_id is None:
            curr_content_values = set_curr_content_values(r)
            curr_content_id = r.content_id
            time_series = {r.time_period.strftime(format_str): r.query_count}
        elif curr_content_id == r.content_id:
            time_series[r.time_period.strftime(format_str)] = r.query_count
        else:
            top_content_time_series.append(
                TopContentTimeSeries(
                    **curr_content_values,
                    query_count_time_series=time_series,
                )
            )
            curr_content_values = set_curr_content_values(r)
            time_series = {r.time_period.strftime(format_str): r.query_count}
            curr_content_id = r.content_id
    if curr_content_id is not None:
        top_content_time_series.append(
            TopContentTimeSeries(
                **curr_content_values,
                query_count_time_series=time_series,
            )
        )

    return top_content_time_series


async def get_content_details(
    user_id: int,
    content_id: int,
    asession: AsyncSession,
    start_date: date,
    end_date: date,
    frequency: TimeFrequency,
    max_feedback_records: int,
) -> DetailsDrawer:
    """
    Retrieve detailed statistics of a content.

    SQL to run within start_date and end_date and for user_id:
    1. Get ts_labels
    2. Get title, query_count_timeseries from QueryResponseContentDB
    2. Get positive_count_timeseries, negative_count_timeseries from ContentFeedbackDB
    3. Get user feedback (timestamp, question, feedback) from ContentFeedbackDB
    """
    day_between = (end_date - start_date).days
    day_between = day_between if day_between > 0 else 1

    interval_str, ts_labels = get_time_labels_query(frequency, start_date, end_date)
    query_count_ts = (
        select(
            func.date_trunc(interval_str, ts_labels.c.time_period).label("time_period"),
            func.coalesce(func.count(QueryResponseContentDB.query_id), 0).label(
                "query_count"
            ),
            ContentDB.content_title,
        )
        .select_from(ts_labels)
        .join(
            QueryResponseContentDB,
            and_(
                func.date_trunc(
                    interval_str, QueryResponseContentDB.created_datetime_utc
                )
                == func.date_trunc(interval_str, ts_labels.c.time_period),
                QueryResponseContentDB.content_id == content_id,
                QueryResponseContentDB.user_id == user_id,
            ),
            isouter=True,
        )
        .join(
            ContentDB,
            ContentDB.content_id == content_id,
            isouter=True,
        )
        .group_by(ts_labels.c.time_period, ContentDB.content_title)
        .subquery("query_count_ts")
    )

    feedback_ts = (
        select(
            query_count_ts.c.time_period,
            query_count_ts.c.query_count,
            query_count_ts.c.content_title,
            func.coalesce(
                func.count(
                    case((ContentFeedbackDB.feedback_sentiment == "positive", 1))
                ),
                0,
            ).label("positive_count"),
            func.coalesce(
                func.count(
                    case((ContentFeedbackDB.feedback_sentiment == "negative", 1))
                ),
                0,
            ).label("negative_count"),
        )
        .select_from(query_count_ts)
        .join(
            ContentFeedbackDB,
            and_(
                func.date_trunc(interval_str, ContentFeedbackDB.feedback_datetime_utc)
                == query_count_ts.c.time_period,
                ContentFeedbackDB.content_id == content_id,
                ContentFeedbackDB.user_id == user_id,
            ),
            isouter=True,
        )
        .group_by(
            query_count_ts.c.time_period,
            query_count_ts.c.content_title,
            query_count_ts.c.query_count,
        )
        .order_by(query_count_ts.c.time_period)
    )

    user_feedback = (
        select(
            ContentFeedbackDB.feedback_datetime_utc,
            QueryDB.query_text,
            ContentFeedbackDB.feedback_text,
        )
        .join(QueryDB)
        .where(
            ContentFeedbackDB.content_id == content_id,
            ContentFeedbackDB.user_id == user_id,
            ContentFeedbackDB.feedback_datetime_utc >= start_date,
            ContentFeedbackDB.feedback_datetime_utc < end_date,
            ContentFeedbackDB.feedback_text.is_not(None),
        )
        .order_by(ContentFeedbackDB.feedback_datetime_utc.desc())
        .limit(max_feedback_records)
    )

    result_ts = await asession.execute(feedback_ts)
    result_feedback = await asession.execute(user_feedback)

    rows_ts = result_ts.fetchall()
    rows_feedback = result_feedback.fetchall()

    format_str = "%Y-%m-%dT%H:%M:%S.000000Z"  # ISO 8601 format (required by frontend)

    return convert_rows_to_details_drawer(
        timeseries=rows_ts,
        feedback=rows_feedback,
        format_str=format_str,
        n_days=day_between,
    )


async def get_ai_answer_summary(
    content_id: int,
    user_id: int,
    start_date: date,
    end_date: date,
    max_feedback_records: int,
    asession: AsyncSession,
) -> str:
    """
    Get AI answer summary
    """

    if not GENERATE_AI_ANSWER:
        return "Not Available"

    user_feedback = (
        select(
            ContentFeedbackDB.feedback_text,
        )
        .join(QueryDB)
        .where(
            ContentFeedbackDB.content_id == content_id,
            ContentFeedbackDB.user_id == user_id,
            ContentFeedbackDB.feedback_datetime_utc >= start_date,
            ContentFeedbackDB.feedback_datetime_utc < end_date,
            ContentFeedbackDB.feedback_text.is_not(None),
        )
        .order_by(ContentFeedbackDB.feedback_datetime_utc.desc())
        .limit(max_feedback_records)
    )

    content = select(ContentDB.content_title, ContentDB.content_text).where(
        ContentDB.content_id == content_id, ContentDB.user_id == user_id
    )
    result_feedback = await asession.execute(user_feedback)
    rows_feedback = result_feedback.fetchall()
    all_feedback = [r.feedback_text for r in rows_feedback]

    content_result = await asession.execute(content)
    content_row = content_result.fetchone()

    if not content_row:
        raise ValueError(f"Content with id {content_id} for user {user_id} not found")

    if all_feedback:
        ai_summary = await generate_ai_summary(
            user_id=user_id,
            content_title=content_row.content_title,
            content_text=content_row.content_text,
            feedback=all_feedback,
        )
    else:
        ai_summary = "No feedback to summarize."

    return ai_summary


def convert_rows_to_details_drawer(
    timeseries: Sequence[Row[Any]],
    feedback: Sequence[Row[Any]],
    format_str: str,
    n_days: int,
) -> DetailsDrawer:
    """
    Convert rows to DetailsDrawer
    """
    time_series = {}
    query_count = 0
    positive_count = 0
    negative_count = 0
    title = ""

    if timeseries:
        title = timeseries[0].content_title

    for r in timeseries:
        time_series[r.time_period.strftime(format_str)] = {
            "query_count": r.query_count,
            "positive_count": r.positive_count,
            "negative_count": r.negative_count,
        }
        query_count += r.query_count
        positive_count += r.positive_count
        negative_count += r.negative_count

    feedback_rows = []
    for r in feedback:
        feedback_rows.append(
            UserFeedback(
                timestamp=r.feedback_datetime_utc.strftime(format_str),
                question=r.query_text,
                feedback=r.feedback_text,
            )
        )

    return DetailsDrawer(
        title=title,
        query_count=query_count,
        positive_votes=positive_count,
        negative_votes=negative_count,
        daily_query_count_avg=query_count // n_days,
        time_series=time_series,
        user_feedback=feedback_rows,
    )


def initialize_heatmap() -> dict[TimeHours, dict[Day, int]]:
    """Initialize the heatmap dictionary.

    Returns
    -------
    dict[TimeHours, dict[Day, int]]
        The initialized heatmap dictionary
    """

    return {h: {d: 0 for d in get_args(Day)} for h in get_args(TimeHours)}


async def get_query_count_stats(
    user_id: int, asession: AsyncSession, start_date: date, end_date: date
) -> QueryStats:
    """Retrieve statistics for question answering for the specified period. The current
    period is defined by `start_date` and `end_date`. The previous period is defined as
    the same window in time before the current period. The statistics include:

    1. The total number of questions asked in the current period.
    2. The percentage increase in the number of questions asked in the current period
        from the previous period.

    Parameters
    ----------
    user_id
        The ID of the user to retrieve the statistics for.
    asession
        `AsyncSession` object for database transactions.
    start_date
        The starting date for the statistics.
    end_date
        The ending date for the statistics.

    Returns
    -------
    QueryStats
        The statistics for question answering.
    """

    # Total questions asked in this period
    statement_combined = select(
        func.sum(
            case(
                (
                    (QueryDB.query_datetime_utc <= end_date)
                    & (QueryDB.query_datetime_utc > start_date),
                    1,
                ),
                else_=0,
            )
        ).label("current_period_count"),
        func.sum(
            case(
                (
                    (QueryDB.query_datetime_utc <= start_date)
                    & (
                        QueryDB.query_datetime_utc
                        > start_date - (end_date - start_date)
                    ),
                    1,
                ),
                else_=0,
            )
        ).label("previous_period_count"),
    ).where(QueryDB.user_id == user_id)

    # Execute the combined statement
    result = await asession.execute(statement_combined)
    counts = result.fetchone()

    n_questions_curr_period = (
        counts.current_period_count if counts and counts.current_period_count else 0
    )
    n_questions_prev_period = (
        counts.previous_period_count if counts and counts.previous_period_count else 0
    )

    # Percentage increase in questions asked
    percent_increase = get_percentage_increase(
        n_questions_curr_period, n_questions_prev_period
    )

    return QueryStats(
        n_questions=n_questions_curr_period, percentage_increase=percent_increase
    )


async def get_response_feedback_stats(
    user_id: int, asession: AsyncSession, start_date: date, end_date: date
) -> ResponseFeedbackStats:
    """Retrieve statistics for response feedback grouped by sentiment. The current
    period is defined by `start_date` and `end_date`. The previous period is defined as
    the same window in time before the current period. The statistics include:

    1. The total number of positive and negative feedback received in the current
        period.
    2. The percentage increase in the number of positive and negative feedback received
        in the current period from the previous period.

    Parameters
    ----------
    user_id
        The ID of the user to retrieve response feedback statistics for.
    asession
        `AsyncSession` object for database transactions.
    start_date
        The starting date to retrieve response feedback statistics.
    end_date
        The ending date to retrieve response feedback statistics.

    Returns
    -------
    ResponseFeedbackStats
        The statistics for response feedback.
    """

    statement_combined = (
        select(
            ResponseFeedbackDB.feedback_sentiment,
            func.sum(
                case(
                    (
                        (ResponseFeedbackDB.feedback_datetime_utc <= end_date)
                        & (ResponseFeedbackDB.feedback_datetime_utc > start_date),
                        1,
                    ),
                    else_=0,
                )
            ).label("current_period_count"),
            func.sum(
                case(
                    (
                        (ResponseFeedbackDB.feedback_datetime_utc <= start_date)
                        & (
                            ResponseFeedbackDB.feedback_datetime_utc
                            > start_date - (end_date - start_date)
                        ),
                        1,
                    ),
                    else_=0,
                )
            ).label("previous_period_count"),
        )
        .join(ResponseFeedbackDB.query)
        .where(ResponseFeedbackDB.query.has(user_id=user_id))
        .group_by(ResponseFeedbackDB.feedback_sentiment)
    )

    # Execute the combined statement
    result = await asession.execute(statement_combined)
    feedback_counts = result.fetchall()

    feedback_curr_period_dict = {
        row[0]: row[1] for row in feedback_counts if row[1] is not None
    }
    feedback_prev_period_dict = {
        row[0]: row[2] for row in feedback_counts if row[2] is not None
    }

    feedback_stats = get_feedback_stats(
        feedback_curr_period_dict, feedback_prev_period_dict
    )

    return ResponseFeedbackStats.model_validate(feedback_stats)


async def get_content_feedback_stats(
    user_id: int, asession: AsyncSession, start_date: date, end_date: date
) -> ContentFeedbackStats:
    """Retrieve statistics for content feedback. The current period is defined by
    `start_date` and `end_date`. The previous period is defined as the same window in
    time before the current period. The statistics include:

    1. The total number of positive and negative feedback received in the current
        period.
    2. The percentage increase in the number of positive and negative feedback received
        in the current period from the previous period.

    Parameters
    ----------
    user_id
        The ID of the user to retrieve content feedback statistics for.
    asession
        `AsyncSession` object for database transactions.
    start_date
        The start date to retrieve content feedback statistics.
    end_date
        The end date to retrieve content feedback statistics

    Returns
    -------
    ContentFeedbackStats
        The statistics for content feedback.
    """

    statement_combined = (
        select(
            ContentFeedbackDB.feedback_sentiment,
            func.sum(
                case(
                    (
                        (ContentFeedbackDB.feedback_datetime_utc <= end_date)
                        & (ContentFeedbackDB.feedback_datetime_utc > start_date),
                        1,
                    ),
                    else_=0,
                )
            ).label("current_period_count"),
            func.sum(
                case(
                    (
                        (ContentFeedbackDB.feedback_datetime_utc <= start_date)
                        & (
                            ContentFeedbackDB.feedback_datetime_utc
                            > start_date - (end_date - start_date)
                        ),
                        1,
                    ),
                    else_=0,
                )
            ).label("previous_period_count"),
        )
        .join(ContentFeedbackDB.content)
        .where(ContentFeedbackDB.content.has(user_id=user_id))
        .group_by(ContentFeedbackDB.feedback_sentiment)
    )

    result = await asession.execute(statement_combined)
    feedback_counts = result.fetchall()

    feedback_curr_period_dict = {
        row[0]: row[1] for row in feedback_counts if row[1] is not None
    }
    feedback_prev_period_dict = {
        row[0]: row[2] for row in feedback_counts if row[2] is not None
    }
    feedback_stats = get_feedback_stats(
        feedback_curr_period_dict, feedback_prev_period_dict
    )

    return ContentFeedbackStats.model_validate(feedback_stats)


def get_feedback_stats(
    feedback_curr_period_dict: dict[str, int], feedback_prev_period_dict: dict[str, int]
) -> dict[str, int | float]:
    """Get feedback statistics.

    Parameters
    ----------
    feedback_curr_period_dict
        The dictionary containing feedback statistics for the current period.
    feedback_prev_period_dict
        The dictionary containing feedback statistics for the previous period.

    Returns
    -------
    dict[str, int | float]
        The feedback statistics.
    """

    n_positive_curr = feedback_curr_period_dict.get("positive", 0)
    n_negative_curr = feedback_curr_period_dict.get("negative", 0)
    n_positive_prev = feedback_prev_period_dict.get("positive", 0)
    n_negative_prev = feedback_prev_period_dict.get("negative", 0)

    percentage_positive_increase = get_percentage_increase(
        n_positive_curr, n_positive_prev
    )
    percentage_negative_increase = get_percentage_increase(
        n_negative_curr, n_negative_prev
    )

    return {
        "n_positive": n_positive_curr,
        "n_negative": n_negative_curr,
        "percentage_positive_increase": percentage_positive_increase,
        "percentage_negative_increase": percentage_negative_increase,
    }


async def get_urgency_stats(
    user_id: int, asession: AsyncSession, start_date: date, end_date: date
) -> UrgencyStats:
    """Retrieve statistics for urgency. The current period is defined by `start_date`
    and `end_date`. The previous period is defined as the same window in time before
    the current period. The statistics include:

    1. The total number of urgent queries in the current period.
    2. The percentage increase in the number of urgent queries in the current period
        from the previous period.

    Parameters
    ----------
    user_id
        The ID of the user to retrieve urgency statistics for.
    asession
        `AsyncSession` object for database transactions.
    start_date
        The starting date for the urgency statistics.
    end_date
        The ending date for the urgency statistics.

    Returns
    -------
    UrgencyStats
        The statistics for urgency.
    """

    statement_combined = (
        select(
            func.sum(
                case(
                    (
                        (UrgencyResponseDB.response_datetime_utc <= end_date)
                        & (UrgencyResponseDB.response_datetime_utc > start_date)
                        & (UrgencyResponseDB.is_urgent == true()),
                        1,
                    ),
                    else_=0,
                )
            ).label("current_period_count"),
            func.sum(
                case(
                    (
                        (UrgencyResponseDB.response_datetime_utc <= start_date)
                        & (
                            UrgencyResponseDB.response_datetime_utc
                            > start_date - (end_date - start_date)
                        )
                        & (UrgencyResponseDB.is_urgent == true()),
                        1,
                    ),
                    else_=0,
                )
            ).label("previous_period_count"),
        )
        .join(UrgencyResponseDB.query)
        .where(UrgencyResponseDB.query.has(user_id=user_id))
    )

    # Execute the combined statement
    result = await asession.execute(statement_combined)
    counts = result.fetchone()

    n_urgency_curr_period = (
        counts.current_period_count if counts and counts.current_period_count else 0
    )
    n_urgency_prev_period = (
        counts.previous_period_count if counts and counts.previous_period_count else 0
    )

    percentage_increase = get_percentage_increase(
        n_urgency_curr_period, n_urgency_prev_period
    )

    return UrgencyStats(
        n_urgent=n_urgency_curr_period, percentage_increase=percentage_increase
    )


def get_percentage_increase(n_curr: int, n_prev: int) -> float:
    """Calculate percentage increase.

    Parameters
    ----------
    n_curr
        The current count.
    n_prev
        The previous count.

    Returns
    -------
    float
        The percentage increase.
    """

    if n_prev == 0:
        return 0.0

    return (n_curr - n_prev) / n_prev


async def get_raw_queries(
    asession: AsyncSession, start_date: date, end_date: date
) -> list[InsightQuery]:
    """Retrieve 2000 randomly sampled raw queries (query_text) and their
    datetime stamps within the specified date range.

    Parameters
    ----------
    asession
        `AsyncSession` object for database transactions.
    start_date
        The starting date for the queries.
    end_date
        The ending date for the queries.

    Returns
    -------
    list[tuple[str, datetime]]
        A list of tuples where each tuple contains the raw query
    (query_text) and its corresponding datetime stamp (query_datetime_utc).
    """

    statement = (
        select(QueryDB.query_text, QueryDB.query_datetime_utc, QueryDB.query_id)
        .where(
            (QueryDB.query_datetime_utc >= start_date)
            & (QueryDB.query_datetime_utc < end_date)
        )
        .order_by(func.random())  # Randomly order the results
        .limit(2000)  # Limit the result to 2000 queries
    )

    result = await asession.execute(statement)
    rows = result.fetchall()
    query_list = [
        InsightQuery(
            query_id=row.query_id,
            query_text=row.query_text,
            query_datetime_utc=row.query_datetime_utc,
        )
        for row in rows
    ]
    return query_list


async def topic_model_queries(data: InsightsQueriesData) -> TopicsData:
    """Turn a list of raw queries, run them through a BERTopic pipeline
    and return the Data for the front end.
    Parameters
    ----------
    asession
        `AsyncSession` object for database transactions.
    start_date
        The starting date for the queries.
    end_date
        The ending date for the queries.

    Returns
    -------
    list[tuple[str, datetime]]
        A list of tuples where each tuple contains the raw query
    (query_text) and its corresponding datetime stamp (query_datetime_utc).
    """

    # Load the BERTopic model
    topic_model = BERTopic()
    # Go throgh each InsightQuery object and place queries in a list
    queries = [x.query_text for x in data.queries]
    preds_, probas_ = topic_model.fit_transform(queries)

    # Get the topic info
    topic_df = topic_model.get_topic_info()[1:]  # Skip first row unlabeled
    # Bin the popularity into 3 bins with verbal labels into "High", "Medium", "Low"
    topic_df["Popularity"] = pd.cut(
        topic_df["Count"],
        bins=[
            topic_df["Count"].min(),
            0.15 * topic_df["Count"].max(),
            0.3 * topic_df["Count"].max(),
            topic_df["Count"].max(),
        ],
        labels=["Low", "Medium", "High"],
        include_lowest=True,
    )

    # To have more variation + more samples, we get five sample queries for each topic
    # using the fetch_five_sample_queries function. We then set this to the Examples
    # column.

    topic_df["Examples"] = topic_df.apply(
        lambda row: fetch_five_sample_queries(
            topic_num=row["Topic"], topic_model=topic_model, original_queries=queries
        ),
        axis=1,
    )

    # Take the top 5 topics
    top_5_df = topic_df[0:5].copy()

    # The get_topic_info() method only returns 3 example sentences
    # and it picks the most representative 3 sentences for each topic.

    # To get an LLM description of the topics, we need to create a prompt which
    # includes - for each topic - its keyword representation ("Representation")
    # and the five random examples.
    representations = top_5_df["Representation"].tolist()
    examples = top_5_df["Examples"].tolist()
    prompt = create_topic_query_from_template(representations, examples)

    # Send the prompt to OpenAI and parse the response
    response = ask_question(prompt)  # to do: use LiteLLM Proxy instead of direct OpenAI
    topic_list = response["topic_list"]
    top_5_df["llm_description"] = topic_list
    # TopicData has three fields: Topic, Description, Examples
    # Create a list of TopicData objects. These will then
    # be used to create the InsightsTopicsData object which the
    # front end will use to display the data.
    topic_data = [
        Topic(
            topic_id=row["Topic"],
            topic_name=row["llm_description"],
            topic_samples=row["Examples"],
            topic_popularity=row["Popularity"],
        )
        for index, row in top_5_df.iterrows()
    ]
    return TopicsData(n_topics=100, topics=topic_data)<|MERGE_RESOLUTION|>--- conflicted
+++ resolved
@@ -3,13 +3,9 @@
 from datetime import date
 from typing import Any, Sequence, cast, get_args
 
-<<<<<<< HEAD
 import pandas as pd
 from bertopic import BERTopic
-from sqlalchemy import case, func, literal_column, select, text, true
-=======
 from sqlalchemy import Row, case, desc, func, literal_column, select, text, true
->>>>>>> 0bfd8a02
 from sqlalchemy.ext.asyncio import AsyncSession
 from sqlalchemy.sql import and_
 from sqlalchemy.sql.expression import Subquery
@@ -29,24 +25,18 @@
     Day,
     DetailsDrawer,
     Heatmap,
-<<<<<<< HEAD
     InsightQuery,
     InsightsQueriesData,
-=======
     OverviewTimeSeries,
->>>>>>> 0bfd8a02
     QueryStats,
     ResponseFeedbackStats,
     StatsCards,
     TimeFrequency,
     TimeHours,
     TopContent,
-<<<<<<< HEAD
+    TopContentTimeSeries,
     Topic,
     TopicsData,
-=======
-    TopContentTimeSeries,
->>>>>>> 0bfd8a02
     UrgencyStats,
     UserFeedback,
 )

from datetime import datetime
from enum import Enum
from typing import Annotated, Literal, get_args

from pydantic import BaseModel, Field
from pydantic.functional_validators import AfterValidator


class QueryStats(BaseModel):
    """
    This class is used to define the schema for the query stats
    """

    n_questions: int
    percentage_increase: float


class ResponseFeedbackStats(BaseModel):
    """
    This class is used to define the schema for the response feedback stats
    """

    n_positive: int
    n_negative: int
    percentage_positive_increase: float
    percentage_negative_increase: float


class ContentFeedbackStats(BaseModel):
    """
    This class is used to define the schema for the content feedback stats
    """

    n_positive: int
    n_negative: int
    percentage_positive_increase: float
    percentage_negative_increase: float


class UrgencyStats(BaseModel):
    """
    This class is used to define the schema for the urgency stats
    """

    n_urgent: int
    percentage_increase: float


class StatsCards(BaseModel):
    """
    This class is used to define the schema for the stats cards
    """

    query_stats: QueryStats
    response_feedback_stats: ResponseFeedbackStats
    content_feedback_stats: ContentFeedbackStats
    urgency_stats: UrgencyStats


TimeHours = Literal[
    "00:00",
    "02:00",
    "04:00",
    "06:00",
    "08:00",
    "10:00",
    "12:00",
    "14:00",
    "16:00",
    "18:00",
    "20:00",
    "22:00",
]

Day = Literal["Mon", "Tue", "Wed", "Thu", "Fri", "Sat", "Sun"]


class TimeFrequency(str, Enum):
    """
    This class is used to define the schema for the time frequency
    """

    Day = "Day"
    Week = "Week"
    Hour = "Hour"


def has_all_days(d: dict[str, int]) -> dict[str, int]:
    """This function is used to validate that all days are present in the data.

    Parameters
    ----------
    d
        Dictionary whose keys are valid `Day` strings and whose values are counts.

    Returns
    -------
    dict[str, int]
        The validated dictionary.
    """

    assert set(d.keys()) - set(get_args(Day)) == set(), "Missing some days in data"
    return d


DayCount = Annotated[dict[Day, int], AfterValidator(has_all_days)]


class Heatmap(BaseModel):
    """
    This class is used to define the schema for the heatmap
    """

    h00_00: DayCount = Field(..., alias="00:00")
    h02_00: DayCount = Field(..., alias="02:00")
    h04_00: DayCount = Field(..., alias="04:00")
    h06_00: DayCount = Field(..., alias="06:00")
    h08_00: DayCount = Field(..., alias="08:00")
    h10_00: DayCount = Field(..., alias="10:00")
    h12_00: DayCount = Field(..., alias="12:00")
    h14_00: DayCount = Field(..., alias="14:00")
    h16_00: DayCount = Field(..., alias="16:00")
    h18_00: DayCount = Field(..., alias="18:00")
    h20_00: DayCount = Field(..., alias="20:00")
    h22_00: DayCount = Field(..., alias="22:00")


class OverviewTimeSeries(BaseModel):
    """
    This class is used to define the schema for the line chart
    """

    urgent: dict[str, int]
    not_urgent_escalated: dict[str, int]
    not_urgent_not_escalated: dict[str, int]


class TopContentBase(BaseModel):
    """
    This class is used to define the schema for the top content basic
    """

    title: str


class TopContent(TopContentBase):
    """
    This class is used to define the schema for the top content
    """

    query_count: int
    positive_votes: int
    negative_votes: int
    last_updated: datetime


class TopContentTimeSeries(TopContentBase):
    """
    This class is used to define the schema for the top content time series
    """

    id: int
    query_count_time_series: dict[str, int]
    positive_votes: int
    negative_votes: int
    total_query_count: int


class DashboardOverview(BaseModel):
    """
    This class is used to define the schema for the dashboard overview
    """

    stats_cards: StatsCards
    heatmap: Heatmap
<<<<<<< HEAD
    time_series: TimeSeries
    top_content: list[TopContent]


class InsightQuery(BaseModel):
    """
    This class is used to define the schema for the insights queries
    """

    query_id: int
    query_text: str
    query_datetime_utc: datetime


class InsightsQueriesData(BaseModel):
    """
    This class is used to define the schema for the insights queries data
    """

    n_queries: int
    queries: list[InsightQuery]


class Topic(BaseModel):
    """
    This class is used to define the schema for one topic
    extracted from the user queries
    """

    topic_id: int
    topic_samples: list[str]
    topic_name: str
    topic_popularity: str


class TopicsData(BaseModel):
    """
    This class is used to define the schema for the a large group
    of individual Topics
    """

    n_topics: int
    topics: list[Topic]
=======
    time_series: OverviewTimeSeries
    top_content: list[TopContent]


class UserFeedback(BaseModel):
    """
    This class is used to define the schema for the user feedback
    """

    timestamp: datetime
    question: str
    feedback: str


class DetailsDrawer(BaseModel):
    """
    This class is used to define the schema for the details drawer
    """

    title: str
    query_count: int
    positive_votes: int
    negative_votes: int
    daily_query_count_avg: int
    time_series: dict[str, dict[str, int]]
    user_feedback: list[UserFeedback]


class DashboardPerformance(BaseModel):
    """
    This class is used to define the schema for the dashboard performance page
    """

    content_time_series: list[TopContentTimeSeries]


class AIFeedbackSummary(BaseModel):
    """
    This class is used to define the schema for the AI feedback summary
    """

    ai_summary: str
>>>>>>> 0bfd8a02
<|MERGE_RESOLUTION|>--- conflicted
+++ resolved
@@ -173,8 +173,7 @@
 
     stats_cards: StatsCards
     heatmap: Heatmap
-<<<<<<< HEAD
-    time_series: TimeSeries
+    time_series: OverviewTimeSeries
     top_content: list[TopContent]
 
 
@@ -217,9 +216,6 @@
 
     n_topics: int
     topics: list[Topic]
-=======
-    time_series: OverviewTimeSeries
-    top_content: list[TopContent]
 
 
 class UserFeedback(BaseModel):
@@ -259,5 +255,4 @@
     This class is used to define the schema for the AI feedback summary
     """
 
-    ai_summary: str
->>>>>>> 0bfd8a02
+    ai_summary: str
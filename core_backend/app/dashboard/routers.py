import json
from datetime import date, datetime, timedelta, timezone
from typing import Annotated, Literal, Optional, Tuple

import pandas as pd
from dateutil.relativedelta import relativedelta
from fastapi import APIRouter, BackgroundTasks, Depends, HTTPException, Query, Request
from sqlalchemy.ext.asyncio import AsyncSession

from ..auth.dependencies import get_current_user
from ..database import get_async_session
from ..users.models import UserDB
from ..utils import setup_logger
from .config import (
    MAX_FEEDBACK_RECORDS_FOR_AI_SUMMARY,
    MAX_FEEDBACK_RECORDS_FOR_TOP_CONTENT,
)
from .models import (
    get_ai_answer_summary,
    get_content_details,
    get_heatmap,
    get_overview_timeseries,
    get_raw_contents,
    get_raw_queries,
    get_stats_cards,
    get_timeseries_top_content,
    get_top_content,
)
from .plotting import produce_bokeh_plot
from .schemas import (
    AIFeedbackSummary,
    DashboardOverview,
    DashboardPerformance,
    DetailsDrawer,
    TimeFrequency,
    TopicsData,
)
from .topic_modeling import topic_model_queries

TAG_METADATA = {
    "name": "Dashboard",
    "description": "_Requires user login._ Dashboard data fetching operations.",
}

router = APIRouter(prefix="/dashboard", tags=[TAG_METADATA["name"]])
logger = setup_logger()

DashboardTimeFilter = Literal["day", "week", "month", "year", "custom"]


def get_freq_start_end_date(
    timeframe: DashboardTimeFilter,
    start_date_str: Optional[str] = None,
    end_date_str: Optional[str] = None,
    frequency: Optional[TimeFrequency] = None,
) -> Tuple[TimeFrequency, datetime, datetime]:
    """
    Get the frequency and start date for the given time frequency.
    """
    now_utc = datetime.now(timezone.utc)
    if timeframe == "custom":
        if not start_date_str or not end_date_str:
            raise HTTPException(
                status_code=400,
                detail="start_date and end_date are required for custom timeframe",
            )
        if not frequency:
            raise HTTPException(
                status_code=400,
                detail="frequency is required for custom timeframe",
            )
        try:
            start_dt = datetime.strptime(start_date_str, "%Y-%m-%d").replace(
                tzinfo=timezone.utc
            )
            end_dt = datetime.strptime(end_date_str, "%Y-%m-%d").replace(
                tzinfo=timezone.utc
            )
        except ValueError:
            raise HTTPException(
                400, detail="Invalid date format; must be YYYY-MM-DD"
            ) from None

        if end_dt < start_dt:
            raise HTTPException(400, detail="end_date must be >= start_date")

        return frequency, start_dt, end_dt

    # For predefined timeframes, set default frequencies
    match timeframe:
        case "day":
            return TimeFrequency.Hour, now_utc - timedelta(days=1), now_utc
        case "week":
            return TimeFrequency.Day, now_utc - timedelta(weeks=1), now_utc
        case "month":
            return TimeFrequency.Day, now_utc + relativedelta(months=-1), now_utc
        case "year":
            return TimeFrequency.Month, now_utc + relativedelta(years=-1), now_utc
        case _:
            raise ValueError(f"Invalid time frequency: {timeframe}")


@router.get("/performance/{timeframe}/{content_id}", response_model=DetailsDrawer)
async def retrieve_content_details(
    content_id: int,
    timeframe: DashboardTimeFilter,
    user_db: Annotated[UserDB, Depends(get_current_user)],
    asession: AsyncSession = Depends(get_async_session),
    start_date: Optional[str] = Query(None),
    end_date: Optional[str] = Query(None),
) -> DetailsDrawer:
    """
    Retrieve detailed statistics of a content
    """
    # Use start_dt/ end_dt to avoid typing errors etc.
    frequency, start_dt, end_dt = get_freq_start_end_date(
        timeframe, start_date, end_date
    )
    details = await get_content_details(
        user_id=user_db.user_id,
        content_id=content_id,
        asession=asession,
        start_date=start_dt,
        end_date=end_dt,
        frequency=frequency,
        max_feedback_records=int(MAX_FEEDBACK_RECORDS_FOR_TOP_CONTENT),
    )
    return details


@router.get(
    "/performance/{timeframe}/{content_id}/ai-summary",
    response_model=AIFeedbackSummary,
)
async def retrieve_content_ai_summary(
    content_id: int,
    timeframe: DashboardTimeFilter,
    user_db: Annotated[UserDB, Depends(get_current_user)],
    asession: AsyncSession = Depends(get_async_session),
    start_date: Optional[str] = Query(None),
    end_date: Optional[str] = Query(None),
) -> AIFeedbackSummary:
    """
<<<<<<< HEAD
    Retrieve AI summary of a content
    """
    frequency, start_dt, end_dt = get_freq_start_end_date(
        timeframe, start_date, end_date
=======

    workspace_db = await get_workspace_by_workspace_name(
        asession=asession, workspace_name=workspace_name
    )

    _, start_dt, end_dt = get_freq_start_end_date(
        end_date_str=end_date,
        frequency=TimeFrequency.Day,
        start_date_str=start_date,
        timeframe=timeframe,
>>>>>>> 9c74046a
    )
    ai_summary = await get_ai_answer_summary(
        user_id=user_db.user_id,
        content_id=content_id,
        start_date=start_dt,
        end_date=end_dt,
        max_feedback_records=int(MAX_FEEDBACK_RECORDS_FOR_AI_SUMMARY),
        asession=asession,
    )
    return AIFeedbackSummary(ai_summary=ai_summary)


@router.get("/performance/{timeframe}", response_model=DashboardPerformance)
async def retrieve_performance_frequency(
    timeframe: DashboardTimeFilter,
    user_db: Annotated[UserDB, Depends(get_current_user)],
    asession: AsyncSession = Depends(get_async_session),
    top_n: int | None = None,
    start_date: Optional[str] = Query(None),
    end_date: Optional[str] = Query(None),
) -> DashboardPerformance:
<<<<<<< HEAD
    """
    Retrieve timeseries data on content usage and performance of each content
    """
    frequency, start_dt, end_dt = get_freq_start_end_date(
        timeframe, start_date, end_date
=======
    """Retrieve timeseries data on content usage and performance of each content.

    Parameters
    ----------
    timeframe
        The time frequency to retrieve performance for.
    workspace_name
        The name of the workspace to retrieve performance for.
    asession
        The SQLAlchemy async session to use for all database connections.
    top_n
        The number of top content to retrieve.
    start_date
        The start date for the time period.
    end_date
        The end date for the time period.

    Returns
    -------
    DashboardPerformance
        The dashboard performance timeseries.
    """

    workspace_db = await get_workspace_by_workspace_name(
        asession=asession, workspace_name=workspace_name
    )

    freq, start_dt, end_dt = get_freq_start_end_date(
        end_date_str=end_date,
        frequency=TimeFrequency.Day,
        start_date_str=start_date,
        timeframe=timeframe,
>>>>>>> 9c74046a
    )
    performance_stats = await retrieve_performance(
        user_id=user_db.user_id,
        asession=asession,
        top_n=top_n,
        start_date=start_dt,
        end_date=end_dt,
        frequency=frequency,
    )
    return performance_stats


async def retrieve_performance(
    user_id: int,
    asession: AsyncSession,
    top_n: int | None,
    start_date: date,
    end_date: date,
    frequency: TimeFrequency,
) -> DashboardPerformance:
    """
    Retrieve timeseries data on content usage and performance of each content
    """
    content_time_series = await get_timeseries_top_content(
        user_id=user_id,
        asession=asession,
        top_n=top_n,
        start_date=start_date,
        end_date=end_date,
        frequency=frequency,
    )
    return DashboardPerformance(content_time_series=content_time_series)


@router.get("/overview/{timeframe}", response_model=DashboardOverview)
async def retrieve_overview_frequency(
    timeframe: DashboardTimeFilter,
    user_db: Annotated[UserDB, Depends(get_current_user)],
    asession: AsyncSession = Depends(get_async_session),
    start_date: Optional[str] = Query(None),
    end_date: Optional[str] = Query(None),
    frequency: Optional[TimeFrequency] = None,
) -> DashboardOverview:
    """
    Retrieve all question answer statistics for the last day.
    """
    # Use renamed start_dt/ end_dt to avoid typing errors etc.
    freq, start_dt, end_dt = get_freq_start_end_date(
        timeframe, start_date, end_date, frequency
    )
    stats = await retrieve_overview(
        user_id=user_db.user_id,
        asession=asession,
        start_date=start_dt,
        end_date=end_dt,
        frequency=freq,
    )
    return stats


async def retrieve_overview(
    user_id: int,
    asession: AsyncSession,
    start_date: date,
    end_date: date,
    frequency: TimeFrequency,
    top_n: int = 4,
) -> DashboardOverview:
    """Retrieve all question answer statistics.
    Parameters
    ----------
    user_id
        The ID of the user to retrieve the statistics for.
    asession
        `AsyncSession` object for database transactions.
    start_date
        The starting date for the statistics.
    end_date
        The ending date for the statistics.
    frequency
        The frequency at which to retrieve the statistics.
    top_n
        The number of top content to retrieve.
    Returns
    -------
    DashboardOverview
        The dashboard overview statistics.
    """
    stats = await get_stats_cards(
        user_id=user_id,
        asession=asession,
        start_date=start_date,
        end_date=end_date,
    )

    heatmap = await get_heatmap(
        user_id=user_id,
        asession=asession,
        start_date=start_date,
        end_date=end_date,
    )

    time_series = await get_overview_timeseries(
        user_id=user_id,
        asession=asession,
        start_date=start_date,
        end_date=end_date,
        frequency=frequency,
    )

    top_content = await get_top_content(
        user_id=user_id,
        asession=asession,
        top_n=top_n,
    )

    return DashboardOverview(
        stats_cards=stats,
        heatmap=heatmap,
        time_series=time_series,
        top_content=top_content,
    )


@router.get("/insights/{timeframe}/refresh", response_model=dict)
async def refresh_insights_frequency(
    timeframe: DashboardTimeFilter,
    user_db: Annotated[UserDB, Depends(get_current_user)],
    request: Request,
    background_tasks: BackgroundTasks,
    asession: AsyncSession = Depends(get_async_session),
    start_date: Optional[str] = Query(None),
    end_date: Optional[str] = Query(None),
) -> dict:
    """
    Refresh topic modelling insights for the time period specified.
    """
    _, start_dt, end_dt = get_freq_start_end_date(timeframe, start_date, end_date)
    background_tasks.add_task(
        refresh_insights,
        timeframe=timeframe,
        user_db=user_db,
        request=request,
        start_date=start_dt,
        end_date=end_dt,
        asession=asession,
    )
    return {"detail": "Refresh task started in background."}


async def refresh_insights(
    timeframe: DashboardTimeFilter,
    user_db: Annotated[UserDB, Depends(get_current_user)],
    request: Request,
    start_date: date,
    end_date: date,
    asession: AsyncSession = Depends(get_async_session),
) -> None:
    """
    Retrieve topic modelling insights for the time period specified
    and write to Redis.
    Returns None since this function is called by a background task +
    only ever writes to Redis.
    """
    redis = request.app.state.redis
    await redis.set(
        f"{user_db.username}_insights_{timeframe}_results",
        TopicsData(
            status="in_progress",
            refreshTimeStamp=datetime.now(timezone.utc).isoformat(),
            data=[],
        ).model_dump_json(),
    )
    try:
        step = "Retrieve queries"
        time_period_queries = await get_raw_queries(
            user_id=user_db.user_id,
            asession=asession,
            start_date=start_date,
            end_date=end_date,
        )
        step = "Retrieve contents"
        content_data = await get_raw_contents(
            user_id=user_db.user_id, asession=asession
        )
        topic_output, embeddings_df = await topic_model_queries(
            user_id=user_db.user_id,
            query_data=time_period_queries,
            content_data=content_data,
        )
        step = "Write to Redis"
        embeddings_json = embeddings_df.to_json(orient="split")
        embeddings_key = f"{user_db.username}_embeddings_{timeframe}"
        await redis.set(embeddings_key, embeddings_json)
        await redis.set(
            f"{user_db.username}_insights_{timeframe}_results",
            topic_output.model_dump_json(),
        )
        return
    except Exception as e:
        error_msg = str(e)
        logger.error(error_msg)
        await redis.set(
            f"{user_db.username}_insights_{timeframe}_results",
            TopicsData(
                status="error",
                refreshTimeStamp=datetime.now(timezone.utc).isoformat(),
                data=[],
                error_message=error_msg,
                failure_step=step if step else None,
            ).model_dump_json(),
        )


@router.get("/insights/{timeframe}", response_model=TopicsData)
async def retrieve_insights_frequency(
    timeframe: DashboardTimeFilter,
    user_db: Annotated[UserDB, Depends(get_current_user)],
    request: Request,
    start_date: Optional[str] = Query(None),
    end_date: Optional[str] = Query(None),
) -> TopicsData:
    """
    Retrieve topic modelling insights for the time period specified.
    """
    redis = request.app.state.redis
    key = f"{user_db.username}_insights_{timeframe}_results"
    if await redis.exists(key):
        payload = await redis.get(key)
        parsed_payload = json.loads(payload)
        return TopicsData(**parsed_payload)
    return TopicsData(status="not_started", refreshTimeStamp="", data=[])


@router.get("/topic_visualization/{timeframe}", response_model=dict)
async def create_plot(
    timeframe: DashboardTimeFilter,
    user_db: Annotated[UserDB, Depends(get_current_user)],
    request: Request,
) -> dict:
    """Creates a Bokeh plot based on embeddings data retrieved from Redis."""
    redis = request.app.state.redis
    embeddings_key = f"{user_db.username}_embeddings_{timeframe}"
    embeddings_json = await redis.get(embeddings_key)
    if not embeddings_json:
        raise HTTPException(status_code=404, detail="Embeddings data not found")
    df = pd.read_json(embeddings_json.decode("utf-8"), orient="split")
    return produce_bokeh_plot(df)<|MERGE_RESOLUTION|>--- conflicted
+++ resolved
@@ -1,16 +1,27 @@
+"""This module contains FastAPI routers for dashboard endpoints."""
+
 import json
 from datetime import date, datetime, timedelta, timezone
-from typing import Annotated, Literal, Optional, Tuple
+from typing import Annotated, Literal, Optional
 
 import pandas as pd
 from dateutil.relativedelta import relativedelta
-from fastapi import APIRouter, BackgroundTasks, Depends, HTTPException, Query, Request
+from fastapi import (
+    APIRouter,
+    BackgroundTasks,
+    Depends,
+    HTTPException,
+    Query,
+    Request,
+    status,
+)
 from sqlalchemy.ext.asyncio import AsyncSession
 
-from ..auth.dependencies import get_current_user
+from ..auth.dependencies import get_current_workspace_name
 from ..database import get_async_session
-from ..users.models import UserDB
+from ..users.models import WorkspaceDB
 from ..utils import setup_logger
+from ..workspaces.utils import get_workspace_by_workspace_name
 from .config import (
     MAX_FEEDBACK_RECORDS_FOR_AI_SUMMARY,
     MAX_FEEDBACK_RECORDS_FOR_TOP_CONTENT,
@@ -48,27 +59,423 @@
 DashboardTimeFilter = Literal["day", "week", "month", "year", "custom"]
 
 
+@router.get("/performance/{timeframe}/{content_id}", response_model=DetailsDrawer)
+async def retrieve_content_details(
+    content_id: int,
+    timeframe: DashboardTimeFilter,
+    workspace_name: Annotated[str, Depends(get_current_workspace_name)],
+    asession: AsyncSession = Depends(get_async_session),
+    start_date: Optional[str] = Query(None),
+    end_date: Optional[str] = Query(None),
+) -> DetailsDrawer:
+    """Retrieve detailed statistics of a content.
+
+    Parameters
+    ----------
+    content_id
+        The ID of the content to retrieve details for.
+    timeframe
+        The time frequency to retrieve details for.
+    workspace_name
+        The name of the workspace to retrieve details for.
+    asession
+        The SQLAlchemy async session to use for all database connections.
+    start_date
+        The start date for the time period.
+    end_date
+        The end date for the time period.
+
+    Returns
+    -------
+    DetailsDrawer
+        The details of the content.
+    """
+
+    workspace_db = await get_workspace_by_workspace_name(
+        asession=asession, workspace_name=workspace_name
+    )
+
+    # Use `start_dt`/`end_dt` to avoid typing errors etc.
+    frequency, start_dt, end_dt = get_freq_start_end_date(
+        end_date_str=end_date, start_date_str=start_date, timeframe=timeframe
+    )
+
+    details = await get_content_details(
+        asession=asession,
+        content_id=content_id,
+        end_date=end_dt,
+        frequency=frequency,
+        max_feedback_records=int(MAX_FEEDBACK_RECORDS_FOR_TOP_CONTENT),
+        start_date=start_dt,
+        workspace_id=workspace_db.workspace_id,
+    )
+    return details
+
+
+@router.get(
+    "/performance/{timeframe}/{content_id}/ai-summary",
+    response_model=AIFeedbackSummary,
+)
+async def retrieve_content_ai_summary(
+    content_id: int,
+    timeframe: DashboardTimeFilter,
+    workspace_name: Annotated[str, Depends(get_current_workspace_name)],
+    asession: AsyncSession = Depends(get_async_session),
+    start_date: Optional[str] = Query(None),
+    end_date: Optional[str] = Query(None),
+) -> AIFeedbackSummary:
+    """Retrieve AI summary of a content.
+
+    Parameters
+    ----------
+    content_id
+        The ID of the content to retrieve details for.
+    timeframe
+        The time frequency to retrieve details for.
+    workspace_name
+        The name of the workspace to retrieve details for.
+    asession
+        The SQLAlchemy async session to use for all database connections.
+    start_date
+        The start date for the time period.
+    end_date
+        The end date for the time period.
+
+    Returns
+    -------
+    AIFeedbackSummary
+        The AI summary of the content.
+    """
+
+    workspace_db = await get_workspace_by_workspace_name(
+        asession=asession, workspace_name=workspace_name
+    )
+
+    _, start_dt, end_dt = get_freq_start_end_date(
+        end_date_str=end_date,
+        frequency=TimeFrequency.Day,
+        start_date_str=start_date,
+        timeframe=timeframe,
+    )
+
+    ai_summary = await get_ai_answer_summary(
+        asession=asession,
+        content_id=content_id,
+        end_date=end_dt,
+        max_feedback_records=int(MAX_FEEDBACK_RECORDS_FOR_AI_SUMMARY),
+        start_date=start_dt,
+        workspace_id=workspace_db.workspace_id,
+    )
+
+    return AIFeedbackSummary(ai_summary=ai_summary)
+
+
+@router.get("/performance/{timeframe}", response_model=DashboardPerformance)
+async def retrieve_performance_frequency(
+    timeframe: DashboardTimeFilter,
+    workspace_name: Annotated[str, Depends(get_current_workspace_name)],
+    asession: AsyncSession = Depends(get_async_session),
+    top_n: int | None = None,
+    start_date: Optional[str] = Query(None),
+    end_date: Optional[str] = Query(None),
+) -> DashboardPerformance:
+    """Retrieve timeseries data on content usage and performance of each content.
+
+    Parameters
+    ----------
+    timeframe
+        The time frequency to retrieve performance for.
+    workspace_name
+        The name of the workspace to retrieve performance for.
+    asession
+        The SQLAlchemy async session to use for all database connections.
+    top_n
+        The number of top content to retrieve.
+    start_date
+        The start date for the time period.
+    end_date
+        The end date for the time period.
+
+    Returns
+    -------
+    DashboardPerformance
+        The dashboard performance timeseries.
+    """
+
+    workspace_db = await get_workspace_by_workspace_name(
+        asession=asession, workspace_name=workspace_name
+    )
+
+    freq, start_dt, end_dt = get_freq_start_end_date(
+        end_date_str=end_date,
+        frequency=TimeFrequency.Day,
+        start_date_str=start_date,
+        timeframe=timeframe,
+    )
+    performance_stats = await retrieve_performance(
+        asession=asession,
+        end_date=end_dt,
+        frequency=freq,
+        start_date=start_dt,
+        top_n=top_n,
+        workspace_id=workspace_db.workspace_id,
+    )
+
+    return performance_stats
+
+
+@router.get("/overview/{timeframe}", response_model=DashboardOverview)
+async def retrieve_overview_frequency(
+    timeframe: DashboardTimeFilter,
+    workspace_name: Annotated[str, Depends(get_current_workspace_name)],
+    asession: AsyncSession = Depends(get_async_session),
+    start_date: Optional[str] = Query(None),
+    end_date: Optional[str] = Query(None),
+    frequency: Optional[TimeFrequency] = None,
+) -> DashboardOverview:
+    """Retrieve all question answer statistics for the last day.
+
+    Parameters
+    ----------
+    timeframe
+        The time frequency to retrieve overview for.
+    workspace_name
+        The name of the workspace to retrieve overview frequency for.
+    asession
+        The SQLAlchemy async session to use for all database connections.
+    start_date
+        The start date for the time period.
+    end_date
+        The end date for the time period.
+    frequency
+        The frequency at which to retrieve the statistics.
+
+    Returns
+    -------
+    DashboardOverview
+        The dashboard overview statistics.
+    """
+
+    workspace_db = await get_workspace_by_workspace_name(
+        asession=asession, workspace_name=workspace_name
+    )
+
+    # Use renamed `start_dt`/`end_dt` to avoid typing errors etc.
+    freq, start_dt, end_dt = get_freq_start_end_date(
+        end_date_str=end_date,
+        frequency=frequency,
+        start_date_str=start_date,
+        timeframe=timeframe,
+    )
+    stats = await retrieve_overview(
+        asession=asession,
+        end_date=end_dt,
+        frequency=freq,
+        start_date=start_dt,
+        workspace_id=workspace_db.workspace_id,
+    )
+
+    return stats
+
+
+@router.get("/insights/{timeframe}/refresh", response_model=dict)
+async def refresh_insights_frequency(
+    timeframe: DashboardTimeFilter,
+    workspace_name: Annotated[str, Depends(get_current_workspace_name)],
+    request: Request,
+    background_tasks: BackgroundTasks,
+    asession: AsyncSession = Depends(get_async_session),
+    start_date: Optional[str] = Query(None),
+    end_date: Optional[str] = Query(None),
+) -> dict[str, str]:
+    """Refresh topic modelling insights for the time period specified.
+
+    Parameters
+    ----------
+    timeframe
+        The time frequency to retrieve insights for.
+    workspace_name
+        The name of the workspace to retrieve insights for.
+    request
+        The request object.
+    background_tasks
+        The background tasks to run.
+    asession
+        The SQLAlchemy async session to use for all database connections.
+    start_date
+        The start date for the time period.
+    end_date
+        The end date for the time period.
+
+    Returns
+    -------
+    dict
+        A dictionary with a message indicating that the refresh task has started.
+    """
+
+    workspace_db = await get_workspace_by_workspace_name(
+        asession=asession, workspace_name=workspace_name
+    )
+
+    # `TimeFrequency` doesn't actually matter here (but still required) so we just
+    # pass day to get the start and end date.
+    _, start_dt, end_dt = get_freq_start_end_date(
+        end_date_str=end_date,
+        frequency=TimeFrequency.Day,
+        start_date_str=start_date,
+        timeframe=timeframe,
+    )
+
+    background_tasks.add_task(
+        refresh_insights,
+        asession=asession,
+        end_date=end_dt,
+        request=request,
+        start_date=start_dt,
+        timeframe=timeframe,
+        workspace_db=workspace_db,
+    )
+
+    return {"detail": "Refresh task started in background."}
+
+
+@router.get("/insights/{timeframe}", response_model=TopicsData)
+async def retrieve_insights_frequency(
+    timeframe: DashboardTimeFilter,
+    request: Request,
+    workspace_name: Annotated[str, Depends(get_current_workspace_name)],
+    asession: AsyncSession = Depends(get_async_session),
+) -> TopicsData:
+    """Retrieve topic modelling insights for the time period specified.
+
+    Parameters
+    ----------
+    timeframe
+        The time frequency to retrieve insights for.
+    request
+        The request object.
+    workspace_name
+        The name of the workspace to retrieve insights for.
+    asession
+        The SQLAlchemy async session to use for all database connections.
+
+    Returns
+    -------
+    TopicsData
+        The topic modelling insights for the time period specified.
+    """
+
+    workspace_db = await get_workspace_by_workspace_name(
+        asession=asession, workspace_name=workspace_name
+    )
+
+    redis = request.app.state.redis
+    key = f"{workspace_db.workspace_name}_insights_{timeframe}_results"
+    if await redis.exists(key):
+        payload = await redis.get(key)
+        parsed_payload = json.loads(payload)
+        return TopicsData(**parsed_payload)
+    return TopicsData(data=[], refreshTimeStamp="", status="not_started")
+
+
+@router.get("/topic_visualization/{timeframe}", response_model=dict)
+async def create_plot(
+    timeframe: DashboardTimeFilter,
+    request: Request,
+    workspace_name: Annotated[str, Depends(get_current_workspace_name)],
+    asession: AsyncSession = Depends(get_async_session),
+) -> dict:
+    """Create a Bokeh plot based on embeddings data retrieved from Redis.
+
+    Parameters
+    ----------
+    timeframe
+        The time frequency to retrieve insights for.
+    request
+        The request object.
+    workspace_name
+        The name of the workspace to create the plot for.
+    asession
+        The SQLAlchemy async session to use for all database connections.
+
+    Returns
+    -------
+    dict
+        A dictionary containing the Bokeh plot.
+
+    Raises
+    ------
+    HTTPException
+        If the embeddings data is not found in Redis.
+    """
+
+    workspace_db = await get_workspace_by_workspace_name(
+        asession=asession, workspace_name=workspace_name
+    )
+
+    redis = request.app.state.redis
+    embeddings_key = f"{workspace_db.workspace_name}_embeddings_{timeframe}"
+    embeddings_json = await redis.get(embeddings_key)
+
+    if not embeddings_json:
+        raise HTTPException(
+            status_code=status.HTTP_404_NOT_FOUND, detail="Embeddings data not found."
+        )
+
+    df = pd.read_json(embeddings_json.decode("utf-8"), orient="split")
+    return produce_bokeh_plot(embeddings_df=df)
+
+
 def get_freq_start_end_date(
-    timeframe: DashboardTimeFilter,
-    start_date_str: Optional[str] = None,
+    *,
     end_date_str: Optional[str] = None,
     frequency: Optional[TimeFrequency] = None,
-) -> Tuple[TimeFrequency, datetime, datetime]:
-    """
-    Get the frequency and start date for the given time frequency.
-    """
+    start_date_str: Optional[str] = None,
+    timeframe: DashboardTimeFilter,
+) -> tuple[TimeFrequency, datetime, datetime]:
+    """Get the frequency and start date for the given time frequency.
+
+    Parameters
+    ----------
+    end_date_str
+        The end date for the time period.
+    frequency
+        The frequency for the time period.
+    start_date_str
+        The start date for the time period.
+    timeframe
+        The time frequency to get the start date for.
+
+    Returns
+    -------
+    tuple[TimeFrequency, datetime, datetime]
+        The frequency and start and end datetimes for the given time frequency.
+
+    Raises
+    ------
+    HTTPException
+        If the start and end dates are not provided for a custom timeframe.
+        If the frequency is not provided for a custom timeframe.
+        If the date format is invalid.
+        If the end date is before the start date.
+        If the time frequency is invalid.
+    ValueError
+        If the time frequency is invalid.
+    """
+
     now_utc = datetime.now(timezone.utc)
     if timeframe == "custom":
         if not start_date_str or not end_date_str:
             raise HTTPException(
-                status_code=400,
-                detail="start_date and end_date are required for custom timeframe",
+                status_code=status.HTTP_400_BAD_REQUEST,
+                detail="`start_date` and `end_date` are required for custom timeframe.",
             )
         if not frequency:
             raise HTTPException(
-                status_code=400,
-                detail="frequency is required for custom timeframe",
+                status_code=status.HTTP_400_BAD_REQUEST,
+                detail="`frequency` is required for custom timeframe.",
             )
+
         try:
             start_dt = datetime.strptime(start_date_str, "%Y-%m-%d").replace(
                 tzinfo=timezone.utc
@@ -78,15 +485,18 @@
             )
         except ValueError:
             raise HTTPException(
-                400, detail="Invalid date format; must be YYYY-MM-DD"
+                status.HTTP_400_BAD_REQUEST,
+                detail="Invalid date format; must be YYYY-MM-DD",
             ) from None
 
         if end_dt < start_dt:
-            raise HTTPException(400, detail="end_date must be >= start_date")
+            raise HTTPException(
+                status.HTTP_400_BAD_REQUEST, detail="`end_date` must be >= `start_date`"
+            )
 
         return frequency, start_dt, end_dt
 
-    # For predefined timeframes, set default frequencies
+    # For predefined timeframes, set default frequencies.
     match timeframe:
         case "day":
             return TimeFrequency.Hour, now_utc - timedelta(days=1), now_utc
@@ -100,370 +510,194 @@
             raise ValueError(f"Invalid time frequency: {timeframe}")
 
 
-@router.get("/performance/{timeframe}/{content_id}", response_model=DetailsDrawer)
-async def retrieve_content_details(
-    content_id: int,
-    timeframe: DashboardTimeFilter,
-    user_db: Annotated[UserDB, Depends(get_current_user)],
+async def refresh_insights(
+    *,
     asession: AsyncSession = Depends(get_async_session),
-    start_date: Optional[str] = Query(None),
-    end_date: Optional[str] = Query(None),
-) -> DetailsDrawer:
-    """
-    Retrieve detailed statistics of a content
-    """
-    # Use start_dt/ end_dt to avoid typing errors etc.
-    frequency, start_dt, end_dt = get_freq_start_end_date(
-        timeframe, start_date, end_date
-    )
-    details = await get_content_details(
-        user_id=user_db.user_id,
-        content_id=content_id,
-        asession=asession,
-        start_date=start_dt,
-        end_date=end_dt,
-        frequency=frequency,
-        max_feedback_records=int(MAX_FEEDBACK_RECORDS_FOR_TOP_CONTENT),
-    )
-    return details
-
-
-@router.get(
-    "/performance/{timeframe}/{content_id}/ai-summary",
-    response_model=AIFeedbackSummary,
-)
-async def retrieve_content_ai_summary(
-    content_id: int,
-    timeframe: DashboardTimeFilter,
-    user_db: Annotated[UserDB, Depends(get_current_user)],
-    asession: AsyncSession = Depends(get_async_session),
-    start_date: Optional[str] = Query(None),
-    end_date: Optional[str] = Query(None),
-) -> AIFeedbackSummary:
-    """
-<<<<<<< HEAD
-    Retrieve AI summary of a content
-    """
-    frequency, start_dt, end_dt = get_freq_start_end_date(
-        timeframe, start_date, end_date
-=======
-
-    workspace_db = await get_workspace_by_workspace_name(
-        asession=asession, workspace_name=workspace_name
-    )
-
-    _, start_dt, end_dt = get_freq_start_end_date(
-        end_date_str=end_date,
-        frequency=TimeFrequency.Day,
-        start_date_str=start_date,
-        timeframe=timeframe,
->>>>>>> 9c74046a
-    )
-    ai_summary = await get_ai_answer_summary(
-        user_id=user_db.user_id,
-        content_id=content_id,
-        start_date=start_dt,
-        end_date=end_dt,
-        max_feedback_records=int(MAX_FEEDBACK_RECORDS_FOR_AI_SUMMARY),
-        asession=asession,
-    )
-    return AIFeedbackSummary(ai_summary=ai_summary)
-
-
-@router.get("/performance/{timeframe}", response_model=DashboardPerformance)
-async def retrieve_performance_frequency(
-    timeframe: DashboardTimeFilter,
-    user_db: Annotated[UserDB, Depends(get_current_user)],
-    asession: AsyncSession = Depends(get_async_session),
-    top_n: int | None = None,
-    start_date: Optional[str] = Query(None),
-    end_date: Optional[str] = Query(None),
-) -> DashboardPerformance:
-<<<<<<< HEAD
-    """
-    Retrieve timeseries data on content usage and performance of each content
-    """
-    frequency, start_dt, end_dt = get_freq_start_end_date(
-        timeframe, start_date, end_date
-=======
-    """Retrieve timeseries data on content usage and performance of each content.
-
-    Parameters
-    ----------
-    timeframe
-        The time frequency to retrieve performance for.
-    workspace_name
-        The name of the workspace to retrieve performance for.
-    asession
-        The SQLAlchemy async session to use for all database connections.
-    top_n
-        The number of top content to retrieve.
+    end_date: date,
+    request: Request,
+    start_date: date,
+    timeframe: DashboardTimeFilter,
+    workspace_db: WorkspaceDB,
+) -> None:
+    """Retrieve topic modelling insights for the time period specified and write to
+    Redis. This function returns `None` since it is called by a background task and
+    only ever writes to Redis.
+
+    Parameters
+    ----------
+    asession
+        The SQLAlchemy async session to use for all database connections.
+    end_date
+        The end date for the time period.
+    request
+        The request object.
     start_date
         The start date for the time period.
-    end_date
-        The end date for the time period.
-
-    Returns
-    -------
-    DashboardPerformance
-        The dashboard performance timeseries.
-    """
-
-    workspace_db = await get_workspace_by_workspace_name(
-        asession=asession, workspace_name=workspace_name
-    )
-
-    freq, start_dt, end_dt = get_freq_start_end_date(
-        end_date_str=end_date,
-        frequency=TimeFrequency.Day,
-        start_date_str=start_date,
-        timeframe=timeframe,
->>>>>>> 9c74046a
-    )
-    performance_stats = await retrieve_performance(
-        user_id=user_db.user_id,
-        asession=asession,
-        top_n=top_n,
-        start_date=start_dt,
-        end_date=end_dt,
-        frequency=frequency,
-    )
-    return performance_stats
-
-
-async def retrieve_performance(
-    user_id: int,
+    timeframe
+        The timeframe for the time period.
+    workspace_db
+        The workspace database object.
+    """
+
+    redis = request.app.state.redis
+    await redis.set(
+        f"{workspace_db.workspace_name}_insights_{timeframe}_results",
+        TopicsData(
+            data=[],
+            refreshTimeStamp=datetime.now(timezone.utc).isoformat(),
+            status="in_progress",
+        ).model_dump_json(),
+    )
+
+    step = None
+    try:
+        step = "Retrieve queries"
+        time_period_queries = await get_raw_queries(
+            asession=asession,
+            end_date=end_date,
+            start_date=start_date,
+            workspace_id=workspace_db.workspace_id,
+        )
+
+        step = "Retrieve contents"
+        content_data = await get_raw_contents(
+            asession=asession, workspace_id=workspace_db.workspace_id
+        )
+
+        topic_output, embeddings_df = await topic_model_queries(
+            content_data=content_data,
+            query_data=time_period_queries,
+            workspace_id=workspace_db.workspace_id,
+        )
+
+        step = "Write to Redis"
+        embeddings_json = embeddings_df.to_json(orient="split")
+        embeddings_key = f"{workspace_db.workspace_name}_embeddings_{timeframe}"
+        await redis.set(embeddings_key, embeddings_json)
+        await redis.set(
+            f"{workspace_db.workspace_name}_insights_{timeframe}_results",
+            topic_output.model_dump_json(),
+        )
+        return
+    except Exception as e:  # pylint: disable=W0718
+        error_msg = str(e)
+        logger.error(error_msg)
+        await redis.set(
+            f"{workspace_db.workspace_name}_insights_{timeframe}_results",
+            TopicsData(
+                data=[],
+                error_message=error_msg,
+                failure_step=step,
+                refreshTimeStamp=datetime.now(timezone.utc).isoformat(),
+                status="error",
+            ).model_dump_json(),
+        )
+
+
+async def retrieve_overview(
+    *,
     asession: AsyncSession,
-    top_n: int | None,
-    start_date: date,
     end_date: date,
     frequency: TimeFrequency,
-) -> DashboardPerformance:
-    """
-    Retrieve timeseries data on content usage and performance of each content
-    """
-    content_time_series = await get_timeseries_top_content(
-        user_id=user_id,
-        asession=asession,
-        top_n=top_n,
-        start_date=start_date,
-        end_date=end_date,
-        frequency=frequency,
-    )
-    return DashboardPerformance(content_time_series=content_time_series)
-
-
-@router.get("/overview/{timeframe}", response_model=DashboardOverview)
-async def retrieve_overview_frequency(
-    timeframe: DashboardTimeFilter,
-    user_db: Annotated[UserDB, Depends(get_current_user)],
-    asession: AsyncSession = Depends(get_async_session),
-    start_date: Optional[str] = Query(None),
-    end_date: Optional[str] = Query(None),
-    frequency: Optional[TimeFrequency] = None,
-) -> DashboardOverview:
-    """
-    Retrieve all question answer statistics for the last day.
-    """
-    # Use renamed start_dt/ end_dt to avoid typing errors etc.
-    freq, start_dt, end_dt = get_freq_start_end_date(
-        timeframe, start_date, end_date, frequency
-    )
-    stats = await retrieve_overview(
-        user_id=user_db.user_id,
-        asession=asession,
-        start_date=start_dt,
-        end_date=end_dt,
-        frequency=freq,
-    )
-    return stats
-
-
-async def retrieve_overview(
-    user_id: int,
-    asession: AsyncSession,
     start_date: date,
-    end_date: date,
-    frequency: TimeFrequency,
     top_n: int = 4,
+    workspace_id: int,
 ) -> DashboardOverview:
     """Retrieve all question answer statistics.
-    Parameters
-    ----------
-    user_id
-        The ID of the user to retrieve the statistics for.
-    asession
-        `AsyncSession` object for database transactions.
-    start_date
-        The starting date for the statistics.
+
+    Parameters
+    ----------
+    asession
+        The SQLAlchemy async session to use for all database connections.
     end_date
         The ending date for the statistics.
     frequency
         The frequency at which to retrieve the statistics.
+    start_date
+        The starting date for the statistics.
     top_n
         The number of top content to retrieve.
+    workspace_id
+        The ID of the workspace to retrieve the statistics for.
+
     Returns
     -------
     DashboardOverview
         The dashboard overview statistics.
     """
+
     stats = await get_stats_cards(
-        user_id=user_id,
-        asession=asession,
+        asession=asession,
+        end_date=end_date,
         start_date=start_date,
+        workspace_id=workspace_id,
+    )
+
+    heatmap = await get_heatmap(
+        asession=asession,
         end_date=end_date,
-    )
-
-    heatmap = await get_heatmap(
-        user_id=user_id,
-        asession=asession,
         start_date=start_date,
-        end_date=end_date,
+        workspace_id=workspace_id,
     )
 
     time_series = await get_overview_timeseries(
-        user_id=user_id,
-        asession=asession,
-        start_date=start_date,
+        asession=asession,
         end_date=end_date,
         frequency=frequency,
+        start_date=start_date,
+        workspace_id=workspace_id,
     )
 
     top_content = await get_top_content(
-        user_id=user_id,
-        asession=asession,
-        top_n=top_n,
+        asession=asession, top_n=top_n, workspace_id=workspace_id
     )
 
     return DashboardOverview(
+        heatmap=heatmap,
         stats_cards=stats,
-        heatmap=heatmap,
         time_series=time_series,
         top_content=top_content,
     )
 
 
-@router.get("/insights/{timeframe}/refresh", response_model=dict)
-async def refresh_insights_frequency(
-    timeframe: DashboardTimeFilter,
-    user_db: Annotated[UserDB, Depends(get_current_user)],
-    request: Request,
-    background_tasks: BackgroundTasks,
-    asession: AsyncSession = Depends(get_async_session),
-    start_date: Optional[str] = Query(None),
-    end_date: Optional[str] = Query(None),
-) -> dict:
-    """
-    Refresh topic modelling insights for the time period specified.
-    """
-    _, start_dt, end_dt = get_freq_start_end_date(timeframe, start_date, end_date)
-    background_tasks.add_task(
-        refresh_insights,
-        timeframe=timeframe,
-        user_db=user_db,
-        request=request,
-        start_date=start_dt,
-        end_date=end_dt,
-        asession=asession,
-    )
-    return {"detail": "Refresh task started in background."}
-
-
-async def refresh_insights(
-    timeframe: DashboardTimeFilter,
-    user_db: Annotated[UserDB, Depends(get_current_user)],
-    request: Request,
+async def retrieve_performance(
+    *,
+    asession: AsyncSession,
+    end_date: date,
+    frequency: TimeFrequency,
     start_date: date,
-    end_date: date,
-    asession: AsyncSession = Depends(get_async_session),
-) -> None:
-    """
-    Retrieve topic modelling insights for the time period specified
-    and write to Redis.
-    Returns None since this function is called by a background task +
-    only ever writes to Redis.
-    """
-    redis = request.app.state.redis
-    await redis.set(
-        f"{user_db.username}_insights_{timeframe}_results",
-        TopicsData(
-            status="in_progress",
-            refreshTimeStamp=datetime.now(timezone.utc).isoformat(),
-            data=[],
-        ).model_dump_json(),
-    )
-    try:
-        step = "Retrieve queries"
-        time_period_queries = await get_raw_queries(
-            user_id=user_db.user_id,
-            asession=asession,
-            start_date=start_date,
-            end_date=end_date,
-        )
-        step = "Retrieve contents"
-        content_data = await get_raw_contents(
-            user_id=user_db.user_id, asession=asession
-        )
-        topic_output, embeddings_df = await topic_model_queries(
-            user_id=user_db.user_id,
-            query_data=time_period_queries,
-            content_data=content_data,
-        )
-        step = "Write to Redis"
-        embeddings_json = embeddings_df.to_json(orient="split")
-        embeddings_key = f"{user_db.username}_embeddings_{timeframe}"
-        await redis.set(embeddings_key, embeddings_json)
-        await redis.set(
-            f"{user_db.username}_insights_{timeframe}_results",
-            topic_output.model_dump_json(),
-        )
-        return
-    except Exception as e:
-        error_msg = str(e)
-        logger.error(error_msg)
-        await redis.set(
-            f"{user_db.username}_insights_{timeframe}_results",
-            TopicsData(
-                status="error",
-                refreshTimeStamp=datetime.now(timezone.utc).isoformat(),
-                data=[],
-                error_message=error_msg,
-                failure_step=step if step else None,
-            ).model_dump_json(),
-        )
-
-
-@router.get("/insights/{timeframe}", response_model=TopicsData)
-async def retrieve_insights_frequency(
-    timeframe: DashboardTimeFilter,
-    user_db: Annotated[UserDB, Depends(get_current_user)],
-    request: Request,
-    start_date: Optional[str] = Query(None),
-    end_date: Optional[str] = Query(None),
-) -> TopicsData:
-    """
-    Retrieve topic modelling insights for the time period specified.
-    """
-    redis = request.app.state.redis
-    key = f"{user_db.username}_insights_{timeframe}_results"
-    if await redis.exists(key):
-        payload = await redis.get(key)
-        parsed_payload = json.loads(payload)
-        return TopicsData(**parsed_payload)
-    return TopicsData(status="not_started", refreshTimeStamp="", data=[])
-
-
-@router.get("/topic_visualization/{timeframe}", response_model=dict)
-async def create_plot(
-    timeframe: DashboardTimeFilter,
-    user_db: Annotated[UserDB, Depends(get_current_user)],
-    request: Request,
-) -> dict:
-    """Creates a Bokeh plot based on embeddings data retrieved from Redis."""
-    redis = request.app.state.redis
-    embeddings_key = f"{user_db.username}_embeddings_{timeframe}"
-    embeddings_json = await redis.get(embeddings_key)
-    if not embeddings_json:
-        raise HTTPException(status_code=404, detail="Embeddings data not found")
-    df = pd.read_json(embeddings_json.decode("utf-8"), orient="split")
-    return produce_bokeh_plot(df)+    top_n: int | None,
+    workspace_id: int,
+) -> DashboardPerformance:
+    """Retrieve timeseries data on content usage and performance of each content.
+
+    Parameters
+    ----------
+    asession
+        The SQLAlchemy async session to use for all database connections.
+    end_date
+        The ending date for the timeseries.
+    frequency
+        The frequency at which to retrieve the timeseries.
+    start_date
+        The starting date for the timeseries.
+    top_n
+        The number of top content to retrieve.
+    workspace_id
+        The ID of the workspace to retrieve the timeseries for.
+
+    Returns
+    -------
+    DashboardPerformance
+        The dashboard performance timeseries.
+    """
+
+    content_time_series = await get_timeseries_top_content(
+        asession=asession,
+        end_date=end_date,
+        frequency=frequency,
+        start_date=start_date,
+        top_n=top_n,
+        workspace_id=workspace_id,
+    )
+    return DashboardPerformance(content_time_series=content_time_series)
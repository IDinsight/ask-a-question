--- conflicted
+++ resolved
@@ -11,21 +11,6 @@
 from ..database import get_async_session
 from ..users.models import UserDB
 from ..utils import setup_logger
-<<<<<<< HEAD
-from .models import (
-    get_heatmap,
-    get_raw_queries,
-    get_stats_cards,
-    get_timeseries,
-    get_top_content,
-    topic_model_queries,
-)
-from .schemas import (
-    DashboardOverview,
-    InsightsQueriesData,
-    TimeFrequency,
-    TopicsData,
-=======
 from .config import (
     MAX_FEEDBACK_RECORDS_FOR_AI_SUMMARY,
     MAX_FEEDBACK_RECORDS_FOR_TOP_CONTENT,
@@ -35,17 +20,20 @@
     get_content_details,
     get_heatmap,
     get_overview_timeseries,
+    get_raw_queries,
     get_stats_cards,
     get_timeseries_top_content,
     get_top_content,
+    topic_model_queries,
 )
 from .schemas import (
     AIFeedbackSummary,
     DashboardOverview,
     DashboardPerformance,
     DetailsDrawer,
+    InsightsQueriesData,
     TimeFrequency,
->>>>>>> 0bfd8a02
+    TopicsData,
 )
 
 TAG_METADATA = {

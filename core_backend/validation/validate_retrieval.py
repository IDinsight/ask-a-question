--- conflicted
+++ resolved
@@ -10,11 +10,7 @@
 from fastapi.testclient import TestClient
 from litellm import embedding
 
-<<<<<<< HEAD
-from core_backend.add_users_to_db import USER1_RETRIEVAL_KEY  # temp
-=======
 from core_backend.add_users_to_db import USER1_API_KEY  # temp
->>>>>>> 65b0eb03
 from core_backend.app.config import (
     LITELLM_API_KEY,
     LITELLM_ENDPOINT,
@@ -184,11 +180,7 @@
     ) -> List[str]:
         """Single POST /embeddings-search request"""
         request_json = QueryBase(query_text=query_text).model_dump()
-<<<<<<< HEAD
-        headers = {"Authorization": f"Bearer {USER1_RETRIEVAL_KEY}"}
-=======
         headers = {"Authorization": f"Bearer {USER1_API_KEY}"}
->>>>>>> 65b0eb03
         response = client.post("/embeddings-search", json=request_json, headers=headers)
 
         if response.status_code != 200:

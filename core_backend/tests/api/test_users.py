--- conflicted
+++ resolved
@@ -37,15 +37,10 @@
         with pytest.raises(UserNotFoundError):
             await get_user_by_username("nonexistent", asession)
 
-<<<<<<< HEAD
-    async def test_get_user_by_token(
-        self, api_key_user1, asession: AsyncSession
+    async def test_get_user_by_api_key(
+        self, api_key_user1: int, asession: AsyncSession
     ) -> None:
-        retrieved_user = await get_user_by_token(api_key_user1, asession)
-=======
-    async def test_get_user_by_api_key(self, asession: AsyncSession) -> None:
-        retrieved_user = await get_user_by_api_key(TEST_USER_API_KEY, asession)
->>>>>>> 41ecfc9f
+        retrieved_user = await get_user_by_api_key(api_key_user1, asession)
         assert retrieved_user.username == TEST_USERNAME
 
     async def test_get_user_by_api_key_no_user(self, asession: AsyncSession) -> None:

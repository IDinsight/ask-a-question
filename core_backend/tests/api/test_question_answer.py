from functools import partial
from typing import Any, Dict, List

import pytest
from fastapi.testclient import TestClient

from core_backend.app.llm_call.llm_prompts import AlignmentScore, IdentifiedLanguage
from core_backend.app.llm_call.process_input import (
    _classify_on_off_topic,
    _classify_safety,
    _identify_language,
    _translate_question,
)
from core_backend.app.llm_call.process_output import _build_evidence, _check_align_score
from core_backend.app.question_answer.config import N_TOP_CONTENT_FOR_SEARCH
from core_backend.app.question_answer.schemas import (
    ErrorType,
    QueryRefined,
    QueryResponse,
    QueryResponseError,
    QuerySearchResult,
    ResultState,
)
from core_backend.tests.api.conftest import (
    TEST_USERNAME,
    TEST_USERNAME_2,
)


class TestApiCallQuota:

    @pytest.mark.parametrize(
        "temp_user_api_key_and_api_quota",
        [
            {"username": "temp_user_llm_api_limit_0", "api_daily_quota": 0},
            {"username": "temp_user_llm_api_limit_2", "api_daily_quota": 2},
            {"username": "temp_user_llm_api_limit_5", "api_daily_quota": 5},
        ],
        indirect=True,
    )
    async def test_api_call_llm_quota_integer(
        self,
        client: TestClient,
        temp_user_api_key_and_api_quota: tuple[str, int],
    ) -> None:
        temp_api_key, api_daily_limit = temp_user_api_key_and_api_quota

        for _i in range(api_daily_limit):
            response = client.post(
                "/llm-response",
                json={"query_text": "Test question"},
                headers={"Authorization": f"Bearer {temp_api_key}"},
            )
            assert response.status_code == 200
        response = client.post(
            "/llm-response",
            json={"query_text": "Test question"},
            headers={"Authorization": f"Bearer {temp_api_key}"},
        )
        assert response.status_code == 429

    @pytest.mark.parametrize(
        "temp_user_api_key_and_api_quota",
        [
            {"username": "temp_user_emb_api_limit_0", "api_daily_quota": 0},
            {"username": "temp_user_emb_api_limit_2", "api_daily_quota": 2},
            {"username": "temp_user_emb_api_limit_5", "api_daily_quota": 5},
        ],
        indirect=True,
    )
    async def test_api_call_embeddings_quota_integer(
        self,
        client: TestClient,
        temp_user_api_key_and_api_quota: tuple[str, int],
    ) -> None:
        temp_api_key, api_daily_limit = temp_user_api_key_and_api_quota

        for _i in range(api_daily_limit):
            response = client.post(
                "/embeddings-search",
                json={"query_text": "Test question"},
                headers={"Authorization": f"Bearer {temp_api_key}"},
            )
            assert response.status_code == 200
        response = client.post(
            "/embeddings-search",
            json={"query_text": "Test question"},
            headers={"Authorization": f"Bearer {temp_api_key}"},
        )
        assert response.status_code == 429

    @pytest.mark.parametrize(
        "temp_user_api_key_and_api_quota",
        [
            {"username": "temp_user_mix_api_limit_0", "api_daily_quota": 0},
            {"username": "temp_user_mix_api_limit_2", "api_daily_quota": 2},
            {"username": "temp_user_mix_api_limit_5", "api_daily_quota": 5},
        ],
        indirect=True,
    )
    async def test_api_call_mix_quota_integer(
        self,
        client: TestClient,
        temp_user_api_key_and_api_quota: tuple[str, int],
    ) -> None:
        temp_api_key, api_daily_limit = temp_user_api_key_and_api_quota

        for i in range(api_daily_limit):
            if i // 2 == 0:
                response = client.post(
                    "/llm-response",
                    json={"query_text": "Test question"},
                    headers={"Authorization": f"Bearer {temp_api_key}"},
                )
            else:
                response = client.post(
                    "/embeddings-search",
                    json={"query_text": "Test question"},
                    headers={"Authorization": f"Bearer {temp_api_key}"},
                )
            assert response.status_code == 200
        if api_daily_limit % 2 == 0:
            response = client.post(
                "/llm-response",
                json={"query_text": "Test question"},
                headers={"Authorization": f"Bearer {temp_api_key}"},
            )
        else:
            response = client.post(
                "/embeddings-search",
                json={"query_text": "Test question"},
                headers={"Authorization": f"Bearer {temp_api_key}"},
            )
        assert response.status_code == 429

    @pytest.mark.parametrize(
        "temp_user_api_key_and_api_quota",
        [{"username": "temp_user_api_unlimited", "api_daily_quota": None}],
        indirect=True,
    )
    async def test_api_quota_unlimited(
        self,
        client: TestClient,
        temp_user_api_key_and_api_quota: tuple[str, int],
    ) -> None:
        temp_api_key, _ = temp_user_api_key_and_api_quota

        response = client.post(
            "/embeddings-search",
            json={"query_text": "Tell me about a good sport to play"},
            headers={"Authorization": f"Bearer {temp_api_key}"},
        )
        assert response.status_code == 200

    @pytest.mark.asyncio
    @pytest.mark.parametrize(
        "temp_user_api_key_and_api_quota",
        [
            {"username": "temp_user_reset_limit_2", "api_daily_quota": 2},
        ],
        indirect=True,
    )
    async def test_reset_api_quota_works(
        self,
        temp_client: TestClient,
        temp_user_api_key_and_api_quota: tuple[str, int],
    ):

        temp_api_key, api_daily_limit = temp_user_api_key_and_api_quota

        for _i in range(api_daily_limit):
            response = temp_client.post(
                "/embeddings-search",
                json={"query_text": "Test question"},
                headers={"Authorization": f"Bearer {temp_api_key}"},
            )
            assert response.status_code == 200
        response = temp_client.post(
            "/embeddings-search",
            json={"query_text": "Tell me about a good sport to play"},
            headers={"Authorization": f"Bearer {temp_api_key}"},
        )
        assert response.status_code == 429
        redis = temp_client.app.state.redis
        # await redis.delete(f"reset_quota_executed")
        await temp_client.app.state.reset_quota()
        response = temp_client.post(
            "/embeddings-search",
            json={"query_text": "Test question"},
            headers={"Authorization": f"Bearer {temp_api_key}"},
        )
        assert response.status_code == 200

    @pytest.mark.asyncio
    @pytest.mark.parametrize(
        "temp_user_api_key_and_api_quota",
        [
            {"username": "temp_user_reset_limit_3", "api_daily_quota": 3},
        ],
        indirect=True,
    )
    async def test_reset_api_quota_fail(
        self,
        client: TestClient,
        temp_user_api_key_and_api_quota: tuple[str, int],
    ):

        temp_api_key, api_daily_limit = temp_user_api_key_and_api_quota

        for _i in range(api_daily_limit):
            response = client.post(
                "/embeddings-search",
                json={"query_text": "Test question"},
                headers={"Authorization": f"Bearer {temp_api_key}"},
            )
            assert response.status_code == 200
        response = client.post(
            "/embeddings-search",
            json={"query_text": "Tell me about a good sport to play"},
            headers={"Authorization": f"Bearer {temp_api_key}"},
        )
        assert response.status_code == 429
        redis = client.app.state.redis
        await client.app.state.reset_quota()
        response = client.post(
            "/embeddings-search",
            json={"query_text": "Test question"},
            headers={"Authorization": f"Bearer {temp_api_key}"},
        )
        assert response.status_code == 429


class TestEmbeddingsSearch:
    @pytest.mark.parametrize(
        "token, expected_status_code",
        [
            ("api_key_incorrect", 401),
            ("api_key_correct", 200),
        ],
    )
    def test_content_response(
        self,
        token: str,
        expected_status_code: int,
        client: TestClient,
        api_key_user1: str,
        faq_contents: pytest.FixtureRequest,
    ) -> None:
        request_token = api_key_user1 if token == "api_key_correct" else token
        response = client.post(
            "/embeddings-search",
            json={"query_text": "Tell me about a good sport to play"},
            headers={"Authorization": f"Bearer {request_token}"},
        )
        assert response.status_code == expected_status_code

        if expected_status_code == 200:
            json_content_response = response.json()["content_response"]
            assert len(json_content_response.keys()) == int(N_TOP_CONTENT_FOR_SEARCH)

    @pytest.fixture
    def question_response(
        self, client: TestClient, api_key_user1: str
    ) -> QueryResponse:
        response = client.post(
            "/embeddings-search",
            json={
                "query_text": "Tell me about a good sport to play",
            },
            headers={"Authorization": f"Bearer {api_key_user1}"},
        )
        return response.json()

    @pytest.mark.parametrize(
        "outcome, expected_status_code, endpoint",
        [
            ("incorrect", 401, "/response-feedback"),
            ("correct", 200, "/response-feedback"),
            ("incorrect", 401, "/content-feedback"),
            ("correct", 200, "/content-feedback"),
        ],
    )
    def test_response_feedback_correct_token(
        self,
        outcome: str,
        expected_status_code: int,
        endpoint: str,
        api_key_user1: str,
        client: TestClient,
        question_response: Dict[str, Any],
        faq_contents: List[int],
    ) -> None:
        query_id = question_response["query_id"]
        feedback_secret_key = question_response["feedback_secret_key"]
        token = api_key_user1 if outcome == "correct" else "api_key_incorrect"
        json = {
            "feedback_text": "This is feedback",
            "query_id": query_id,
            "feedback_sentiment": "positive",
            "feedback_secret_key": feedback_secret_key,
        }

        if endpoint == "/content-feedback":
            json["content_id"] = faq_contents[0]

        response = client.post(
            endpoint,
            json=json,
            headers={"Authorization": f"Bearer {token}"},
        )
        assert response.status_code == expected_status_code

    @pytest.mark.parametrize("endpoint", ["/response-feedback", "/content-feedback"])
    def test_response_feedback_incorrect_secret(
        self,
        endpoint: str,
        client: TestClient,
        api_key_user1: str,
        question_response: Dict[str, Any],
    ) -> None:
        query_id = question_response["query_id"]

        json = {
            "feedback_text": "This feedback has the wrong secret key",
            "query_id": query_id,
            "feedback_secret_key": "incorrect_key",
        }

        if endpoint == "/content-feedback":
            json["content_id"] = 1

        response = client.post(
            endpoint,
            json=json,
            headers={"Authorization": f"Bearer {api_key_user1}"},
        )
        assert response.status_code == 400

    @pytest.mark.parametrize("endpoint", ["/response-feedback", "/content-feedback"])
<<<<<<< HEAD
    async def test_response_feedback_incorrect_query_id(
        self,
        endpoint: str,
        client: TestClient,
        api_key_user1: str,
        question_response: Dict[str, Any],
=======
    def test_response_feedback_incorrect_query_id(
        self, endpoint: str, client: TestClient, question_response: Dict[str, Any]
>>>>>>> f3e5efe3
    ) -> None:
        feedback_secret_key = question_response["feedback_secret_key"]
        json = {
            "feedback_text": "This feedback has the wrong query id",
            "query_id": 99999,
            "feedback_secret_key": feedback_secret_key,
        }
        if endpoint == "/content-feedback":
            json["content_id"] = 1

        response = client.post(
            endpoint,
            json=json,
            headers={"Authorization": f"Bearer {api_key_user1}"},
        )
        assert response.status_code == 400

    @pytest.mark.parametrize("endpoint", ["/response-feedback", "/content-feedback"])
<<<<<<< HEAD
    async def test_response_feedback_incorrect_sentiment(
        self,
        endpoint: str,
        client: TestClient,
        api_key_user1: str,
        question_response: Dict[str, Any],
=======
    def test_response_feedback_incorrect_sentiment(
        self, endpoint: str, client: TestClient, question_response: Dict[str, Any]
>>>>>>> f3e5efe3
    ) -> None:
        query_id = question_response["query_id"]
        feedback_secret_key = question_response["feedback_secret_key"]

        json = {
            "feedback_text": "This feedback has the wrong sentiment",
            "query_id": query_id,
            "feedback_sentiment": "incorrect",
            "feedback_secret_key": feedback_secret_key,
        }

        if endpoint == "/content-feedback":
            json["content_id"] = 1

        response = client.post(
            endpoint,
            json=json,
            headers={"Authorization": f"Bearer {api_key_user1}"},
        )
        assert response.status_code == 422

    @pytest.mark.parametrize("endpoint", ["/response-feedback", "/content-feedback"])
<<<<<<< HEAD
    async def test_response_feedback_sentiment_only(
        self,
        endpoint: str,
        client: TestClient,
        api_key_user1: str,
        question_response: Dict[str, Any],
=======
    def test_response_feedback_sentiment_only(
        self,
        endpoint: str,
        client: TestClient,
        question_response: Dict[str, Any],
        faq_contents: List[int],
>>>>>>> f3e5efe3
    ) -> None:
        query_id = question_response["query_id"]
        feedback_secret_key = question_response["feedback_secret_key"]

        json = {
            "query_id": query_id,
            "feedback_sentiment": "positive",
            "feedback_secret_key": feedback_secret_key,
        }
        if endpoint == "/content-feedback":
            json["content_id"] = faq_contents[0]

        response = client.post(
            endpoint,
            json=json,
            headers={"Authorization": f"Bearer {api_key_user1}"},
        )
        assert response.status_code == 200

    @pytest.mark.parametrize(
        "username, expect_found",
        [
            (TEST_USERNAME, True),
            (TEST_USERNAME_2, False),
        ],
    )
    def test_user2_access_user1_content(
        self,
        client: TestClient,
        username: str,
        api_key_user1: str,
        api_key_user2: str,
        expect_found: bool,
        faq_contents: List[int],
    ) -> None:
        token = api_key_user1 if username == TEST_USERNAME else api_key_user2
        response = client.post(
            "/embeddings-search",
            json={"query_text": "Tell me about camping"},
            headers={"Authorization": f"Bearer {token}"},
        )
        assert response.status_code == 200

        if response.status_code == 200:
            all_retireved_content_ids = [
                value["retrieved_content_id"]
                for value in response.json()["content_response"].values()
            ]
            if expect_found:
                # user1 has contents in DB uploaded by the faq_contents fixture
                assert len(all_retireved_content_ids) > 0
            else:
                # user2 should not have any content
                assert len(all_retireved_content_ids) == 0

    @pytest.mark.parametrize(
        "content_id_valid, response_code", ([True, 200], [False, 400])
    )
    def test_content_feedback_check_content_id(
        self,
        content_id_valid: str,
        response_code: int,
        client: TestClient,
        api_key_user1: str,
        question_response: Dict[str, Any],
        faq_contents: List[int],
    ) -> None:
        query_id = question_response["query_id"]
        feedback_secret_key = question_response["feedback_secret_key"]

        if content_id_valid:
            content_id = faq_contents[0]
        else:
            content_id = 99999

        response = client.post(
            "/content-feedback",
            json={
                "query_id": query_id,
                "content_id": content_id,
                "feedback_text": "This feedback has the wrong content id",
                "feedback_sentiment": "positive",
                "feedback_secret_key": feedback_secret_key,
            },
            headers={"Authorization": f"Bearer {api_key_user1}"},
        )

        assert response.status_code == response_code


class TestGenerateResponse:
    @pytest.mark.parametrize(
        "outcome, expected_status_code",
        [
            ("incorrect", 401),
            ("correct", 200),
        ],
    )
    def test_llm_response(
        self,
        outcome: str,
        expected_status_code: int,
        client: TestClient,
        api_key_user1: str,
        faq_contents: pytest.FixtureRequest,
    ) -> None:
        token = api_key_user1 if outcome == "correct" else "api_key_incorrect"
        response = client.post(
            "/llm-response",
            json={"query_text": "Tell me about a good sport to play"},
            headers={"Authorization": f"Bearer {token}"},
        )
        assert response.status_code == expected_status_code

        if expected_status_code == 200:
            llm_response = response.json()["llm_response"]
            assert len(llm_response) != 0

            content_response = response.json()["content_response"]
            assert len(content_response) != 0

            result_state = response.json()["state"]
            assert result_state == ResultState.FINAL

    @pytest.mark.parametrize(
        "username, expect_found",
        [
            (TEST_USERNAME, True),
            (TEST_USERNAME_2, False),
        ],
    )
    def test_user2_access_user1_content(
        self,
        client: TestClient,
        username: str,
        api_key_user1: str,
        api_key_user2: str,
        expect_found: bool,
        faq_contents: List[int],
    ) -> None:
        token = api_key_user1 if username == TEST_USERNAME else api_key_user2
        response = client.post(
            "/llm-response",
            json={"query_text": "Tell me about camping"},
            headers={"Authorization": f"Bearer {token}"},
        )
        assert response.status_code == 200

        if response.status_code == 200:
            all_retireved_content_ids = [
                value["retrieved_content_id"]
                for value in response.json()["content_response"].values()
            ]
            if expect_found:
                # user1 has contents in DB uploaded by the faq_contents fixture
                assert len(all_retireved_content_ids) > 0
            else:
                # user2 should not have any content
                assert len(all_retireved_content_ids) == 0


class TestErrorResponses:
    SUPPORTED_LANGUAGE = IdentifiedLanguage.get_supported_languages()[-1]

    @pytest.fixture
    def user_query_response(
        self,
    ) -> QueryResponse:
        return QueryResponse(
            query_id=124,
            content_response={},
            llm_response=None,
            feedback_secret_key="abc123",
            debug_info={},
            state=ResultState.IN_PROGRESS,
        )

    @pytest.fixture
    def user_query_refined(self, request: pytest.FixtureRequest) -> QueryRefined:
        if hasattr(request, "param"):
            language = request.param
        else:
            language = None
        return QueryRefined(
            query_text="This is a basic query",
            original_language=language,
            query_text_original="This is a query original",
        )

    @pytest.mark.parametrize(
        "identified_lang_str,should_error,expected_error_type",
        [
            ("ENGLISH", False, None),
            ("HINDI", False, None),
            ("UNINTELLIGIBLE", True, ErrorType.UNINTELLIGIBLE_INPUT),
            ("GIBBERISH", True, ErrorType.UNSUPPORTED_LANGUAGE),
            ("UNSUPPORTED", True, ErrorType.UNSUPPORTED_LANGUAGE),
            ("SOME_UNSUPPORTED_LANG", True, ErrorType.UNSUPPORTED_LANGUAGE),
            ("don't kow", True, ErrorType.UNSUPPORTED_LANGUAGE),
        ],
    )
    async def test_language_identify_error(
        self,
        user_query_response: QueryResponse,
        identified_lang_str: str,
        should_error: bool,
        expected_error_type: ErrorType,
        monkeypatch: pytest.MonkeyPatch,
    ) -> None:
        user_query_refined = QueryRefined(
            query_text="This is a basic query",
            original_language=None,
            query_text_original="This is a query original",
        )

        async def mock_ask_llm(*args: Any, **kwargs: Any) -> str:
            return identified_lang_str

        monkeypatch.setattr(
            "core_backend.app.llm_call.process_input._ask_llm_async", mock_ask_llm
        )

        query, response = await _identify_language(
            user_query_refined, user_query_response
        )
        if should_error:
            assert isinstance(response, QueryResponseError)
            assert response.error_type == expected_error_type
        else:
            assert isinstance(response, QueryResponse)
            assert query.original_language == getattr(
                IdentifiedLanguage, identified_lang_str
            )

    @pytest.mark.parametrize(
        "user_query_refined,should_error,expected_error_type",
        [
            ("ENGLISH", False, None),
            (SUPPORTED_LANGUAGE, False, None),
        ],
        indirect=["user_query_refined"],
    )
    async def test_translate_error(
        self,
        user_query_refined: QueryRefined,
        user_query_response: QueryResponse,
        should_error: bool,
        expected_error_type: ErrorType,
        monkeypatch: pytest.MonkeyPatch,
    ) -> None:
        async def mock_ask_llm(*args: Any, **kwargs: Any) -> str:
            return "This is a translated LLM response"

        monkeypatch.setattr(
            "core_backend.app.llm_call.process_input._ask_llm_async", mock_ask_llm
        )
        query, response = await _translate_question(
            user_query_refined, user_query_response
        )
        if should_error:
            assert isinstance(response, QueryResponseError)
            assert response.error_type == expected_error_type
        else:
            assert isinstance(response, QueryResponse)
            if query.original_language == "ENGLISH":
                assert query.query_text == "This is a basic query"
            else:
                assert query.query_text == "This is a translated LLM response"

    async def test_translate_before_language_id_errors(
        self,
        user_query_response: QueryResponse,
        monkeypatch: pytest.MonkeyPatch,
    ) -> None:
        async def mock_ask_llm(*args: Any, **kwargs: Any) -> str:
            return "This is a translated LLM response"

        monkeypatch.setattr(
            "core_backend.app.llm_call.process_input._ask_llm_async", mock_ask_llm
        )

        user_query_refined = QueryRefined(
            query_text="This is a basic query",
            original_language=None,
            query_text_original="This is a query original",
        )
        with pytest.raises(ValueError):
            query, response = await _translate_question(
                user_query_refined, user_query_response
            )

    @pytest.mark.parametrize(
        "classification, should_error",
        [("SAFE", False), ("INAPPROPRIATE_LANGUAGE", True), ("PROMPT_INJECTION", True)],
    )
    async def test_unsafe_query_error(
        self,
        monkeypatch: pytest.MonkeyPatch,
        user_query_refined: QueryRefined,
        user_query_response: QueryResponse,
        classification: str,
        should_error: bool,
    ) -> None:
        async def mock_ask_llm(llm_response: str, *args: Any, **kwargs: Any) -> str:
            return llm_response

        monkeypatch.setattr(
            "core_backend.app.llm_call.process_input._ask_llm_async",
            partial(mock_ask_llm, classification),
        )
        query, response = await _classify_safety(
            user_query_refined, user_query_response
        )

        if should_error:
            assert isinstance(response, QueryResponseError)
            assert response.error_type == ErrorType.QUERY_UNSAFE
        else:
            assert isinstance(response, QueryResponse)
            assert query.query_text == "This is a basic query"

    @pytest.mark.parametrize(
        "classification, should_error",
        [
            ("ON_TOPIC", False),
            ("UNKNOWN", False),
            ("OFF_TOPIC", True),
            ("on topic", False),
            ("Off_Topic", True),
            ("Sorry..", False),
            ("This is off topic", False),
        ],
    )
    async def test_off_topic_query_error(
        self,
        monkeypatch: pytest.MonkeyPatch,
        user_query_refined: QueryRefined,
        user_query_response: QueryResponse,
        classification: str,
        should_error: bool,
    ) -> None:
        async def mock_ask_llm(llm_response: str, *args: Any, **kwargs: Any) -> str:
            return llm_response

        monkeypatch.setattr(
            "core_backend.app.llm_call.process_input._ask_llm_async",
            partial(mock_ask_llm, classification),
        )
        _, response = await _classify_on_off_topic(
            user_query_refined, user_query_response
        )

        if should_error:
            assert isinstance(response, QueryResponseError)
            assert response.error_type == ErrorType.OFF_TOPIC
        else:
            assert isinstance(response, QueryResponse)


class TestAlignScore:
    @pytest.fixture
    def user_query_response(self) -> QueryResponse:
        return QueryResponse(
            query_id=124,
            content_response={
                1: QuerySearchResult(
                    retrieved_title="World",
                    retrieved_text="hello world",
                    retrieved_content_id=1,
                    score=0.2,
                ),
                2: QuerySearchResult(
                    retrieved_title="Universe",
                    retrieved_text="goodbye universe",
                    retrieved_content_id=2,
                    score=0.2,
                ),
            },
            llm_response="This is a response",
            feedback_secret_key="abc123",
            debug_info={},
            state=ResultState.IN_PROGRESS,
        )

    async def test_score_less_than_threshold(
        self, user_query_response: QueryResponse, monkeypatch: pytest.MonkeyPatch
    ) -> None:
        async def mock_get_align_score(*args: Any, **kwargs: Any) -> AlignmentScore:
            return AlignmentScore(score=0.2, reason="test - low score")

        monkeypatch.setattr(
            "core_backend.app.llm_call.process_output._get_alignScore_score",
            mock_get_align_score,
        )
        monkeypatch.setattr(
            "core_backend.app.llm_call.process_output._get_llm_align_score",
            mock_get_align_score,
        )
        monkeypatch.setattr(
            "core_backend.app.llm_call.process_output.ALIGN_SCORE_THRESHOLD",
            0.7,
        )
        update_query_response = await _check_align_score(user_query_response)
        assert isinstance(update_query_response, QueryResponse)
        assert update_query_response.debug_info["factual_consistency"]["score"] == 0.2
        assert update_query_response.llm_response is None

    async def test_score_greater_than_threshold(
        self, user_query_response: QueryResponse, monkeypatch: pytest.MonkeyPatch
    ) -> None:
        async def mock_get_align_score(*args: Any, **kwargs: Any) -> AlignmentScore:
            return AlignmentScore(score=0.9, reason="test - high score")

        monkeypatch.setattr(
            "core_backend.app.llm_call.process_output._get_alignScore_score",
            mock_get_align_score,
        )
        monkeypatch.setattr(
            "core_backend.app.llm_call.process_output.ALIGN_SCORE_THRESHOLD",
            0.7,
        )
        monkeypatch.setattr(
            "core_backend.app.llm_call.process_output._get_llm_align_score",
            mock_get_align_score,
        )
        update_query_response = await _check_align_score(user_query_response)
        assert isinstance(update_query_response, QueryResponse)
        assert update_query_response.debug_info["factual_consistency"]["score"] == 0.9

    def test_build_evidence(
        self, user_query_response: QueryResponse, monkeypatch: pytest.MonkeyPatch
    ) -> None:
        evidence = _build_evidence(user_query_response)
        assert evidence == "hello world\ngoodbye universe\n"<|MERGE_RESOLUTION|>--- conflicted
+++ resolved
@@ -337,17 +337,12 @@
         assert response.status_code == 400
 
     @pytest.mark.parametrize("endpoint", ["/response-feedback", "/content-feedback"])
-<<<<<<< HEAD
     async def test_response_feedback_incorrect_query_id(
         self,
         endpoint: str,
         client: TestClient,
         api_key_user1: str,
         question_response: Dict[str, Any],
-=======
-    def test_response_feedback_incorrect_query_id(
-        self, endpoint: str, client: TestClient, question_response: Dict[str, Any]
->>>>>>> f3e5efe3
     ) -> None:
         feedback_secret_key = question_response["feedback_secret_key"]
         json = {
@@ -366,17 +361,12 @@
         assert response.status_code == 400
 
     @pytest.mark.parametrize("endpoint", ["/response-feedback", "/content-feedback"])
-<<<<<<< HEAD
     async def test_response_feedback_incorrect_sentiment(
         self,
         endpoint: str,
         client: TestClient,
         api_key_user1: str,
         question_response: Dict[str, Any],
-=======
-    def test_response_feedback_incorrect_sentiment(
-        self, endpoint: str, client: TestClient, question_response: Dict[str, Any]
->>>>>>> f3e5efe3
     ) -> None:
         query_id = question_response["query_id"]
         feedback_secret_key = question_response["feedback_secret_key"]
@@ -399,21 +389,12 @@
         assert response.status_code == 422
 
     @pytest.mark.parametrize("endpoint", ["/response-feedback", "/content-feedback"])
-<<<<<<< HEAD
     async def test_response_feedback_sentiment_only(
         self,
         endpoint: str,
         client: TestClient,
         api_key_user1: str,
         question_response: Dict[str, Any],
-=======
-    def test_response_feedback_sentiment_only(
-        self,
-        endpoint: str,
-        client: TestClient,
-        question_response: Dict[str, Any],
-        faq_contents: List[int],
->>>>>>> f3e5efe3
     ) -> None:
         query_id = question_response["query_id"]
         feedback_secret_key = question_response["feedback_secret_key"]

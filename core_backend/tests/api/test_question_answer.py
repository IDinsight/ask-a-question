--- conflicted
+++ resolved
@@ -610,11 +610,7 @@
             json_response = response.json()
             assert "llm_response" in json_response
             if generate_tts:
-<<<<<<< HEAD
-                assert "tts_file" in json_response
-=======
                 assert "tts_filepath" in json_response
->>>>>>> 231a7ff7
         elif expected_status_code == 500:
             json_response = response.json()
             assert "detail" in json_response

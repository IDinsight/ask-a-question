import json
from collections import namedtuple
from datetime import datetime
from datetime import timezone as tz
from typing import Any, Generator, Tuple

import httpx
import numpy as np
import pytest
from fastapi.testclient import TestClient

from core_backend.app import create_app
from core_backend.app.auth.dependencies import create_access_token
from core_backend.app.config import (
    LITELLM_API_KEY,
    LITELLM_ENDPOINT,
    LITELLM_MODEL_EMBEDDING,
)
from core_backend.app.contents.config import PGVECTOR_VECTOR_SIZE
from core_backend.app.contents.models import ContentDB, ContentTextDB
from core_backend.app.database import get_session
from core_backend.app.languages.models import LanguageDB
from core_backend.app.llm_call import check_output, parse_input
from core_backend.app.llm_call.llm_prompts import AlignmentScore, IdentifiedLanguage
from core_backend.app.question_answer.schemas import (
    ResultState,
    UserQueryRefined,
    UserQueryResponse,
)

# Define namedtuples for the embedding endpoint
EmbeddingData = namedtuple("EmbeddingData", "data")
EmbeddingValues = namedtuple("EmbeddingValues", "embedding")

# Define namedtuples for the completion endpoint
CompletionData = namedtuple("CompletionData", "choices")
CompletionChoice = namedtuple("CompletionChoice", "message")
CompletionMessage = namedtuple("CompletionMessage", "content")


@pytest.fixture(scope="session")
def db_session() -> pytest.FixtureRequest:
    """Create a test database session."""
    session_gen = get_session()
    session = next(session_gen)

    try:
        yield session
    finally:
        session.rollback()
        next(session_gen, None)


@pytest.fixture(scope="module")
def faq_contents(
    client: TestClient,
    existing_languages: Tuple[int, int],
    db_session: pytest.FixtureRequest,
) -> None:
    with open("tests/api/data/content.json", "r") as f:
        json_data = json.load(f)
    contents = []

    for i, content in enumerate(json_data):
        text_to_embed = content["content_title"] + "\n" + content["content_text"]
<<<<<<< HEAD
        content_embedding = fake_embedding(EMBEDDING_MODEL, text_to_embed).data[0][
            "embedding"
        ]
        content_db = ContentDB(content_id=i)
        db_session.add(content_db)
        contend_db = ContentTextDB(
            content_text_id=i,
=======
        content_embedding = fake_embedding(
            model=LITELLM_MODEL_EMBEDDING,
            input=text_to_embed,
            api_base=LITELLM_ENDPOINT,
            api_key=LITELLM_API_KEY,
        ).data[0]["embedding"]

        contend_db = ContentDB(
>>>>>>> 8ec8c004
            content_id=i,
            content_embedding=content_embedding,
            content_title=content["content_title"],
            content_text=content["content_text"],
            language_id=existing_languages[0]["language_id"],
            content_metadata=content.get("content_metadata", {}),
            created_datetime_utc=datetime.now(tz.utc).replace(tzinfo=None),
            updated_datetime_utc=datetime.now(tz.utc).replace(tzinfo=None),
        )
        contents.append(contend_db)

    db_session.add_all(contents)
    db_session.commit()


@pytest.fixture(scope="module")
def existing_languages(
    client: TestClient,
    fullaccess_token: str,
) -> Generator[tuple[int, int], None, None]:
    response_1 = client.post(
        "/language",
        headers={"Authorization": f"Bearer {fullaccess_token}"},
        json={"language_name": "XHOSA", "is_default": True},
    )

    response_2 = client.post(
        "/language",
        headers={"Authorization": f"Bearer {fullaccess_token}"},
        json={"language_name": "HINDI", "is_default": False},
    )

    language_1 = response_1.json()
    language_2 = response_2.json()
    yield (language_1, language_2)
    language_id_1 = language_1["language_id"]
    language_id_2 = language_2["language_id"]
    client.delete(
        f"/language/{language_id_1}/",
        headers={"Authorization": f"Bearer {fullaccess_token}"},
    )
    client.delete(
        f"/language/{language_id_2}/",
        headers={"Authorization": f"Bearer {fullaccess_token}"},
    )


@pytest.fixture(scope="module", autouse=True)
def delete_all_rows(db_session: pytest.FixtureRequest) -> Generator[None, None, None]:
    yield
    db_session.query(ContentTextDB).delete()
    db_session.query(ContentDB).delete()
    db_session.query(LanguageDB).delete()
    db_session.commit()


@pytest.fixture(scope="session")
def client(patch_llm_call: pytest.FixtureRequest) -> Generator[TestClient, None, None]:
    app = create_app()
    with TestClient(app) as c:
        yield c


@pytest.fixture(scope="session")
def monkeysession(
    request: pytest.FixtureRequest,
) -> Generator[pytest.MonkeyPatch, None, None]:
    from _pytest.monkeypatch import MonkeyPatch

    mpatch = MonkeyPatch()
    yield mpatch
    mpatch.undo()


@pytest.fixture(scope="session", autouse=True)
def patch_llm_call(monkeysession: pytest.MonkeyPatch) -> None:
    """
    Monkeypatch call to LLM embeddings service
    """
    monkeysession.setattr("core_backend.app.contents.models.embedding", fake_embedding)
    monkeysession.setattr(
        "core_backend.app.contents.models.aembedding", async_fake_embedding
    )
    monkeysession.setattr(parse_input, "_classify_safety", mock_return_args)
    monkeysession.setattr(parse_input, "_identify_language", mock_identify_language)
    monkeysession.setattr(parse_input, "_paraphrase_question", mock_return_args)
    monkeysession.setattr(parse_input, "_translate_question", mock_translate_question)
    monkeysession.setattr(check_output, "_get_llm_align_score", mock_get_align_score)
    monkeysession.setattr(
        "core_backend.app.question_answer.routers.get_llm_rag_answer",
        patched_llm_rag_answer,
    )


async def patched_llm_rag_answer(*args: Any, **kwargs: Any) -> str:
    return "monkeypatched_llm_response"


async def mock_get_align_score(*args: Any, **kwargs: Any) -> AlignmentScore:
    return AlignmentScore(score=0.9, reason="test - high score")


async def mock_return_args(
    question: UserQueryRefined, response: UserQueryResponse
) -> Tuple[UserQueryRefined, UserQueryResponse]:
    return question, response


async def mock_identify_language(
    question: UserQueryRefined, response: UserQueryResponse
) -> Tuple[UserQueryRefined, UserQueryResponse]:
    """
    Monkeypatch call to LLM language identification service
    """
    question.original_language = IdentifiedLanguage.ENGLISH
    response.debug_info["original_language"] = "ENGLISH"

    return question, response


async def mock_translate_question(
    question: UserQueryRefined, response: UserQueryResponse
) -> Tuple[UserQueryRefined, UserQueryResponse]:
    """
    Monkeypatch call to LLM translation service
    """
    if question.original_language is None:
        response.state = ResultState.ERROR
        raise ValueError(
            (
                "Language hasn't been identified. "
                "Identify language before running translation"
            )
        )
    response.debug_info["translated_question"] = question.query_text

    return question, response


def fake_embedding(*arg: str, **kwargs: str) -> EmbeddingData:
    """
    Replicates `litellm.embedding` function but just generates a random
    list of floats
    """

    embedding_list = (
        np.random.rand(int(PGVECTOR_VECTOR_SIZE)).astype(np.float32).tolist()
    )
    data_obj = EmbeddingData([{"embedding": embedding_list}])

    return data_obj


async def async_fake_embedding(*arg: str, **kwargs: str) -> EmbeddingData:
    """
    Replicates `litellm.aembedding` function but just generates a random
    list of floats
    """

    embedding_list = (
        np.random.rand(int(PGVECTOR_VECTOR_SIZE)).astype(np.float32).tolist()
    )
    data_obj = EmbeddingData([{"embedding": embedding_list}])

    return data_obj


@pytest.fixture(scope="session")
def fullaccess_token() -> str:
    """
    Returns a token with full access
    """
    return create_access_token("fullaccess")


@pytest.fixture(scope="session")
def readonly_token() -> str:
    """
    Returns a token with readonly access
    """
    return create_access_token("readonly")


@pytest.fixture(scope="session", autouse=True)
def patch_httpx_call(monkeysession: pytest.MonkeyPatch) -> None:
    """
    Monkeypatch call to httpx service
    """

    class MockClient:
        async def __aenter__(self) -> "MockClient":
            return self

        async def __aexit__(self, exc_type: str, exc: str, tb: str) -> None:
            pass

        async def post(self, *args: str, **kwargs: str) -> httpx.Response:
            return httpx.Response(200, json={"status": "success"})

    monkeysession.setattr(httpx, "AsyncClient", MockClient)<|MERGE_RESOLUTION|>--- conflicted
+++ resolved
@@ -63,24 +63,16 @@
 
     for i, content in enumerate(json_data):
         text_to_embed = content["content_title"] + "\n" + content["content_text"]
-<<<<<<< HEAD
-        content_embedding = fake_embedding(EMBEDDING_MODEL, text_to_embed).data[0][
-            "embedding"
-        ]
-        content_db = ContentDB(content_id=i)
-        db_session.add(content_db)
-        contend_db = ContentTextDB(
-            content_text_id=i,
-=======
         content_embedding = fake_embedding(
             model=LITELLM_MODEL_EMBEDDING,
             input=text_to_embed,
             api_base=LITELLM_ENDPOINT,
             api_key=LITELLM_API_KEY,
         ).data[0]["embedding"]
-
-        contend_db = ContentDB(
->>>>>>> 8ec8c004
+        content_db = ContentDB(content_id=i)
+        db_session.add(content_db)
+        contend_db = ContentTextDB(
+            content_text_id=i,
             content_id=i,
             content_embedding=content_embedding,
             content_title=content["content_title"],

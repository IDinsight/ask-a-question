import json
import random
from collections import namedtuple
from datetime import datetime
from typing import Any, Dict, Generator, List, Tuple

import httpx
import numpy as np
import pytest
from fastapi.testclient import TestClient
from sqlalchemy.orm import Session

from core_backend.app import create_app
from core_backend.app.auth.dependencies import create_access_token
from core_backend.app.config import (
    LITELLM_API_KEY,
    LITELLM_ENDPOINT,
    LITELLM_MODEL_EMBEDDING,
)
from core_backend.app.contents.config import PGVECTOR_VECTOR_SIZE
from core_backend.app.contents.models import ContentDB
from core_backend.app.database import get_session
from core_backend.app.llm_call import process_input, process_output
from core_backend.app.llm_call.llm_prompts import AlignmentScore, IdentifiedLanguage
from core_backend.app.question_answer.schemas import (
    ResultState,
    UserQueryRefined,
    UserQueryResponse,
)
<<<<<<< HEAD
from core_backend.app.question_dashboard.schemas import QuestionDashBoard
=======
from core_backend.app.urgency_rules.models import UrgencyRuleDB
>>>>>>> 9f8310d0

# Define namedtuples for the embedding endpoint
EmbeddingData = namedtuple("EmbeddingData", "data")
EmbeddingValues = namedtuple("EmbeddingValues", "embedding")

# Define namedtuples for the completion endpoint
CompletionData = namedtuple("CompletionData", "choices")
CompletionChoice = namedtuple("CompletionChoice", "message")
CompletionMessage = namedtuple("CompletionMessage", "content")


@pytest.fixture(scope="session")
def db_session() -> Generator[Session, None, None]:
    """Create a test database session."""
    session_gen = get_session()
    session = next(session_gen)

    try:
        yield session
    finally:
        session.rollback()
        next(session_gen, None)


@pytest.fixture(scope="session")
async def faq_contents(client: TestClient, db_session: Session) -> None:
    with open("tests/api/data/content.json", "r") as f:
        json_data = json.load(f)
    contents = []

    for i, content in enumerate(json_data):
        text_to_embed = content["content_title"] + "\n" + content["content_text"]
        content_embedding = await async_fake_embedding(
            model=LITELLM_MODEL_EMBEDDING,
            input=text_to_embed,
            api_base=LITELLM_ENDPOINT,
            api_key=LITELLM_API_KEY,
        )
        content_db = ContentDB(
            content_id=i,
            content_embedding=content_embedding,
            content_title=content["content_title"],
            content_text=content["content_text"],
            content_language="ENGLISH",
            content_metadata=content.get("content_metadata", {}),
            created_datetime_utc=datetime.utcnow(),
            updated_datetime_utc=datetime.utcnow(),
        )
        contents.append(content_db)

    db_session.add_all(contents)
    db_session.commit()


@pytest.fixture(scope="session")
async def urgency_rules(client: TestClient, db_session: Session) -> int:
    with open("tests/api/data/urgency_rules.json", "r") as f:
        json_data = json.load(f)
    rules = []

    for i, rule in enumerate(json_data):
        rule_embedding = await async_fake_embedding(
            model=LITELLM_MODEL_EMBEDDING,
            input=rule["urgency_rule_text"],
            api_base=LITELLM_ENDPOINT,
            api_key=LITELLM_API_KEY,
        )

        rule_db = UrgencyRuleDB(
            urgency_rule_id=i,
            urgency_rule_text=rule["urgency_rule_text"],
            urgency_rule_vector=rule_embedding,
            urgency_rule_metadata=rule.get("urgency_rule_metadata", {}),
            created_datetime_utc=datetime.utcnow(),
            updated_datetime_utc=datetime.utcnow(),
        )
        rules.append(rule_db)

    db_session.add_all(rules)
    db_session.commit()

    return len(rules)


@pytest.fixture(scope="session")
def client(patch_llm_call: pytest.FixtureRequest) -> Generator[TestClient, None, None]:
    app = create_app()
    with TestClient(app) as c:
        yield c


@pytest.fixture(scope="session")
def monkeysession(
    request: pytest.FixtureRequest,
) -> Generator[pytest.MonkeyPatch, None, None]:
    from _pytest.monkeypatch import MonkeyPatch

    mpatch = MonkeyPatch()
    yield mpatch
    mpatch.undo()


@pytest.fixture(scope="session", autouse=True)
def patch_llm_call(monkeysession: pytest.MonkeyPatch) -> None:
    """
    Monkeypatch call to LLM embeddings service
    """
    monkeysession.setattr(
        "core_backend.app.contents.models.embedding", async_fake_embedding
    )
    monkeysession.setattr(
        "core_backend.app.urgency_rules.models.embedding", async_fake_embedding
    )
    monkeysession.setattr(process_input, "_classify_safety", mock_return_args)
    monkeysession.setattr(process_input, "_classify_on_off_topic", mock_return_args)
    monkeysession.setattr(process_input, "_identify_language", mock_identify_language)
    monkeysession.setattr(process_input, "_paraphrase_question", mock_return_args)
    monkeysession.setattr(process_input, "_translate_question", mock_translate_question)
    monkeysession.setattr(process_output, "_get_llm_align_score", mock_get_align_score)
    monkeysession.setattr(
        "core_backend.app.urgency_detection.routers.detect_urgency", mock_detect_urgency
    )

    monkeysession.setattr(
        "core_backend.app.question_answer.routers.get_llm_rag_answer",
        patched_llm_rag_answer,
    )


async def patched_llm_rag_answer(*args: Any, **kwargs: Any) -> str:
    return "monkeypatched_llm_response"


async def mock_get_align_score(*args: Any, **kwargs: Any) -> AlignmentScore:
    return AlignmentScore(score=0.9, reason="test - high score")


async def mock_return_args(
    question: UserQueryRefined, response: UserQueryResponse
) -> Tuple[UserQueryRefined, UserQueryResponse]:
    return question, response


async def mock_detect_urgency(urgency_rule: str, message: str) -> Dict[str, Any]:

    return {
        "statement": urgency_rule,
        "probability": 0.7,
        "reason": "this is a mocked response",
    }


async def mock_identify_language(
    question: UserQueryRefined, response: UserQueryResponse
) -> Tuple[UserQueryRefined, UserQueryResponse]:
    """
    Monkeypatch call to LLM language identification service
    """
    question.original_language = IdentifiedLanguage.ENGLISH
    response.debug_info["original_language"] = "ENGLISH"

    return question, response


async def mock_translate_question(
    question: UserQueryRefined, response: UserQueryResponse
) -> Tuple[UserQueryRefined, UserQueryResponse]:
    """
    Monkeypatch call to LLM translation service
    """
    if question.original_language is None:
        response.state = ResultState.ERROR
        raise ValueError(
            (
                "Language hasn't been identified. "
                "Identify language before running translation"
            )
        )
    response.debug_info["translated_question"] = question.query_text

    return question, response


async def async_fake_embedding(*arg: str, **kwargs: str) -> List[float]:
    """
    Replicates `embedding` function but just generates a random
    list of floats
    """

    embedding_list = (
        np.random.rand(int(PGVECTOR_VECTOR_SIZE)).astype(np.float32).tolist()
    )
    return embedding_list


async def mock_dashboard_stats(*arg: str, **kwargs: str):
    """
    Replicates question_dashboard.models.get_dashboard_stats but generates random
    statistics.
    """
    return QuestionDashBoard(
        six_months_question=[random.randint(0, 100) for _ in range(6)],
        sis_months_upvote=[random.randint(0, 100) for _ in range(6)],
    )


@pytest.fixture(scope="session")
def fullaccess_token() -> str:
    """
    Returns a token with full access
    """
    return create_access_token("fullaccess")


@pytest.fixture(scope="session")
def readonly_token() -> str:
    """
    Returns a token with readonly access
    """
    return create_access_token("readonly")


@pytest.fixture(scope="session", autouse=True)
def patch_httpx_call(monkeysession: pytest.MonkeyPatch) -> None:
    """
    Monkeypatch call to httpx service
    """

    class MockClient:
        async def __aenter__(self) -> "MockClient":
            return self

        async def __aexit__(self, exc_type: str, exc: str, tb: str) -> None:
            pass

        async def post(self, *args: str, **kwargs: str) -> httpx.Response:
            return httpx.Response(200, json={"status": "success"})

    monkeysession.setattr(httpx, "AsyncClient", MockClient)<|MERGE_RESOLUTION|>--- conflicted
+++ resolved
@@ -27,11 +27,8 @@
     UserQueryRefined,
     UserQueryResponse,
 )
-<<<<<<< HEAD
 from core_backend.app.question_dashboard.schemas import QuestionDashBoard
-=======
 from core_backend.app.urgency_rules.models import UrgencyRuleDB
->>>>>>> 9f8310d0
 
 # Define namedtuples for the embedding endpoint
 EmbeddingData = namedtuple("EmbeddingData", "data")

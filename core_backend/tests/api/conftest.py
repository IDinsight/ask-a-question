import json
import random
from collections import namedtuple
from datetime import datetime
from typing import Any, Dict, Generator, List, Tuple

import httpx
import numpy as np
import pytest
from fastapi.testclient import TestClient
from pytest import Item
from pytest_asyncio import is_async_test
from sqlalchemy.orm import Session

from core_backend.app import create_app
from core_backend.app.auth.dependencies import create_access_token
from core_backend.app.config import (
    LITELLM_API_KEY,
    LITELLM_ENDPOINT,
    LITELLM_MODEL_EMBEDDING,
)
from core_backend.app.contents.config import PGVECTOR_VECTOR_SIZE
from core_backend.app.contents.models import ContentDB
from core_backend.app.database import get_session
from core_backend.app.llm_call import process_input, process_output
from core_backend.app.llm_call.llm_prompts import AlignmentScore, IdentifiedLanguage
from core_backend.app.question_answer.schemas import (
    QueryRefined,
    QueryResponse,
    ResultState,
)
from core_backend.app.question_dashboard.schemas import QuestionDashBoard
from core_backend.app.urgency_rules.models import UrgencyRuleDB
from core_backend.app.users.models import UserDB
from core_backend.app.utils import get_key_hash, get_password_salted_hash

# Define namedtuples for the embedding endpoint
EmbeddingData = namedtuple("EmbeddingData", "data")
EmbeddingValues = namedtuple("EmbeddingValues", "embedding")

# Define namedtuples for the completion endpoint
CompletionData = namedtuple("CompletionData", "choices")
CompletionChoice = namedtuple("CompletionChoice", "message")
CompletionMessage = namedtuple("CompletionMessage", "content")


TEST_USER_ID = None  # updated by "user" fixture. Required for some tests.
TEST_USERNAME = "test_username"
TEST_PASSWORD = "test_password"
<<<<<<< HEAD
TEST_USER_RETRIEVAL_KEY = "test_retrieval_key"

TEST_USERNAME_2 = "test_username_2"
TEST_PASSWORD_2 = "test_password_2"
TEST_USER_RETRIEVAL_KEY_2 = "test_retrieval_key_2"
=======
TEST_USER_API_KEY = "test_api_key"

TEST_USERNAME_2 = "test_username_2"
TEST_PASSWORD_2 = "test_password_2"
TEST_USER_API_KEY_2 = "test_api_key_2"
>>>>>>> 65b0eb03


def pytest_collection_modifyitems(items: List[Item]) -> None:
    pytest_asyncio_tests = (item for item in items if is_async_test(item))
    session_scope_marker = pytest.mark.asyncio(scope="session")
    for async_test in pytest_asyncio_tests:
        async_test.add_marker(session_scope_marker, append=False)


@pytest.fixture(scope="session")
def db_session() -> Generator[Session, None, None]:
    """Create a test database session."""
    session_gen = get_session()
    session = next(session_gen)

    try:
        yield session
    finally:
        session.rollback()
        next(session_gen, None)


@pytest.fixture(scope="session", autouse=True)
def user(client: TestClient, db_session: Session) -> None:
    global TEST_USER_ID
    user1_db = UserDB(
        username=TEST_USERNAME,
        hashed_password=get_password_salted_hash(TEST_PASSWORD),
<<<<<<< HEAD
        hashed_retrieval_key=get_key_hash(TEST_USER_RETRIEVAL_KEY),
=======
        hashed_api_key=get_key_hash(TEST_USER_API_KEY),
>>>>>>> 65b0eb03
        created_datetime_utc=datetime.utcnow(),
        updated_datetime_utc=datetime.utcnow(),
    )
    user2_db = UserDB(
        username=TEST_USERNAME_2,
        hashed_password=get_key_hash(TEST_PASSWORD_2),
<<<<<<< HEAD
        hashed_retrieval_key=get_key_hash(TEST_USER_RETRIEVAL_KEY_2),
=======
        hashed_api_key=get_key_hash(TEST_USER_API_KEY_2),
>>>>>>> 65b0eb03
        created_datetime_utc=datetime.utcnow(),
        updated_datetime_utc=datetime.utcnow(),
    )
    db_session.add(user1_db)
    db_session.add(user2_db)
    db_session.commit()

    # update the TEST_USER_ID global variable
    TEST_USER_ID = user1_db.user_id


@pytest.fixture(scope="session")
async def faq_contents(client: TestClient, db_session: Session) -> None:
    with open("tests/api/data/content.json", "r") as f:
        json_data = json.load(f)
    contents = []

    for i, content in enumerate(json_data):
        text_to_embed = content["content_title"] + "\n" + content["content_text"]
        content_embedding = await async_fake_embedding(
            model=LITELLM_MODEL_EMBEDDING,
            input=text_to_embed,
            api_base=LITELLM_ENDPOINT,
            api_key=LITELLM_API_KEY,
        )
        content_db = ContentDB(
            content_id=i,
            user_id=TEST_USER_ID,
            content_embedding=content_embedding,
            content_title=content["content_title"],
            content_text=content["content_text"],
            content_language="ENGLISH",
            content_metadata=content.get("content_metadata", {}),
            created_datetime_utc=datetime.utcnow(),
            updated_datetime_utc=datetime.utcnow(),
        )
        contents.append(content_db)

    db_session.add_all(contents)
    db_session.commit()


@pytest.fixture(
    scope="module",
    params=[
        ("Tag1"),
        ("tag2",),
    ],
)
def existing_tag_id(
    request: pytest.FixtureRequest, client: TestClient, fullaccess_token: str
) -> Generator[str, None, None]:
    response = client.post(
        "/tag",
        headers={"Authorization": f"Bearer {fullaccess_token}"},
        json={
            "tag_name": request.param[0],
        },
    )
    tag_id = response.json()["tag_id"]
    yield tag_id
    client.delete(
        f"/tag/{tag_id}",
        headers={"Authorization": f"Bearer {fullaccess_token}"},
    )


@pytest.fixture(scope="session")
async def urgency_rules(client: TestClient, db_session: Session) -> int:
    with open("tests/api/data/urgency_rules.json", "r") as f:
        json_data = json.load(f)
    rules = []

    for i, rule in enumerate(json_data):
        rule_embedding = await async_fake_embedding(
            model=LITELLM_MODEL_EMBEDDING,
            input=rule["urgency_rule_text"],
            api_base=LITELLM_ENDPOINT,
            api_key=LITELLM_API_KEY,
        )

        rule_db = UrgencyRuleDB(
            urgency_rule_id=i,
            user_id=TEST_USER_ID,
            urgency_rule_text=rule["urgency_rule_text"],
            urgency_rule_vector=rule_embedding,
            urgency_rule_metadata=rule.get("urgency_rule_metadata", {}),
            created_datetime_utc=datetime.utcnow(),
            updated_datetime_utc=datetime.utcnow(),
        )
        rules.append(rule_db)

    db_session.add_all(rules)
    db_session.commit()

    return len(rules)


@pytest.fixture(scope="session")
def client(patch_llm_call: pytest.FixtureRequest) -> Generator[TestClient, None, None]:
    app = create_app()
    with TestClient(app) as c:
        yield c


@pytest.fixture(scope="session")
def monkeysession(
    request: pytest.FixtureRequest,
) -> Generator[pytest.MonkeyPatch, None, None]:
    from _pytest.monkeypatch import MonkeyPatch

    mpatch = MonkeyPatch()
    yield mpatch
    mpatch.undo()


@pytest.fixture(scope="session", autouse=True)
def patch_llm_call(monkeysession: pytest.MonkeyPatch) -> None:
    """
    Monkeypatch call to LLM embeddings service
    """
    monkeysession.setattr(
        "core_backend.app.contents.models.embedding", async_fake_embedding
    )
    monkeysession.setattr(
        "core_backend.app.urgency_rules.models.embedding", async_fake_embedding
    )
    monkeysession.setattr(process_input, "_classify_safety", mock_return_args)
    monkeysession.setattr(process_input, "_classify_on_off_topic", mock_return_args)
    monkeysession.setattr(process_input, "_identify_language", mock_identify_language)
    monkeysession.setattr(process_input, "_paraphrase_question", mock_return_args)
    monkeysession.setattr(process_input, "_translate_question", mock_translate_question)
    monkeysession.setattr(process_output, "_get_llm_align_score", mock_get_align_score)
    monkeysession.setattr(
        "core_backend.app.urgency_detection.routers.detect_urgency", mock_detect_urgency
    )

    monkeysession.setattr(
        "core_backend.app.question_answer.routers.get_llm_rag_answer",
        patched_llm_rag_answer,
    )


async def patched_llm_rag_answer(*args: Any, **kwargs: Any) -> str:
    return "monkeypatched_llm_response"


async def mock_get_align_score(*args: Any, **kwargs: Any) -> AlignmentScore:
    return AlignmentScore(score=0.9, reason="test - high score")


async def mock_return_args(
    question: QueryRefined, response: QueryResponse
) -> Tuple[QueryRefined, QueryResponse]:
    return question, response


async def mock_detect_urgency(urgency_rule: str, message: str) -> Dict[str, Any]:
    return {
        "statement": urgency_rule,
        "probability": 0.7,
        "reason": "this is a mocked response",
    }


async def mock_identify_language(
    question: QueryRefined, response: QueryResponse
) -> Tuple[QueryRefined, QueryResponse]:
    """
    Monkeypatch call to LLM language identification service
    """
    question.original_language = IdentifiedLanguage.ENGLISH
    response.debug_info["original_language"] = "ENGLISH"

    return question, response


async def mock_translate_question(
    question: QueryRefined, response: QueryResponse
) -> Tuple[QueryRefined, QueryResponse]:
    """
    Monkeypatch call to LLM translation service
    """
    if question.original_language is None:
        response.state = ResultState.ERROR
        raise ValueError(
            (
                "Language hasn't been identified. "
                "Identify language before running translation"
            )
        )
    response.debug_info["translated_question"] = question.query_text

    return question, response


async def async_fake_embedding(*arg: str, **kwargs: str) -> List[float]:
    """
    Replicates `embedding` function but just generates a random
    list of floats
    """

    embedding_list = (
        np.random.rand(int(PGVECTOR_VECTOR_SIZE)).astype(np.float32).tolist()
    )
    return embedding_list


async def mock_dashboard_stats(*arg: str, **kwargs: str) -> QuestionDashBoard:
    """
    Replicates question_dashboard.models.get_dashboard_stats but generates random
    statistics.
    """
    return QuestionDashBoard(
        six_months_question=[random.randint(0, 100) for _ in range(6)],
        sis_months_upvote=[random.randint(0, 100) for _ in range(6)],
    )


@pytest.fixture(scope="session")
def fullaccess_token() -> str:
    """
    Returns a token with full access
    """
    return create_access_token(TEST_USERNAME)


@pytest.fixture(scope="session")
def fullaccess_token_user2() -> str:
    """
    Returns a token with full access
    """
    return create_access_token(TEST_USERNAME_2)


@pytest.fixture(scope="session", autouse=True)
def patch_httpx_call(monkeysession: pytest.MonkeyPatch) -> None:
    """
    Monkeypatch call to httpx service
    """

    class MockClient:
        async def __aenter__(self) -> "MockClient":
            return self

        async def __aexit__(self, exc_type: str, exc: str, tb: str) -> None:
            pass

        async def post(self, *args: str, **kwargs: str) -> httpx.Response:
            return httpx.Response(200, json={"status": "success"})

    monkeysession.setattr(httpx, "AsyncClient", MockClient)<|MERGE_RESOLUTION|>--- conflicted
+++ resolved
@@ -47,19 +47,11 @@
 TEST_USER_ID = None  # updated by "user" fixture. Required for some tests.
 TEST_USERNAME = "test_username"
 TEST_PASSWORD = "test_password"
-<<<<<<< HEAD
-TEST_USER_RETRIEVAL_KEY = "test_retrieval_key"
-
-TEST_USERNAME_2 = "test_username_2"
-TEST_PASSWORD_2 = "test_password_2"
-TEST_USER_RETRIEVAL_KEY_2 = "test_retrieval_key_2"
-=======
 TEST_USER_API_KEY = "test_api_key"
 
 TEST_USERNAME_2 = "test_username_2"
 TEST_PASSWORD_2 = "test_password_2"
 TEST_USER_API_KEY_2 = "test_api_key_2"
->>>>>>> 65b0eb03
 
 
 def pytest_collection_modifyitems(items: List[Item]) -> None:
@@ -88,22 +80,14 @@
     user1_db = UserDB(
         username=TEST_USERNAME,
         hashed_password=get_password_salted_hash(TEST_PASSWORD),
-<<<<<<< HEAD
-        hashed_retrieval_key=get_key_hash(TEST_USER_RETRIEVAL_KEY),
-=======
         hashed_api_key=get_key_hash(TEST_USER_API_KEY),
->>>>>>> 65b0eb03
         created_datetime_utc=datetime.utcnow(),
         updated_datetime_utc=datetime.utcnow(),
     )
     user2_db = UserDB(
         username=TEST_USERNAME_2,
         hashed_password=get_key_hash(TEST_PASSWORD_2),
-<<<<<<< HEAD
-        hashed_retrieval_key=get_key_hash(TEST_USER_RETRIEVAL_KEY_2),
-=======
         hashed_api_key=get_key_hash(TEST_USER_API_KEY_2),
->>>>>>> 65b0eb03
         created_datetime_utc=datetime.utcnow(),
         updated_datetime_utc=datetime.utcnow(),
     )

import json
from datetime import datetime
from typing import Any, AsyncGenerator, Dict, Generator, List, Optional, Tuple

import numpy as np
import pytest
from fastapi.testclient import TestClient
from sqlalchemy import delete
from sqlalchemy.ext.asyncio import AsyncEngine, AsyncSession, create_async_engine
from sqlalchemy.orm import Session

from core_backend.app import create_app
from core_backend.app.auth.dependencies import create_access_token
from core_backend.app.config import (
    LITELLM_API_KEY,
    LITELLM_ENDPOINT,
    LITELLM_MODEL_EMBEDDING,
)
from core_backend.app.contents.config import PGVECTOR_VECTOR_SIZE
from core_backend.app.contents.models import ContentDB
<<<<<<< HEAD
from core_backend.app.database import (
    build_connection_string,
    get_session_context_manager,
)
=======
from core_backend.app.database import get_connection_url, get_session
>>>>>>> 95b93eac
from core_backend.app.llm_call import process_input, process_output
from core_backend.app.llm_call.llm_prompts import (
    RAG,
    AlignmentScore,
    IdentifiedLanguage,
)
from core_backend.app.question_answer.models import ContentFeedbackDB
from core_backend.app.question_answer.schemas import (
    QueryRefined,
    QueryResponse,
    ResultState,
)
from core_backend.app.urgency_rules.models import UrgencyRuleDB
from core_backend.app.users.models import UserDB
from core_backend.app.utils import get_key_hash, get_password_salted_hash

TEST_USER_ID = None  # updated by "user" fixture. Required for some tests.
TEST_USERNAME = "test_username"
TEST_PASSWORD = "test_password"
TEST_USER_API_KEY = "test_api_key"
TEST_CONTENT_QUOTA = 50

TEST_USERNAME_2 = "test_username_2"
TEST_PASSWORD_2 = "test_password_2"
TEST_USER_API_KEY_2 = "test_api_key_2"
TEST_CONTENT_QUOTA_2 = 50
<<<<<<< HEAD
=======


def pytest_collection_modifyitems(items: List[Item]) -> None:
    pytest_asyncio_tests = (item for item in items if is_async_test(item))
    session_scope_marker = pytest.mark.asyncio(scope="session")
    for async_test in pytest_asyncio_tests:
        async_test.add_marker(session_scope_marker, append=False)
>>>>>>> 95b93eac


@pytest.fixture(scope="session")
def db_session() -> Generator[Session, None, None]:
    """Create a test database session."""
    with get_session_context_manager() as session:
        yield session


# We recreate engine and session to ensure it is in the same
# event loop as the test. Without this we get "Future attached to different loop" error.
# See https://docs.sqlalchemy.org/en/14/orm/extensions/asyncio.html#using-multiple-asyncio-event-loops
@pytest.fixture(scope="function")
async def async_engine() -> AsyncGenerator[AsyncEngine, None]:
    connection_string = get_connection_url()
    engine = create_async_engine(connection_string, pool_size=20)
    yield engine
    await engine.dispose()


@pytest.fixture(scope="function")
async def asession(
    async_engine: AsyncEngine,
) -> AsyncGenerator[AsyncSession, None]:
    async with AsyncSession(async_engine, expire_on_commit=False) as async_session:
        yield async_session


@pytest.fixture(scope="session", autouse=True)
def user(db_session: Session) -> Generator[int, None, None]:
    global TEST_USER_ID
    user1_db = UserDB(
        username=TEST_USERNAME,
        hashed_password=get_password_salted_hash(TEST_PASSWORD),
        hashed_api_key=get_key_hash(TEST_USER_API_KEY),
        content_quota=TEST_CONTENT_QUOTA,
        created_datetime_utc=datetime.utcnow(),
        updated_datetime_utc=datetime.utcnow(),
    )
    user2_db = UserDB(
        username=TEST_USERNAME_2,
        hashed_password=get_password_salted_hash(TEST_PASSWORD_2),
        hashed_api_key=get_key_hash(TEST_USER_API_KEY_2),
        content_quota=TEST_CONTENT_QUOTA_2,
        created_datetime_utc=datetime.utcnow(),
        updated_datetime_utc=datetime.utcnow(),
    )
    db_session.add(user1_db)
    db_session.add(user2_db)
    db_session.commit()

    # update the TEST_USER_ID global variable
    TEST_USER_ID = user1_db.user_id

    yield user1_db.user_id


@pytest.fixture(scope="function")
async def faq_contents(asession: AsyncSession) -> AsyncGenerator[List[int], None]:
    with open("tests/api/data/content.json", "r") as f:
        json_data = json.load(f)
    contents = []

    for _i, content in enumerate(json_data):
        text_to_embed = content["content_title"] + "\n" + content["content_text"]
        content_embedding = await async_fake_embedding(
            model=LITELLM_MODEL_EMBEDDING,
            input=text_to_embed,
            api_base=LITELLM_ENDPOINT,
            api_key=LITELLM_API_KEY,
        )
        content_db = ContentDB(
            user_id=TEST_USER_ID,
            content_embedding=content_embedding,
            content_title=content["content_title"],
            content_text=content["content_text"],
            content_metadata=content.get("content_metadata", {}),
            created_datetime_utc=datetime.utcnow(),
            updated_datetime_utc=datetime.utcnow(),
        )
        contents.append(content_db)

    asession.add_all(contents)
    await asession.commit()

    yield [content.content_id for content in contents]

    for content in contents:
        deleteFeedback = delete(ContentFeedbackDB).where(
            ContentFeedbackDB.content_id == content.content_id
        )
        await asession.execute(deleteFeedback)
        await asession.delete(content)
    await asession.commit()


@pytest.fixture(
    scope="module",
    params=[
        ("Tag1"),
        ("tag2",),
    ],
)
def existing_tag_id(
    request: pytest.FixtureRequest, client: TestClient, fullaccess_token: str
) -> Generator[str, None, None]:
    response = client.post(
        "/tag",
        headers={"Authorization": f"Bearer {fullaccess_token}"},
        json={
            "tag_name": request.param[0],
        },
    )
    tag_id = response.json()["tag_id"]
    yield tag_id
    client.delete(
        f"/tag/{tag_id}",
        headers={"Authorization": f"Bearer {fullaccess_token}"},
    )


@pytest.fixture(scope="function")
async def urgency_rules(db_session: Session) -> AsyncGenerator[int, None]:
    with open("tests/api/data/urgency_rules.json", "r") as f:
        json_data = json.load(f)
    rules = []

    for i, rule in enumerate(json_data):
        rule_embedding = await async_fake_embedding(
            model=LITELLM_MODEL_EMBEDDING,
            input=rule["urgency_rule_text"],
            api_base=LITELLM_ENDPOINT,
            api_key=LITELLM_API_KEY,
        )

        rule_db = UrgencyRuleDB(
            urgency_rule_id=i,
            user_id=TEST_USER_ID,
            urgency_rule_text=rule["urgency_rule_text"],
            urgency_rule_vector=rule_embedding,
            urgency_rule_metadata=rule.get("urgency_rule_metadata", {}),
            created_datetime_utc=datetime.utcnow(),
            updated_datetime_utc=datetime.utcnow(),
        )
        rules.append(rule_db)

    db_session.add_all(rules)
    db_session.commit()

    yield len(rules)

    # Delete the urgency rules
    for rule in rules:
        db_session.delete(rule)
    db_session.commit()


@pytest.fixture(scope="session")
def client(patch_llm_call: pytest.FixtureRequest) -> Generator[TestClient, None, None]:
    app = create_app()
    with TestClient(app) as c:
        yield c


# @pytest.fixture(scope="session")
# async def client() -> AsyncGenerator[AsyncClient, None]:
#    app = create_app()
#    async with AsyncClient(app=app, base_url="http://test") as c:
#        yield c


@pytest.fixture(scope="session")
def monkeysession(
    request: pytest.FixtureRequest,
) -> Generator[pytest.MonkeyPatch, None, None]:
    from _pytest.monkeypatch import MonkeyPatch

    mpatch = MonkeyPatch()
    yield mpatch
    mpatch.undo()


@pytest.fixture(scope="session", autouse=True)
def patch_llm_call(monkeysession: pytest.MonkeyPatch) -> None:
    """
    Monkeypatch call to LLM embeddings service
    """
    monkeysession.setattr(
        "core_backend.app.contents.models.embedding", async_fake_embedding
    )
    monkeysession.setattr(
        "core_backend.app.urgency_rules.models.embedding", async_fake_embedding
    )
    monkeysession.setattr(process_input, "_classify_safety", mock_return_args)
    monkeysession.setattr(process_input, "_classify_on_off_topic", mock_return_args)
    monkeysession.setattr(process_input, "_identify_language", mock_identify_language)
    monkeysession.setattr(process_input, "_paraphrase_question", mock_return_args)
    monkeysession.setattr(process_input, "_translate_question", mock_translate_question)
    monkeysession.setattr(process_output, "_get_llm_align_score", mock_get_align_score)
    monkeysession.setattr(
        "core_backend.app.urgency_detection.routers.detect_urgency", mock_detect_urgency
    )
    monkeysession.setattr(
        "core_backend.app.question_answer.routers.get_llm_rag_answer",
        patched_llm_rag_answer,
    )


async def patched_llm_rag_answer(*args: Any, **kwargs: Any) -> RAG:
    return RAG(answer="patched llm response", extracted_info=[])


async def mock_get_align_score(*args: Any, **kwargs: Any) -> AlignmentScore:
    return AlignmentScore(score=0.9, reason="test - high score")


async def mock_return_args(
    question: QueryRefined, response: QueryResponse, metadata: Optional[dict]
) -> Tuple[QueryRefined, QueryResponse]:
    return question, response


async def mock_detect_urgency(
    urgency_rules: List[str], message: str, metadata: Optional[dict]
) -> Dict[str, Any]:
    return {
        "best_matching_rule": "made up rule",
        "probability": 0.7,
        "reason": "this is a mocked response",
    }


async def mock_identify_language(
    question: QueryRefined, response: QueryResponse, metadata: Optional[dict]
) -> Tuple[QueryRefined, QueryResponse]:
    """
    Monkeypatch call to LLM language identification service
    """
    question.original_language = IdentifiedLanguage.ENGLISH
    response.debug_info["original_language"] = "ENGLISH"

    return question, response


async def mock_translate_question(
    question: QueryRefined, response: QueryResponse, metadata: Optional[dict]
) -> Tuple[QueryRefined, QueryResponse]:
    """
    Monkeypatch call to LLM translation service
    """
    if question.original_language is None:
        response.state = ResultState.ERROR
        raise ValueError(
            (
                "Language hasn't been identified. "
                "Identify language before running translation"
            )
        )
    response.debug_info["translated_question"] = question.query_text

    return question, response


async def async_fake_embedding(*arg: str, **kwargs: str) -> List[float]:
    """
    Replicates `embedding` function but just generates a random
    list of floats
    """

    embedding_list = (
        np.random.rand(int(PGVECTOR_VECTOR_SIZE)).astype(np.float32).tolist()
    )
    return embedding_list


@pytest.fixture(scope="session")
def fullaccess_token() -> str:
    """
    Returns a token with full access
    """
    return create_access_token(TEST_USERNAME)


@pytest.fixture(scope="session")
def fullaccess_token_user2() -> str:
    """
    Returns a token with full access
    """
    return create_access_token(TEST_USERNAME_2)<|MERGE_RESOLUTION|>--- conflicted
+++ resolved
@@ -18,14 +18,10 @@
 )
 from core_backend.app.contents.config import PGVECTOR_VECTOR_SIZE
 from core_backend.app.contents.models import ContentDB
-<<<<<<< HEAD
 from core_backend.app.database import (
-    build_connection_string,
+    get_connection_url,
     get_session_context_manager,
 )
-=======
-from core_backend.app.database import get_connection_url, get_session
->>>>>>> 95b93eac
 from core_backend.app.llm_call import process_input, process_output
 from core_backend.app.llm_call.llm_prompts import (
     RAG,
@@ -52,16 +48,6 @@
 TEST_PASSWORD_2 = "test_password_2"
 TEST_USER_API_KEY_2 = "test_api_key_2"
 TEST_CONTENT_QUOTA_2 = 50
-<<<<<<< HEAD
-=======
-
-
-def pytest_collection_modifyitems(items: List[Item]) -> None:
-    pytest_asyncio_tests = (item for item in items if is_async_test(item))
-    session_scope_marker = pytest.mark.asyncio(scope="session")
-    for async_test in pytest_asyncio_tests:
-        async_test.add_marker(session_scope_marker, append=False)
->>>>>>> 95b93eac
 
 
 @pytest.fixture(scope="session")

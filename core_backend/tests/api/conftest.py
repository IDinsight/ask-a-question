--- conflicted
+++ resolved
@@ -367,8 +367,7 @@
         A SQLAlchemy engine object.
     """
 
-<<<<<<< HEAD
-    monkeysession.setattr(httpx, "AsyncClient", MockClient)
+    return create_engine(get_connection_url(db_api=SYNC_DB_API))
 
 
 @pytest.fixture
@@ -376,7 +375,4 @@
     mock_gTTS = MagicMock()
     mock_gTTS_instance = mock_gTTS.return_value
     mock_gTTS_instance.save = MagicMock()
-    return mock_gTTS
-=======
-    return create_engine(get_connection_url(db_api=SYNC_DB_API))
->>>>>>> 8ed2c6e7
+    return mock_gTTS
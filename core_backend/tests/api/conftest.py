--- conflicted
+++ resolved
@@ -5,13 +5,8 @@
 import numpy as np
 import pytest
 from fastapi.testclient import TestClient
-<<<<<<< HEAD
-from pytest import Item
-from pytest_asyncio import is_async_test
+from sqlalchemy import delete
 from sqlalchemy import select
-=======
-from sqlalchemy import delete
->>>>>>> f3e5efe3
 from sqlalchemy.ext.asyncio import AsyncEngine, AsyncSession, create_async_engine
 from sqlalchemy.orm import Session
 
@@ -45,24 +40,9 @@
 from core_backend.app.users.models import UserDB
 from core_backend.app.utils import get_key_hash, get_password_salted_hash
 
-<<<<<<< HEAD
-# Define namedtuples for the embedding endpoint
-EmbeddingData = namedtuple("EmbeddingData", "data")
-EmbeddingValues = namedtuple("EmbeddingValues", "embedding")
-
-# Define namedtuples for the completion endpoint
-CompletionData = namedtuple("CompletionData", "choices")
-CompletionChoice = namedtuple("CompletionChoice", "message")
-CompletionMessage = namedtuple("CompletionMessage", "content")
-
 TEST_ADMIN_USERNAME = "admin"
 TEST_ADMIN_PASSWORD = "admin_password"
 TEST_ADMIN_API_KEY = "admin_api_key"
-
-
-=======
-TEST_USER_ID = None  # updated by "user" fixture. Required for some tests.
->>>>>>> f3e5efe3
 TEST_USERNAME = "test_username"
 TEST_PASSWORD = "test_password"
 TEST_USER_API_KEY = "test_api_key"
@@ -103,7 +83,6 @@
 
 
 @pytest.fixture(scope="session", autouse=True)
-<<<<<<< HEAD
 def admin_user(client: TestClient, db_session: Session) -> None:
     admin_user = UserDB(
         username=TEST_ADMIN_USERNAME,
@@ -116,28 +95,6 @@
     )
 
     db_session.add(admin_user)
-=======
-def user(db_session: Session) -> Generator[int, None, None]:
-    global TEST_USER_ID
-    user1_db = UserDB(
-        username=TEST_USERNAME,
-        hashed_password=get_password_salted_hash(TEST_PASSWORD),
-        hashed_api_key=get_key_hash(TEST_USER_API_KEY),
-        content_quota=TEST_CONTENT_QUOTA,
-        created_datetime_utc=datetime.utcnow(),
-        updated_datetime_utc=datetime.utcnow(),
-    )
-    user2_db = UserDB(
-        username=TEST_USERNAME_2,
-        hashed_password=get_password_salted_hash(TEST_PASSWORD_2),
-        hashed_api_key=get_key_hash(TEST_USER_API_KEY_2),
-        content_quota=TEST_CONTENT_QUOTA_2,
-        created_datetime_utc=datetime.utcnow(),
-        updated_datetime_utc=datetime.utcnow(),
-    )
-    db_session.add(user1_db)
-    db_session.add(user2_db)
->>>>>>> f3e5efe3
     db_session.commit()
     yield admin_user.user_id
 
@@ -175,16 +132,9 @@
         headers={"Authorization": f"Bearer {fullaccess_token_admin}"},
     )
 
-    yield user1_db.user_id
-
-<<<<<<< HEAD
+
 @pytest.fixture(scope="session")
 async def faq_contents(client: TestClient, user1: int, db_session: Session) -> None:
-=======
-
-@pytest.fixture(scope="function")
-async def faq_contents(asession: AsyncSession) -> AsyncGenerator[List[int], None]:
->>>>>>> f3e5efe3
     with open("tests/api/data/content.json", "r") as f:
         json_data = json.load(f)
     contents = []
@@ -198,12 +148,7 @@
             api_key=LITELLM_API_KEY,
         )
         content_db = ContentDB(
-<<<<<<< HEAD
-            content_id=i,
             user_id=user1,
-=======
-            user_id=TEST_USER_ID,
->>>>>>> f3e5efe3
             content_embedding=content_embedding,
             content_title=content["content_title"],
             content_text=content["content_text"],
@@ -252,13 +197,8 @@
     )
 
 
-<<<<<<< HEAD
-@pytest.fixture(scope="session")
-async def urgency_rules(client: TestClient, user1: int, db_session: Session) -> int:
-=======
 @pytest.fixture(scope="function")
 async def urgency_rules(db_session: Session) -> AsyncGenerator[int, None]:
->>>>>>> f3e5efe3
     with open("tests/api/data/urgency_rules.json", "r") as f:
         json_data = json.load(f)
     rules = []
@@ -293,24 +233,13 @@
     db_session.commit()
 
 
-@pytest.fixture(scope="function")
-def clear_registry():
-    # Iterate over list of collectors and unregister each to clear the registry
-    for collector in list(REGISTRY._collector_to_names.keys()):
-        REGISTRY.unregister(collector)
-
-
 @pytest.fixture(scope="session")
 def client(patch_llm_call: pytest.FixtureRequest) -> Generator[TestClient, None, None]:
-    collectors = list(REGISTRY._collector_to_names.keys())
-    for collector in collectors:
-        REGISTRY.unregister(collector)
     app = create_app()
     with TestClient(app) as c:
         yield c
 
 
-<<<<<<< HEAD
 @pytest.fixture(scope="function")
 def temp_client(
     patch_llm_call: pytest.FixtureRequest, clear_registry
@@ -357,13 +286,6 @@
     api_key = response_key.json()["new_api_key"]
 
     yield (api_key, api_daily_quota)
-=======
-# @pytest.fixture(scope="session")
-# async def client() -> AsyncGenerator[AsyncClient, None]:
-#    app = create_app()
-#    async with AsyncClient(app=app, base_url="http://test") as c:
-#        yield c
->>>>>>> f3e5efe3
 
 
 @pytest.fixture(scope="session")
@@ -491,7 +413,6 @@
     """
     Returns a token with full access
     """
-<<<<<<< HEAD
     return create_access_token(TEST_USERNAME_2)
 
 
@@ -535,7 +456,4 @@
         async def post(self, *args: str, **kwargs: str) -> httpx.Response:
             return httpx.Response(200, json={"status": "success"})
 
-    monkeysession.setattr(httpx, "AsyncClient", MockClient)
-=======
-    return create_access_token(TEST_USERNAME_2)
->>>>>>> f3e5efe3
+    monkeysession.setattr(httpx, "AsyncClient", MockClient)
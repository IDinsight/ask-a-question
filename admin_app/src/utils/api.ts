--- conflicted
+++ resolved
@@ -122,25 +122,6 @@
         headers: { Authorization: `Bearer ${token}` },
       },
     );
-<<<<<<< HEAD
-    return { status: response.status, ...response.data };
-  } catch (error) {
-    const customError = error as AxiosError;
-
-    if (
-      axios.isAxiosError(customError) &&
-      customError.response &&
-      customError.response.status !== 500
-    ) {
-      throw {
-        status: customError.response.status,
-        message: (customError.response.data as { error_message: string })
-          ?.error_message,
-      } as CustomError;
-    } else {
-      console.error("Error returning chat response", customError);
-      throw new Error(`Error returning chat response: ${customError}`);
-=======
 
     return { status: response.status, ...response.data };
   } catch (err) {
@@ -150,7 +131,6 @@
     } else {
       console.error("Error returning chat response", error.message);
       throw new Error(`Error returning chat response: ${error.message}`);
->>>>>>> 57260380
     }
   }
 };

--- conflicted
+++ resolved
@@ -121,11 +121,6 @@
 
     if (!response.ok) {
       throw response;
-<<<<<<< HEAD
-    }
-
-    return await response.json();
-=======
     }
 
     return await response.json();
@@ -158,7 +153,6 @@
       const detail = errorResponse.detail || "An unknown error occurred";
       return { status: response.status, detail: detail };
     }
->>>>>>> 95b93eac
   } catch (error) {
     throw error;
   }

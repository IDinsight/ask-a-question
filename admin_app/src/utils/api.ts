--- conflicted
+++ resolved
@@ -8,7 +8,6 @@
   content_metadata: Record<string, unknown>;
 }
 
-<<<<<<< HEAD
 const getNewAPIKey = async (token: string) => {
   return fetch(`${NEXT_PUBLIC_BACKEND_URL}/key/`, {
     method: "PUT",
@@ -26,9 +25,6 @@
   });
 };
 
-const getContentList = async (token: string) => {
-  return fetch(`${NEXT_PUBLIC_BACKEND_URL}/content/`, {
-=======
 const getContentList = async ({
   token,
   skip = 0,
@@ -38,14 +34,16 @@
   skip?: number;
   limit?: number;
 }) => {
-  return fetch(`${BACKEND_ROOT_PATH}/content/?skip=${skip}&limit=${limit}`, {
->>>>>>> baf8c50d
-    method: "GET",
-    headers: {
-      "Content-Type": "application/json",
-      Authorization: `Bearer ${token}`,
-    },
-  }).then((response) => {
+  return fetch(
+    `${NEXT_PUBLIC_BACKEND_URL}/content/?skip=${skip}&limit=${limit}`,
+    {
+      method: "GET",
+      headers: {
+        "Content-Type": "application/json",
+        Authorization: `Bearer ${token}`,
+      },
+    },
+  ).then((response) => {
     if (response.ok) {
       let resp = response.json();
       return resp;

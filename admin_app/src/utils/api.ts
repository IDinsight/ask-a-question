--- conflicted
+++ resolved
@@ -250,32 +250,29 @@
     });
 };
 
-<<<<<<< HEAD
 const getQuestionStats = async (token: string) => {
   return fetch(`${BACKEND_ROOT_PATH}/dashboard/question_stats`, {
     method: "GET",
-=======
+    headers: {
+      "Content-Type": "application/json",
+      Authorization: `Bearer ${token}`
+      }).then((response) => {
+    if (response.ok) {
+      let resp = response.json();
+      return resp;
+    } else {
+      throw new Error("Error fetching questions statistics");
+    }
+  });
+};
+
 const getUrgencyDetection = async (search: string, token: string) => {
   const urgencyDetectionUrl = `${BACKEND_ROOT_PATH}/urgency-detect`;
   return fetch(urgencyDetectionUrl, {
-    method: "POST",
->>>>>>> 59201769
-    headers: {
-      "Content-Type": "application/json",
-      Authorization: `Bearer ${token}`,
-    },
-<<<<<<< HEAD
-  }).then((response) => {
-    if (response.ok) {
-      let resp = response.json();
-      return resp;
-    } else {
-      throw new Error("Error fetching questions statistics");
-    }
-  });
-};
-
-=======
+    method: "POST",  
+    headers: {
+      "Content-Type": "application/json",
+      Authorization: `Bearer ${token}`,
     body: JSON.stringify({ message_text: search }),
   })
     .then((response) => {
@@ -297,7 +294,6 @@
       );
     });
 };
->>>>>>> 59201769
 export const apiCalls = {
   getContentList,
   getContent,
@@ -311,9 +307,6 @@
   getLoginToken,
   getEmbeddingsSearch,
   getLLMResponse,
-<<<<<<< HEAD
-  getQuestionStats
-=======
+  getQuestionStats,
   getUrgencyDetection,
->>>>>>> 59201769
 };
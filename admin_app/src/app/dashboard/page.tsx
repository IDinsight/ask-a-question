"use client";

<<<<<<< HEAD
import React, { useState } from "react";
import { Box, Typography } from "@mui/material";
import { Sidebar, PageName } from "@/app/dashboard/components/Sidebar";
import TabPanel from "@/app/dashboard/components/TabPanel";
import { Period } from "./types";
import Overview from "./components/Overview";
import TopicFiles from "@/app/dashboard/components/TopicFiles";
=======
import React, { useEffect } from "react";
import { Box, Typography } from "@mui/material";
import { Sidebar, PageName } from "@/app/dashboard/components/Sidebar";
import TabPanel from "@/app/dashboard/components/TabPanel";
import { Period, drawerWidth } from "./types";
import Overview from "@/app/dashboard/components/Overview";
import Performance from "@/app/dashboard/components/Performance";
import { useState } from "react";
>>>>>>> 0bfd8a02
import { appColors } from "@/utils";
import { ClickAwayListener } from "@mui/base/ClickAwayListener";

const Dashboard: React.FC = () => {
  const [dashboardPage, setDashboardPage] = useState<PageName>("Overview");
  const [timePeriod, setTimePeriod] = useState<Period>("week" as Period);
  const [sideBarOpen, setSideBarOpen] = useState<boolean>(true);
  const handleTabChange = (_: React.ChangeEvent<{}>, newValue: Period) => {
    setTimePeriod(newValue);
  };

  const showPage = () => {
    switch (dashboardPage) {
      case "Overview":
        return <Overview timePeriod={timePeriod} />;
      case "Performance":
        return <Performance timePeriod={timePeriod} />;
      case "Insights":
        return <TopicFiles />;
      default:
        return <div>Page not found</div>;
    }
  };

<<<<<<< HEAD
  // Function to determine if TabPanel should be shown
  const shouldShowTabPanel = () => {
    return dashboardPage !== "Insights";
  };
=======
  // Close sidebar on small screens
  useEffect(() => {
    const handleResize = () => {
      if (window.innerWidth < 1075) {
        setSideBarOpen(false);
      } else {
        setSideBarOpen(true);
      }
    };
    window.addEventListener("resize", handleResize);
    // wait 0.75s before first resize (so user can acknowledge the sidebar)
    setTimeout(() => {
      handleResize();
    }, 750);
    return () => {
      window.removeEventListener("resize", handleResize);
    };
  }, []);
>>>>>>> 0bfd8a02

  return (
    <>
      <Box sx={{ display: "flex", marginTop: 4, flexDirection: "row" }}>
        <ClickAwayListener onClickAway={() => setSideBarOpen(false)}>
          <Sidebar
            open={sideBarOpen}
            setOpen={setSideBarOpen}
            setDashboardPage={setDashboardPage}
            selectedDashboardPage={dashboardPage}
          />
        </ClickAwayListener>
        <Box
          sx={{
            px: 3,
            height: "100%",
            flexGrow: 1,
            width: `calc(100% - ${sideBarOpen ? drawerWidth : 0}px)`,
          }}
        >
          <Box
            sx={{
              display: "flex",
              flexDirection: "column",
              justifyContent: "space-between",
              height: "100%",
            }}
          >
            <Box
              sx={{
                display: "flex",
                py: 2,
                borderBottom: "1px solid",
                borderBottomColor: "divider",
              }}
            >
              <Typography variant="h4" color={appColors.primary}>
                {dashboardPage}
              </Typography>
            </Box>
<<<<<<< HEAD
            {shouldShowTabPanel() && (
              <TabPanel tabValue={timePeriod} handleChange={handleTabChange} />
            )}
            <Box sx={{ flexGrow: 1 }}>{showPage()}</Box>
=======
            <TabPanel tabValue={timePeriod} handleChange={handleTabChange} />
            <Box sx={{ flexGrow: 1, height: "100%" }}>{showPage()}</Box>
>>>>>>> 0bfd8a02
          </Box>
        </Box>
      </Box>
    </>
  );
};

export default Dashboard;<|MERGE_RESOLUTION|>--- conflicted
+++ resolved
@@ -1,14 +1,5 @@
 "use client";
 
-<<<<<<< HEAD
-import React, { useState } from "react";
-import { Box, Typography } from "@mui/material";
-import { Sidebar, PageName } from "@/app/dashboard/components/Sidebar";
-import TabPanel from "@/app/dashboard/components/TabPanel";
-import { Period } from "./types";
-import Overview from "./components/Overview";
-import TopicFiles from "@/app/dashboard/components/TopicFiles";
-=======
 import React, { useEffect } from "react";
 import { Box, Typography } from "@mui/material";
 import { Sidebar, PageName } from "@/app/dashboard/components/Sidebar";
@@ -16,8 +7,8 @@
 import { Period, drawerWidth } from "./types";
 import Overview from "@/app/dashboard/components/Overview";
 import Performance from "@/app/dashboard/components/Performance";
+import TopicsSection from "./components/TopicFiles";
 import { useState } from "react";
->>>>>>> 0bfd8a02
 import { appColors } from "@/utils";
 import { ClickAwayListener } from "@mui/base/ClickAwayListener";
 
@@ -36,18 +27,12 @@
       case "Performance":
         return <Performance timePeriod={timePeriod} />;
       case "Insights":
-        return <TopicFiles />;
+        return <TopicsSection />;
       default:
         return <div>Page not found</div>;
     }
   };
 
-<<<<<<< HEAD
-  // Function to determine if TabPanel should be shown
-  const shouldShowTabPanel = () => {
-    return dashboardPage !== "Insights";
-  };
-=======
   // Close sidebar on small screens
   useEffect(() => {
     const handleResize = () => {
@@ -66,7 +51,6 @@
       window.removeEventListener("resize", handleResize);
     };
   }, []);
->>>>>>> 0bfd8a02
 
   return (
     <>
@@ -107,15 +91,8 @@
                 {dashboardPage}
               </Typography>
             </Box>
-<<<<<<< HEAD
-            {shouldShowTabPanel() && (
-              <TabPanel tabValue={timePeriod} handleChange={handleTabChange} />
-            )}
-            <Box sx={{ flexGrow: 1 }}>{showPage()}</Box>
-=======
             <TabPanel tabValue={timePeriod} handleChange={handleTabChange} />
             <Box sx={{ flexGrow: 1, height: "100%" }}>{showPage()}</Box>
->>>>>>> 0bfd8a02
           </Box>
         </Box>
       </Box>

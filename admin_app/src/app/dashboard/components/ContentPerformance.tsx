--- conflicted
+++ resolved
@@ -1,12 +1,7 @@
-<<<<<<< HEAD
 "use client";
 
 import React, { useEffect, useState } from "react";
 import Box from "@mui/material/Box";
-=======
-import React, { useEffect, useState } from "react";
-import { Box } from "@mui/material";
->>>>>>> 70e74065
 import DetailsDrawer from "@/app/dashboard/components/performance/DetailsDrawer";
 import LineChart from "@/app/dashboard/components/performance/LineChart";
 import ContentsTable from "@/app/dashboard/components/performance/ContentsTable";
@@ -16,7 +11,6 @@
   getPerformanceDrawerAISummary,
 } from "@/app/dashboard/api";
 import {
-<<<<<<< HEAD
   ContentLineChartTSData,
   Period,
   RowDataType,
@@ -26,17 +20,6 @@
 
 const CHART_COLORS = ["#ff0000", "#008000", "#0000ff", "#ff00ff", "#ff8c00"];
 const N_TOP_CONTENT = 5;
-=======
-  ApexData,
-  Period,
-  RowDataType,
-  DrawerData,
-  CustomDateParams,
-} from "@/app/dashboard/types";
-import { useAuth } from "@/utils/auth";
-
-const N_TOP_CONTENT = 10;
->>>>>>> 70e74065
 
 interface PerformanceProps {
   timePeriod: Period;
@@ -48,22 +31,15 @@
   customDateParams,
 }) => {
   const { token } = useAuth();
-<<<<<<< HEAD
   const [contentTableData, setContentTableData] = useState<RowDataType[]>([]);
   const [itemsToDisplay, setItemsToDisplay] = useState<RowDataType[]>([]);
   const [lineChartData, setLineChartData] = useState<ContentLineChartTSData[]>([]);
   const [drawerOpen, setDrawerOpen] = useState(false);
-=======
-  const [drawerOpen, setDrawerOpen] = useState(false);
-  const [lineChartData, setLineChartData] = useState<ApexData[]>([]);
-  const [contentTableData, setContentTableData] = useState<RowDataType[]>([]);
->>>>>>> 70e74065
   const [drawerData, setDrawerData] = useState<DrawerData | null>(null);
   const [drawerAISummary, setDrawerAISummary] = useState<string | null>(null);
 
   useEffect(() => {
     if (!token) return;
-<<<<<<< HEAD
     getPerformancePageData(timePeriod, token).then((response) => {
       const tableData: RowDataType[] = response.content_time_series.map(
         (series: any) => ({
@@ -83,60 +59,6 @@
       setContentTableData(tableData);
     });
   }, [timePeriod, token]);
-=======
-    if (
-      timePeriod === "custom" &&
-      customDateParams?.startDate &&
-      customDateParams.endDate
-    ) {
-      getPerformancePageData(
-        "custom",
-        token,
-        customDateParams.startDate,
-        customDateParams.endDate,
-      ).then((response) => {
-        parseLineChartData(response.content_time_series.slice(0, N_TOP_CONTENT));
-        parseContentTableData(response.content_time_series);
-      });
-    } else {
-      getPerformancePageData(timePeriod, token).then((response) => {
-        parseLineChartData(response.content_time_series.slice(0, N_TOP_CONTENT));
-        parseContentTableData(response.content_time_series);
-      });
-    }
-  }, [timePeriod, token, customDateParams]);
-
-  const parseLineChartData = (timeseriesData: Record<string, any>[]) => {
-    const apexTimeSeriesData: ApexData[] = timeseriesData.map((series, idx) => {
-      const zIndex = idx === 0 ? 3 : 2;
-      return {
-        name: series.title,
-        zIndex,
-        data: Object.entries(series.query_count_time_series).map(
-          ([period, queryCount]) => {
-            const date = new Date(period);
-            return { x: String(date), y: queryCount as number };
-          },
-        ),
-      };
-    });
-    setLineChartData(apexTimeSeriesData);
-  };
-
-  const parseContentTableData = (timeseriesData: Record<string, any>[]) => {
-    const rows: RowDataType[] = timeseriesData.map((series) => {
-      return {
-        id: series.id,
-        title: series.title,
-        query_count: series.total_query_count,
-        positive_votes: series.positive_votes,
-        negative_votes: series.negative_votes,
-        query_count_timeseries: Object.values(series.query_count_time_series),
-      };
-    });
-    setContentTableData(rows);
-  };
->>>>>>> 70e74065
 
   useEffect(() => {
     const chartData: ContentLineChartTSData[] = itemsToDisplay.map((row) => ({
@@ -149,7 +71,6 @@
   const tableRowClickHandler = (contentId: number) => {
     if (!token) return;
     setDrawerAISummary(null);
-<<<<<<< HEAD
     getPerformanceDrawerData(timePeriod, contentId, token).then((response) => {
       const seriesData = (key: string) =>
         Object.entries(response.time_series as Record<string, any>).map(
@@ -178,92 +99,6 @@
         response.ai_summary ||
           "LLM functionality disabled on the backend. Please check your environment configuration if you wish to enable this feature.",
       );
-=======
-    if (!token) return;
-    if (
-      timePeriod === "custom" &&
-      customDateParams?.startDate &&
-      customDateParams.endDate
-    ) {
-      getPerformanceDrawerData(
-        "custom",
-        contentId,
-        token,
-        customDateParams.startDate,
-        customDateParams.endDate,
-      ).then((response) => {
-        parseDrawerData(response);
-        setDrawerOpen(true);
-      });
-      getPerformanceDrawerAISummary(
-        "custom",
-        contentId,
-        token,
-        customDateParams.startDate,
-        customDateParams.endDate,
-      ).then((response) => {
-        setDrawerAISummary(
-          response.ai_summary ||
-            "LLM functionality disabled on the backend. Please check your environment configuration if you wish to enable this feature.",
-        );
-      });
-    } else {
-      getPerformanceDrawerData(timePeriod, contentId, token).then((response) => {
-        parseDrawerData(response);
-        setDrawerOpen(true);
-      });
-      getPerformanceDrawerAISummary(timePeriod, contentId, token).then((response) => {
-        setDrawerAISummary(
-          response.ai_summary ||
-            "LLM functionality disabled on the backend. Please check your environment configuration if you wish to enable this feature.",
-        );
-      });
-    }
-  };
-
-  const parseDrawerData = (data: Record<string, any>) => {
-    interface Timeseries {
-      query_count: number;
-      positive_count: number;
-      negative_count: number;
-    }
-    function createSeriesData(
-      name: string,
-      key: keyof Timeseries,
-      data: Record<string, Timeseries>,
-    ): ApexData {
-      return {
-        name,
-        data: Object.entries(data.time_series).map(([period, timeseries]) => {
-          const date = new Date(period);
-          return { x: String(date), y: timeseries[key] as number };
-        }),
-      };
-    }
-    const queryCountSeriesData = createSeriesData("Total Sent", "query_count", data);
-    const positiveVotesSeriesData = createSeriesData(
-      "Total Upvotes",
-      "positive_count",
-      data,
-    );
-    const negativeVotesSeriesData = createSeriesData(
-      "Total Downvotes",
-      "negative_count",
-      data,
-    );
-    setDrawerData({
-      title: data.title,
-      query_count: data.query_count,
-      positive_votes: data.positive_votes,
-      negative_votes: data.negative_votes,
-      daily_query_count_avg: data.daily_query_count_avg,
-      line_chart_data: [
-        queryCountSeriesData,
-        positiveVotesSeriesData,
-        negativeVotesSeriesData,
-      ],
-      user_feedback: data.user_feedback,
->>>>>>> 70e74065
     });
   };
 

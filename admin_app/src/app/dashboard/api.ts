--- conflicted
+++ resolved
@@ -21,11 +21,23 @@
   });
 };
 
-<<<<<<< HEAD
 const fetchTopicsData = async (token: string): Promise<any> => {
-  const response = await fetch(
-    `${NEXT_PUBLIC_BACKEND_URL}/dashboard/insights/topics`,
-=======
+  const response = await fetch(`${NEXT_PUBLIC_BACKEND_URL}/dashboard/insights/topics`, {
+    method: "GET",
+    headers: {
+      "Content-Type": "application/json",
+      Authorization: `Bearer ${token}`,
+    },
+  }).then((response) => {
+    if (response.ok) {
+      let resp = response.json();
+      return resp;
+    } else {
+      throw new Error("Error fetching Topics data");
+    }
+  });
+};
+
 const getPerformancePageData = async (period: Period, token: string) => {
   return fetch(`${NEXT_PUBLIC_BACKEND_URL}/dashboard/performance/${period}`, {
     method: "GET",
@@ -50,7 +62,6 @@
 ) => {
   return fetch(
     `${NEXT_PUBLIC_BACKEND_URL}/dashboard/performance/${period}/${content_id}`,
->>>>>>> 0bfd8a02
     {
       method: "GET",
       headers: {
@@ -58,18 +69,6 @@
         Authorization: `Bearer ${token}`,
       },
     },
-<<<<<<< HEAD
-  );
-
-  if (!response.ok) {
-    throw new Error("Error fetching topics data");
-  }
-
-  return response.json();
-};
-
-export { getOverviewPageData, fetchTopicsData };
-=======
   ).then((response) => {
     if (response.ok) {
       let resp = response.json();
@@ -108,5 +107,5 @@
   getPerformancePageData,
   getPerformanceDrawerData,
   getPerformanceDrawerAISummary,
-};
->>>>>>> 0bfd8a02
+  fetchTopicsData,
+};
"use client";
import { DeleteContentModal } from "@/components/ContentModal";
import LanguageButtonBar from "@/components/LanguageButtonBar";
import { Layout } from "@/components/Layout";
import { FullAccessComponent } from "@/components/ProtectedComponent";
import { appColors, appStyles, sizes } from "@/utils";
import { apiCalls } from "@/utils/api";
import { useAuth } from "@/utils/auth";
import { ChevronLeft, Delete } from "@mui/icons-material";
import { Button, CircularProgress, IconButton, Snackbar, TextField, Typography } from "@mui/material";
import Alert from "@mui/material/Alert";
import { useRouter, useSearchParams } from "next/navigation";
import React from "react";

export interface Content extends EditContentBody {
  content_text_id: number | null;
  created_datetime_utc: string;
  updated_datetime_utc: string;
}

interface EditContentBody {
  content_id: number | null;
  content_title: string;
  content_text: string;
  language_id: number;
  content_metadata: Record<string, unknown>;
}

const AddEditContentPage = () => {
  const searchParams = useSearchParams();
  const content_id = Number(searchParams.get("content_id")) || null;
  const defaultLanguageId = Number(searchParams.get("default_language_id"));
  const language_id = Number(searchParams.get("language_id")) || defaultLanguageId;
  const [contentData, setContentData] = React.useState<{ [key: number]: Content }>({});
  const [contentId, setContentId] = React.useState<number | null>(content_id);
  const [languageId, setLanguageId] = React.useState<number | null>(language_id);
  const [content, setContent] = React.useState<Content | null>(null);
  const [isLoading, setIsLoading] = React.useState<boolean>(true);
  const [reloadTrigger, setReloadTrigger] = React.useState(0);
  const { token, accessLevel } = useAuth();
  const [snackMessage, setSnackMessage] = React.useState<string | null>(
    null,
  );
  const getSnackMessage = (
    action: string,
    content_id: number | null,
    language_id: number | null,
  ): string | null => {
    if (action === "delete") {
      return `Content #${content_id} with language_id:#${language_id} deleted successfully`;
    }
    else if (action == "edit" || action == "add") {
      return `Content #${content_id} with language_id:#${language_id} ${action}ed successfully`;
    }
    else {
      return null;
    }
  };
  React.useEffect(() => {
    if (!contentId) {
      setIsLoading(false);
      return;
    } else {
      apiCalls.getContent(contentId, null, token!).then((data) => {
        const contentDic: { [key: number]: Content } = data.reduce(
          (acc: { [key: number]: Content }, currentContent: Content) => {
            acc[currentContent.language_id] = currentContent;
            return acc;
          },
          {} as { [key: string]: Content }
        );
        setContentData(contentDic);
        setContent(languageId !== null ? contentDic[languageId] : null);
      });
      setIsLoading(false);
    }
  }, [contentId, token, reloadTrigger]);
  const handleSaveSuccess = (content: Content, action: string) => {
    setContentId(content.content_id);
    setLanguageId(content.language_id);
    setReloadTrigger(prev => prev + 1);
    setSnackMessage(getSnackMessage(action, content.content_id, content.language_id));


  };
  const handleDeleteSuccess = (content_id: number, language_id: number | null) => {
    setReloadTrigger(prev => prev + 1);
    setSnackMessage(getSnackMessage("delete", content_id, language_id));
    if (language_id) {
      setContentData(prevContentData => {
        const updatedContentData = { ...prevContentData };
        delete updatedContentData[language_id];
        if (Object.keys(updatedContentData).length === 0) {
          const router = useRouter();
          setTimeout(() => router
            .push(`/content?content_id=${content_id}&action=delete`), 0);
        }
<<<<<<< HEAD

=======
        setLanguageId(Object.keys(updatedContentData).map(Number)[0]);
>>>>>>> 96a86627
        return updatedContentData;
      });
    }
  };
  if (isLoading) {
    return (
      <div
        style={{
          display: "flex",
          flexDirection: "row",
          justifyContent: "center",
          alignItems: "center",
          height: "100vh",
          width: "100%",
        }}
      >
        <CircularProgress />
      </div>
    );
  }
  return (
    <FullAccessComponent>
      <Layout.FlexBox flexDirection={"column"} sx={{ p: sizes.doubleBaseGap }}>
        <Header content_id={contentId} />
        <Layout.FlexBox
          flexDirection={"column"}
          sx={{ px: sizes.doubleBaseGap, mx: sizes.smallGap }}
        >
          <Layout.Spacer multiplier={2} />
          <ContentBox
            contentId={contentId!}
            content={content}
            setContent={setContent}
            contentData={contentData}
            setContentData={setContentData}
            languageId={language_id!}
            onSaveSuccess={handleSaveSuccess}
            onDeleteSuccess={handleDeleteSuccess}
            setReloadTrigger={setReloadTrigger}
          />

          <Layout.Spacer multiplier={1} />
          <Snackbar
            open={snackMessage !== null}
            autoHideDuration={6000}
            onClose={() => {
              setSnackMessage(null);
            }}
          >
            <Alert
              onClose={() => {
                setSnackMessage(null);
              }}
              severity="success"
              variant="filled"
              sx={{ width: "100%" }}
            >
              {snackMessage}
            </Alert>
          </Snackbar>
        </Layout.FlexBox>
      </Layout.FlexBox>
    </FullAccessComponent>
  );
};

const ContentBox = ({
  contentId,
  content,
  setContent,
  contentData,
  setContentData,
  languageId,
  onSaveSuccess,
  onDeleteSuccess,
  setReloadTrigger
}: {
  contentId: number;
  content: Content | null;
  setContent: React.Dispatch<React.SetStateAction<Content | null>>;
  contentData: { [key: number]: Content };
  setContentData: React.Dispatch<React.SetStateAction<{ [key: number]: Content }>>;
  languageId: number;
  onSaveSuccess: (content: Content, action: string) => void;
  onDeleteSuccess: (content_id: number, language_id: number | null) => void;
  setReloadTrigger: React.Dispatch<React.SetStateAction<number>>;
}) => {
  const [isSaved, setIsSaved] = React.useState(true);
  const [saveError, setSaveError] = React.useState(false);
  const [errorText, setErrorText] = React.useState<string>("");
  const [isTitleEmpty, setIsTitleEmpty] = React.useState(false);
  const [isContentEmpty, setIsContentEmpty] = React.useState(false);
  const [openDeleteModal, setOpenDeleteModal] = React.useState<boolean>(false);
  const { token, accessLevel } = useAuth();
  const editAccess = accessLevel === "fullaccess";

  const saveContent = async (content: Content) => {
    const body: EditContentBody = {
      content_id: content.content_id,
      content_title: content.content_title,
      content_text: content.content_text,
      language_id: content.language_id,
      content_metadata: content.content_metadata,
    };
    if (body.language_id === 0) {
      setErrorText("Please select a language");
      setSaveError(true);
      return null;
    }
<<<<<<< HEAD
=======
    setIsSaved(true);
>>>>>>> 96a86627
    const promise =
      content.content_id === null
        ? apiCalls.addContent(body, token!)
        : apiCalls.editContent(content.content_id, content.language_id, body, token!);

    const result = promise
      .then((data) => {
        setSaveError(false);
        return data.content_id;
      })
      .catch((error: Error) => {
        console.error("Error processing content:", error);
        setSaveError(true);
<<<<<<< HEAD
=======
        setIsSaved(false);
>>>>>>> 96a86627

        return null;
      });

    return await result;
  };

  const handleChange = (
    e: React.ChangeEvent<HTMLInputElement | HTMLTextAreaElement>,
    key: keyof Content,
  ) => {
    const emptyContent: Content = {

<<<<<<< HEAD
      content_text_id: content?.content_text_id || 0,
=======
      content_text_id: null,
>>>>>>> 96a86627
      content_id: content?.content_id || contentId,
      created_datetime_utc: "",
      updated_datetime_utc: "",
      content_title: "",
      content_text: "",
      language_id: content?.language_id || languageId,
      content_metadata: {},
    };

    setIsTitleEmpty(false);
    setIsContentEmpty(false);
    content
      ? setContent({ ...content, [key]: e.target.value })
      : setContent({ ...emptyContent, [key]: e.target.value });
    setIsSaved(false);
  };
  const handleLanguageSelect = (language_id: number) => {
    if (contentData[language_id]?.content_text_id) {
      setContent(contentData[language_id]);
    }
    else {
      handleNewLanguageSelect(language_id);
    }
  };
  const handleNewLanguageSelect = (language_id: number) => {
<<<<<<< HEAD
    const emptyContent: Content = {
      content_text_id: 0,
=======
    const newContent: Content = {
      content_text_id: null,
>>>>>>> 96a86627
      content_id: content?.content_id || contentId,
      created_datetime_utc: "",
      updated_datetime_utc: "",
      content_title: content?.content_text_id ? "" : content?.content_title || "",
      content_text: content?.content_text_id ? "" : content?.content_text || "",
      language_id: language_id,
      content_metadata: {},
    };

    setContentData((prevContentData) => {
      const updatedContentData = { ...prevContentData, [language_id]: newContent };
      setContent(updatedContentData[language_id]);
      return updatedContentData;
    });
  };
  const handleDeleteClick = () => {
    if (content) {
      if (content.content_text_id && content.content_text_id > 0) {
        setOpenDeleteModal(true)
      }
      else {
        setReloadTrigger(prev => prev + 1);
      }
    }

  }
  return (
    <Layout.FlexBox
      flexDirection={"column"}
      sx={{
        maxWidth: "800px",
        minWidth: "300px",
        border: 1,
        borderColor: appColors.darkGrey,
        backgroundColor: appColors.lightGrey,
        borderRadius: 4,
        p: sizes.baseGap,
      }}
    >
      <LanguageButtonBar
        expandable={true}
        getLanguageList={() => {
          return apiCalls.getLanguageList(token!);
        }}
        onLanguageSelect={handleLanguageSelect}
        defaultLanguageId={content?.language_id || languageId}
        enabledLanguages={
          Object.keys(contentData).length === 0 ? [languageId] : Object.keys(contentData).map(Number)
        }
        onMenuItemSelect={handleNewLanguageSelect}
        isEdit={true}
      />
      <Layout.Spacer multiplier={1} />
      <Layout.FlexBox
        {...appStyles.alignItemsCenter}
        flexDirection={"row"}
        justifyContent="space-between"
      >
        <Typography variant="body2">Title</Typography>
<<<<<<< HEAD
        <IconButton
          disabled={!editAccess}
          aria-label="delete"
          size="small"
          onClick={handleDeleteClick}
        >

          <Delete fontSize="inherit" />
        </IconButton>
=======
        {contentId && (
          <IconButton
            disabled={!editAccess}
            aria-label="delete"
            size="small"
            onClick={handleDeleteClick}
          >
            <Delete fontSize="inherit" />
          </IconButton>
        )}
>>>>>>> 96a86627
      </Layout.FlexBox>
      <Layout.Spacer multiplier={0.5} />
      <TextField
        required
        placeholder="Add a title (required)"
        inputProps={{ maxLength: 150 }}
        variant="outlined"
        error={isTitleEmpty}
        helperText={isTitleEmpty ? "Should not be empty" : " "}
        sx={{
          "& .MuiInputBase-root": { backgroundColor: appColors.white },
        }}
        value={content ? content.content_title : ""}
        onChange={(e) => handleChange(e, "content_title")}
      />
      <Layout.Spacer multiplier={0.25} />
      <Typography variant="body2">Content</Typography>
      <Layout.Spacer multiplier={0.5} />
      <TextField
        required
        placeholder="Add content (required)"
        inputProps={{ maxLength: 2000 }}
        multiline
        rows={15}
        variant="outlined"
        error={isContentEmpty}
        helperText={isContentEmpty ? "Should not be empty" : " "}
        sx={{
          "& .MuiInputBase-root": { backgroundColor: appColors.white },
        }}
        value={content ? content.content_text : ""}
        onChange={(e) => handleChange(e, "content_text")}
      />

      <Layout.Spacer multiplier={1} />
      <Layout.FlexBox
        flexDirection="row"
        sx={{ justifyContent: "space-between" }}
      >
        <Button
          variant="contained"
          disabled={isSaved}
          color="primary"
          sx={[{ width: "5%" }]}
          onClick={() => {
            if (!content) {
              setIsTitleEmpty(true);
              setIsContentEmpty(true);
            } else if (content.content_title === "") {
              setIsTitleEmpty(true);
            } else if (content.content_text === "") {
              setIsContentEmpty(true);
            } else {
              const handleSaveContent = async (content: Content) => {
                const content_id = await saveContent(content);
                const action = content.content_id === null ? "add" : "edit";
                if (content_id) {
                  if (content.content_id === null) {
                    content.content_id = content_id;
                  }
                  setContent(content);
                  onSaveSuccess(content, action);

                }
              };
              handleSaveContent(content);
            }
          }}
        >
          Save
        </Button>
        <Layout.Spacer horizontal multiplier={1} />
        {saveError ? (
          <Alert variant="outlined" severity="error" sx={{ px: 3, py: 0 }}>
            {errorText ? errorText : "Failed to save content"}
          </Alert>
        ) : null}
        <DeleteContentModal
          content_id={content?.content_id!}
          language_id={content?.language_id!}
          open={openDeleteModal}
          onClose={() => setOpenDeleteModal(false)}
          onSuccessfulDelete={onDeleteSuccess}
          onFailedDelete={(content_id: number, language_id: number | null) => {
            setErrorText(
              `Failed to delete content #${content_id} with language_id: #${language_id}`,
            );
            setSaveError(true);
          }}
          deleteContent={(content_id: number, language_id: number | null) => {
            return apiCalls.deleteContent(content_id, language_id, token!);
          }}
        />
      </Layout.FlexBox>
    </Layout.FlexBox>
  );
};

const Header = ({ content_id }: { content_id: number | null }) => {
  const router = useRouter();

  return (
    <Layout.FlexBox flexDirection="row" {...appStyles.alignItemsCenter}>
      <ChevronLeft
        style={{ cursor: "pointer" }}
        onClick={() => (router.push("/content"))}
      />
      <Layout.Spacer multiplier={1} horizontal />
      {content_id ? (
        <>
          <Typography variant="h5">Edit Content</Typography>
          <Layout.Spacer multiplier={2} horizontal />
          <Typography variant="h5">{`\u2022`}</Typography>
          <Layout.Spacer multiplier={2} horizontal />
          <Typography variant="h5">#{content_id}</Typography>
        </>
      ) : (
        <Typography variant="h5">Add Content</Typography>
      )}
    </Layout.FlexBox>
  );
};
export default AddEditContentPage;<|MERGE_RESOLUTION|>--- conflicted
+++ resolved
@@ -95,11 +95,7 @@
           setTimeout(() => router
             .push(`/content?content_id=${content_id}&action=delete`), 0);
         }
-<<<<<<< HEAD
-
-=======
         setLanguageId(Object.keys(updatedContentData).map(Number)[0]);
->>>>>>> 96a86627
         return updatedContentData;
       });
     }
@@ -209,10 +205,7 @@
       setSaveError(true);
       return null;
     }
-<<<<<<< HEAD
-=======
     setIsSaved(true);
->>>>>>> 96a86627
     const promise =
       content.content_id === null
         ? apiCalls.addContent(body, token!)
@@ -226,10 +219,7 @@
       .catch((error: Error) => {
         console.error("Error processing content:", error);
         setSaveError(true);
-<<<<<<< HEAD
-=======
         setIsSaved(false);
->>>>>>> 96a86627
 
         return null;
       });
@@ -243,11 +233,7 @@
   ) => {
     const emptyContent: Content = {
 
-<<<<<<< HEAD
-      content_text_id: content?.content_text_id || 0,
-=======
       content_text_id: null,
->>>>>>> 96a86627
       content_id: content?.content_id || contentId,
       created_datetime_utc: "",
       updated_datetime_utc: "",
@@ -273,13 +259,8 @@
     }
   };
   const handleNewLanguageSelect = (language_id: number) => {
-<<<<<<< HEAD
-    const emptyContent: Content = {
-      content_text_id: 0,
-=======
     const newContent: Content = {
       content_text_id: null,
->>>>>>> 96a86627
       content_id: content?.content_id || contentId,
       created_datetime_utc: "",
       updated_datetime_utc: "",
@@ -339,17 +320,6 @@
         justifyContent="space-between"
       >
         <Typography variant="body2">Title</Typography>
-<<<<<<< HEAD
-        <IconButton
-          disabled={!editAccess}
-          aria-label="delete"
-          size="small"
-          onClick={handleDeleteClick}
-        >
-
-          <Delete fontSize="inherit" />
-        </IconButton>
-=======
         {contentId && (
           <IconButton
             disabled={!editAccess}
@@ -360,7 +330,6 @@
             <Delete fontSize="inherit" />
           </IconButton>
         )}
->>>>>>> 96a86627
       </Layout.FlexBox>
       <Layout.Spacer multiplier={0.5} />
       <TextField

import ReactMarkdown from "react-markdown";
import { appColors, sizes } from "@/utils";
import { Close, Delete, Edit, ThumbDown, ThumbUp } from "@mui/icons-material";
import { Box, Button, Chip, Fade, IconButton, Modal, Typography } from "@mui/material";
import Dialog from "@mui/material/Dialog";
import DialogActions from "@mui/material/DialogActions";
import DialogContent from "@mui/material/DialogContent";
import DialogContentText from "@mui/material/DialogContentText";
import DialogTitle from "@mui/material/DialogTitle";
import Link from "next/link";
import { Layout } from "@/components/Layout";
import { CustomError } from "@/utils/api";
<<<<<<< HEAD
import { Content, Tag } from "../types";

interface ContentViewModalProps {
=======
import { useValidateContentCard, useArchiveContentCard } from "../api";

const ContentViewModal = ({
  title,
  text,
  content_id,
  display_number,
  positive_votes,
  negative_votes,
  last_modified,
  tags,
  open,
  onClose,
  setRefreshKey,
  editAccess,
  validation_mode = false,
}: {
>>>>>>> 5f06f3bb
  title: string;
  text: string;
  content_id: number;
  display_number: number;
  last_modified: string;
<<<<<<< HEAD
  tags: Tag[];
  related_contents: Content[];
=======
  tags?: Tag[];
>>>>>>> 5f06f3bb
  positive_votes: number;
  negative_votes: number;
  open: boolean;
  onClose: () => void;
  setRefreshKey?: React.Dispatch<React.SetStateAction<number>>;
  editAccess: boolean;
<<<<<<< HEAD
  onRelatedContentClick: (content: Content) => void;
}

const ContentViewModal: React.FC<ContentViewModalProps> = ({
  title,
  text,
  content_id,
  display_number,
  positive_votes,
  negative_votes,
  last_modified,
  tags,
  related_contents,
  open,
  onClose,
  editAccess,
  onRelatedContentClick,
=======
  validation_mode?: boolean;
>>>>>>> 5f06f3bb
}) => {
  const token = typeof window !== "undefined" ? localStorage.getItem("token") : null;
  const { mutate: validateCard } = useValidateContentCard(token!);
  const { mutate: archiveContent } = useArchiveContentCard(token!);
  return (
    <Modal
      open={open as boolean}
      onClose={onClose}
      sx={{
        display: "flex",
        alignItems: "center",
        justifyContent: "center",
      }}
    >
      <Fade in={!!open}>
        <Box
          sx={{
            maxWidth: "md",
            borderRadius: 2,
            backgroundColor: appColors.white,
            padding: sizes.doubleBaseGap,
          }}
        >
          <Layout.FlexBox flexDirection={"row"} justifyContent={"space-between"}>
            <Typography variant="h5">Content #{display_number}</Typography>
            <IconButton onClick={onClose}>
              <Close />
            </IconButton>
          </Layout.FlexBox>
          <Layout.Spacer multiplier={0.5} />
          {tags && tags.length > 0 && (
            <Layout.FlexBox
              flexDirection={"column"}
              sx={{
                my: sizes.smallGap,
              }}
            >
              <Typography variant="subtitle1" gutterBottom>
                Tags
              </Typography>
              <Layout.FlexBox
                sx={{
                  flexDirection: "row",
                  flexWrap: "wrap",
                  py: sizes.smallGap,
                  alignItems: "center",
                  gap: sizes.smallGap,
                }}
              >
                {tags.map((tag) => (
                  <Chip key={tag.tag_id} label={tag.tag_name} />
                ))}
              </Layout.FlexBox>
            </Layout.FlexBox>
          )}

          <Layout.FlexBox
            flexDirection={"column"}
            sx={{
              maxHeight: "60vh",
              padding: sizes.baseGap,
              marginTop: 1,
              overflowY: "auto",
              border: 1,
              borderColor: appColors.lightGrey,
              borderRadius: 3,
            }}
          >
            <Typography variant="subtitle1" sx={{ marginBottom: sizes.baseGap }}>
              {title}
            </Typography>
            <Typography
              variant="body2"
              sx={{
                overflowWrap: "break-word",
                hyphens: "auto",
              }}
            >
              <ReactMarkdown>{text}</ReactMarkdown>
            </Typography>
          </Layout.FlexBox>
          {related_contents && related_contents.length > 0 && (
            <Layout.FlexBox
              flexDirection={"column"}
              sx={{
                my: sizes.smallGap,
              }}
            >
              <Typography variant="subtitle1" gutterBottom>
                Related Contents
              </Typography>
              <Layout.FlexBox
                sx={{
                  flexDirection: "row",
                  flexWrap: "wrap",
                  py: sizes.smallGap,
                  alignItems: "center",
                  gap: sizes.smallGap,
                }}
              >
                {related_contents.map((content) => (
                  <Chip
                    key={content.content_id}
                    variant="outlined"
                    onClick={() => {
                      onRelatedContentClick(content);
                    }}
                    label={content.content_title}
                  />
                ))}
              </Layout.FlexBox>
            </Layout.FlexBox>
          )}
          <Layout.FlexBox
            sx={{
              flexDirection: "row",
              justifyContent: "space-between",
              alignItems: "center",
              flexWrap: "wrap",
              gap: sizes.baseGap,
              paddingTop: 2,
              paddingInline: 1,
            }}
          >
            {!validation_mode && (
              <Button
                variant="contained"
                color="primary"
                disabled={!editAccess}
                component={Link}
                href={`/content/edit?content_id=${content_id}`}
                startIcon={<Edit />}
              >
                Edit
              </Button>
            )}
            {validation_mode && (
              <Layout.FlexBox
                sx={{
                  flexDirection: "row",
                  gap: sizes.baseGap,
                }}
              >
                <Button
                  variant="contained"
                  color="primary"
                  disabled={!editAccess}
                  onClick={() => {
                    validateCard(content_id);
                    setTimeout(() => {
                      setRefreshKey?.((prev) => prev + 1);
                    }, 500);
                    setRefreshKey?.((prev) => prev + 1);
                  }}
                >
                  Approve
                </Button>
                <Button
                  variant="outlined"
                  color="error"
                  disabled={!editAccess}
                  onClick={() => {
                    archiveContent(content_id);
                  }}
                >
                  Reject
                </Button>
              </Layout.FlexBox>
            )}
            <Typography variant="body2" color={appColors.darkGrey}>
              Last modified{" "}
              {new Date(last_modified).toLocaleString(undefined, {
                day: "numeric",
                month: "short",
                year: "numeric",
                hour: "numeric",
                minute: "numeric",
                hour12: true,
              })}
            </Typography>
            <Layout.FlexBox
              sx={{
                flexDirection: "row",
                alignItems: "center",
                justifyContent: "center",
                gap: sizes.smallGap,
              }}
            >
              <ThumbUp fontSize="small" color="disabled" />
              <Typography variant="body2" sx={{ color: appColors.darkGrey }}>
                {positive_votes}
              </Typography>
              <ThumbDown fontSize="small" color="disabled" />
              <Typography variant="body2" sx={{ color: appColors.darkGrey }}>
                {negative_votes}
              </Typography>
            </Layout.FlexBox>
          </Layout.FlexBox>
        </Box>
      </Fade>
    </Modal>
  );
};

interface ArchiveContentModalProps {
  content_id: number;
  open: boolean;
  onClose: () => void;
  onSuccessfulArchive: (content_id: number) => void;
  onFailedArchive: (content_id: number, error_message: string) => void;
  archiveContent: (content_id: number) => Promise<any>;
}

const ArchiveContentModal: React.FC<ArchiveContentModalProps> = ({
  content_id,
  open,
  onClose,
  onSuccessfulArchive,
  onFailedArchive,
  archiveContent,
}) => {
  return (
    <Dialog
      open={open}
      onClose={onClose}
      aria-labelledby="alert-dialog-title"
      aria-describedby="alert-dialog-description"
    >
      <DialogTitle id="alert-dialog-title">
        Are you sure you want to remove this content?
      </DialogTitle>
      <DialogContent>
        <DialogContentText id="alert-dialog-description">
          Removing this content will mean that it can no longer be accessed.
        </DialogContentText>
      </DialogContent>
      <DialogActions sx={{ marginBottom: 1, marginRight: 1 }}>
        <Button onClick={onClose}>Cancel</Button>
        <Button
          onClick={() => {
            const handleArchiveContent = async (content_id: number) => {
              archiveContent(content_id)
                .then((res) => {
                  onSuccessfulArchive(content_id);
                })
                .catch((err) => {
                  const customError = err as CustomError;
                  onFailedArchive(content_id, customError.message);
                });
            };
            handleArchiveContent(Number(content_id));
            onClose();
          }}
          autoFocus
          variant="contained"
          color="error"
          startIcon={<Delete />}
        >
          Remove
        </Button>
      </DialogActions>
    </Dialog>
  );
};

export { ContentViewModal, ArchiveContentModal };<|MERGE_RESOLUTION|>--- conflicted
+++ resolved
@@ -10,51 +10,10 @@
 import Link from "next/link";
 import { Layout } from "@/components/Layout";
 import { CustomError } from "@/utils/api";
-<<<<<<< HEAD
 import { Content, Tag } from "../types";
-
-interface ContentViewModalProps {
-=======
 import { useValidateContentCard, useArchiveContentCard } from "../api";
 
 const ContentViewModal = ({
-  title,
-  text,
-  content_id,
-  display_number,
-  positive_votes,
-  negative_votes,
-  last_modified,
-  tags,
-  open,
-  onClose,
-  setRefreshKey,
-  editAccess,
-  validation_mode = false,
-}: {
->>>>>>> 5f06f3bb
-  title: string;
-  text: string;
-  content_id: number;
-  display_number: number;
-  last_modified: string;
-<<<<<<< HEAD
-  tags: Tag[];
-  related_contents: Content[];
-=======
-  tags?: Tag[];
->>>>>>> 5f06f3bb
-  positive_votes: number;
-  negative_votes: number;
-  open: boolean;
-  onClose: () => void;
-  setRefreshKey?: React.Dispatch<React.SetStateAction<number>>;
-  editAccess: boolean;
-<<<<<<< HEAD
-  onRelatedContentClick: (content: Content) => void;
-}
-
-const ContentViewModal: React.FC<ContentViewModalProps> = ({
   title,
   text,
   content_id,
@@ -66,11 +25,27 @@
   related_contents,
   open,
   onClose,
+  setRefreshKey,
+  onRelatedContentClick,
   editAccess,
-  onRelatedContentClick,
-=======
+
+  validation_mode = false,
+}: {
+  title: string;
+  text: string;
+  content_id: number;
+  display_number: number;
+  last_modified: string;
+  tags?: Tag[];
+  related_contents: Content[];
+  positive_votes: number;
+  negative_votes: number;
+  open: boolean;
+  onClose: () => void;
+  setRefreshKey?: React.Dispatch<React.SetStateAction<number>>;
+  editAccess: boolean;
+  onRelatedContentClick: (content: Content) => void;
   validation_mode?: boolean;
->>>>>>> 5f06f3bb
 }) => {
   const token = typeof window !== "undefined" ? localStorage.getItem("token") : null;
   const { mutate: validateCard } = useValidateContentCard(token!);

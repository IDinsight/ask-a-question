"use client";
import Link from "next/link";
import React, { MouseEvent, useState } from "react";

import {
  Alert,
  Autocomplete,
  Box,
  Button,
  ButtonGroup,
  CircularProgress,
  Divider,
  Fab,
  Fade,
  Grid,
  Menu,
  MenuItem,
  Modal,
  Paper,
  Slide,
  SlideProps,
  Snackbar,
  TextField,
  Tooltip,
  Typography,
} from "@mui/material";

import {
  ChevronLeft,
  ChevronRight,
  Delete,
  Delete as DeleteIcon,
  WarningAmber as WarningIcon,
  Close as CloseIcon,
} from "@mui/icons-material";
import AddIcon from "@mui/icons-material/Add";
import ArrowDropDownIcon from "@mui/icons-material/ArrowDropDown";
import DownloadIcon from "@mui/icons-material/Download";
import PlayArrowIcon from "@mui/icons-material/PlayArrow";
import { IconButton } from "@mui/material";

import type { Content, ContentDisplay, Tag } from "@/app/content/types";
import { Layout } from "@/components/Layout";
import { appColors, LANGUAGE_OPTIONS, sizes } from "@/utils";
import { apiCalls, CustomError } from "@/utils/api";
import { useAuth } from "@/utils/auth";
import {
  archiveContent,
  getContentList,
  getTagList,
  useGetIndexingStatus,
} from "./api";
import { ChatSideBar } from "./components/ChatSideBar";
import {
  CARD_HEIGHT,
  CARD_MIN_WIDTH,
  ContentCard,
} from "./components/ContentCard";
import { DownloadModal } from "./components/DownloadModal";
import { ImportFromCSVModal } from "./components/ImportFromCSVModal";
import { ImportFromPDFModal } from "./components/ImportFromPDFModal";
import { IndexingStatusModal } from "./components/IndexingStatusModal";
import { SearchBar, SearchBarProps } from "./components/SearchBar";
import { SearchSidebar } from "./components/SearchSidebar";
import { useShowIndexingStatusStore } from "./store/indexingStatusStore";
<<<<<<< HEAD
=======

export interface Tag {
  tag_id: number;
  tag_name: string;
}

>>>>>>> 099e97b4
interface TagsFilterProps {
  tags: Tag[];
  filterTags: Tag[];
  setFilterTags: React.Dispatch<React.SetStateAction<Tag[]>>;
}

interface CardsUtilityStripProps extends TagsFilterProps, SearchBarProps {
  editAccess: boolean;
  cards: Content[];
  selectedContents: number[];
  setSelectedContents: React.Dispatch<React.SetStateAction<number[]>>;
  setSnackMessage: React.Dispatch<{
    message: string | null;
    color: "success" | "info" | "warning" | "error" | undefined;
  }>;
  handleDelete: () => void;
}

interface CardsGridProps {
  displayLanguage: string;
  tags: Tag[];
  cards: Content[];
  allCards: Content[];
  openSidebar: boolean;
  token: string | null;
  editAccess: boolean;
  setSnackMessage: React.Dispatch<{
    message: string | null;
    color: "success" | "info" | "warning" | "error" | undefined;
  }>;
  openSearchSidebar: boolean;
  handleSidebarToggle: () => void;
  openChatSidebar: boolean;
  handleChatSidebarToggle: () => void;
  selectedContents: number[];
  setSelectedContents: React.Dispatch<React.SetStateAction<number[]>>;
  isLoading: boolean;
  setRefreshKey: React.Dispatch<React.SetStateAction<number>>;
}

const CardsPage = () => {
  const [displayLanguage, setDisplayLanguage] = React.useState<string>(
    LANGUAGE_OPTIONS[0].label
  );

  const [searchTerm, setSearchTerm] = React.useState<string>("");
  const [tags, setTags] = React.useState<Tag[]>([]);
  const [filterTags, setFilterTags] = React.useState<Tag[]>([]);
  const [editAccess, setEditAccess] = React.useState(false);
  const { token, userRole } = useAuth();
  const [snackMessage, setSnackMessage] = React.useState<{
    message: string | null;
    color: "success" | "info" | "warning" | "error" | undefined;
  }>({ message: null, color: undefined });

  const [openSearchSidebar, setOpenSideBar] = useState(false);
  const [openChatSidebar, setOpenChatSideBar] = useState(false);
  const [cards, setCards] = React.useState<Content[]>([]);
  const [allCards, setAllCards] = React.useState<Content[]>([]);
  const [isLoading, setIsLoading] = React.useState<boolean>(true);
  const [refreshKey, setRefreshKey] = React.useState(0);
  const [selectedContents, setSelectedContents] = React.useState<number[]>([]);
  const [openBulkDeleteModal, setOpenBulkDeleteModal] =
    React.useState<boolean>(false);
  const handleSidebarToggle = () => {
    setOpenChatSideBar(false);
    setOpenSideBar(!openSearchSidebar);
  };
  const handleChatSidebarToggle = () => {
    setOpenSideBar(false);
    setOpenChatSideBar(!openChatSidebar);
  };
  const handleChatSidebarClose = () => {
    setOpenChatSideBar(false);
  };
  const handleSidebarClose = () => {
    setOpenChatSideBar(false);
    setOpenSideBar(false);
  };
  const sidebarGridWidth = openSearchSidebar || openChatSidebar ? 5 : 0;

  React.useEffect(() => {
    if (token) {
      const fetchTags = async () => {
        if (token) {
          const data = await getTagList(token);
          setTags(data);
        } else {
          setTags([]);
        }
      };
      fetchTags();
    } else {
      setTags([]);
    }
    setEditAccess(userRole === "admin");
  }, [userRole, token]);

  const SnackbarSlideTransition = (props: SlideProps) => {
    return <Slide {...props} direction="up" />;
  };
  const handleBulkDeleteModalClose = () => {
    setOpenBulkDeleteModal(false);
    setSelectedContents([]);
  };

  const handleDelete = async (selectedContents: number[]) => {
    const BATCH_SIZE = 20;
    let successCount = 0;
    let failedContentIds: number[] = [];

    try {
      for (let i = 0; i < selectedContents.length; i += BATCH_SIZE) {
        const batch = selectedContents.slice(i, i + BATCH_SIZE);

        const results = await Promise.all(
          batch.map(async (content_id) => {
            try {
              await archiveContent(content_id, token!);
              successCount++;
              return { success: true, content_id };
            } catch (error) {
<<<<<<< HEAD
              console.error(
                `Failed to delete content ID ${content_id}:`,
                error
              );
              failedContentIds.push(content_id);
              return { success: false, content_id };
            }
          })
=======
              console.error(`Failed to delete content ID ${content_id}:`, error);
              failedContentIds.push(content_id);
              return { success: false, content_id };
            }
          }),
>>>>>>> 099e97b4
        );
      }

      if (failedContentIds.length === 0) {
        setSnackMessage({
          message: `Successfully deleted ${successCount} content${
            successCount > 1 ? "s" : ""
          }`,
          color: "success",
        });
      } else {
        setSnackMessage({
          message: `Deleted ${successCount} content${
            successCount > 1 ? "s" : ""
          }, failed to delete ${failedContentIds.length}`,
          color: "warning",
        });
      }
    } catch (error) {
      console.error("Unexpected error during batch deletion:", error);
      setSnackMessage({
<<<<<<< HEAD
        message:
          "An unexpected error occurred during deletion. Please try again later.",
=======
        message: "An unexpected error occurred during deletion",
>>>>>>> 099e97b4
        color: "error",
      });
    } finally {
      setSelectedContents(failedContentIds);
      setOpenBulkDeleteModal(false);
      setRefreshKey((prevKey) => prevKey + 1);
    }
  };
  React.useEffect(() => {
    if (token) {
      getContentList({ token: token, skip: 0 })
        .then((data) => {
          setAllCards(data);
          const filteredData = data.filter((card: Content) => {
            const matchesSearchTerm =
              card.content_title
                .toLowerCase()
                .includes(searchTerm.toLowerCase()) ||
              card.content_text
                .toLowerCase()
                .includes(searchTerm.toLowerCase());

            const matchesAllTags = filterTags.some((fTag) =>
              card.content_tags.includes(fTag.tag_id)
            );

            return (
              matchesSearchTerm && (filterTags.length === 0 || matchesAllTags)
            );
          });

          setCards(filteredData);
          setIsLoading(false);

          const message = localStorage.getItem("editPageSnackMessage");
          if (message) {
            setSnackMessage({
              message: message,
              color: "success",
            });
            localStorage.removeItem("editPageSnackMessage");
          }
        })
        .catch((error) => {
          const customError = error as CustomError;
          console.error("Failed to fetch content:", error);
          setSnackMessage({
            message:
              customError.message ||
              "Failed to fetch content. Please try refreshing the page.",
            color: "error",
          });
          setIsLoading(false);
        });
    } else {
      setCards([]);
      setIsLoading(false);
    }
  }, [searchTerm, filterTags, token, refreshKey]);
  return (
    <>
      <Grid container sx={{ height: "100%" }}>
        <Grid
          item
          xs={12}
          sm={12}
          md={12 - sidebarGridWidth}
          lg={12 - sidebarGridWidth + 1}
          sx={{
            display:
              openSearchSidebar || openChatSidebar
                ? { xs: "none", sm: "none", md: "block" }
                : "block",
            height: "100%",
            paddingTop: 5,
            paddingInline: 4,
          }}
        >
          <Box
            sx={{
              display: "flex",
              flexDirection: "column",
              alignItems: "center",
              height: "100%",
            }}
          >
            <Box
              sx={{
                display: "flex",
                flexDirection: "column",
                height: "100%",
                width: "100%",
                maxWidth: "lg",
                minWidth: "sm",
              }}
            >
              <Box
                sx={{
                  display: "flex",
                  flexDirection: "column",
                  paddingBottom: 3,
                  gap: 2,
                }}
              >
                <Typography variant="h4" align="left" color="primary">
                  Question Answering
                </Typography>
                <Typography
                  variant="body1"
                  align="left"
                  color={appColors.darkGrey}
                >
                  Add, edit, and test content for question-answering. Questions
                  sent to the search service will retrieve results from here.
                  <br />
                  Content limit is 50.{" "}
                  <a
                    href="https://docs.ask-a-question.com/latest/contact_us/"
                    style={{
                      textDecoration: "underline",
                      textDecorationColor: appColors.darkGrey,
                      color: appColors.darkGrey,
                    }}
                  >
                    Contact us
                  </a>{" "}
                  for more.
                </Typography>
              </Box>
              <CardsUtilityStrip
                editAccess={editAccess}
                searchTerm={searchTerm}
                setSearchTerm={setSearchTerm}
                cards={cards}
                tags={tags}
                selectedContents={selectedContents}
                setSelectedContents={setSelectedContents}
                filterTags={filterTags}
                setFilterTags={setFilterTags}
                setSnackMessage={setSnackMessage}
                handleDelete={() => {
                  setOpenBulkDeleteModal(true);
                }}
              />
              <CardsGrid
                displayLanguage={displayLanguage}
                tags={tags}
                allCards={allCards}
                cards={cards}
                openSidebar={openSearchSidebar || openChatSidebar}
                token={token}
                editAccess={editAccess}
                setSnackMessage={setSnackMessage}
                openSearchSidebar={openSearchSidebar}
                handleSidebarToggle={handleSidebarToggle}
                openChatSidebar={openChatSidebar}
                handleChatSidebarToggle={handleChatSidebarToggle}
                selectedContents={selectedContents}
                setSelectedContents={setSelectedContents}
                isLoading={isLoading}
                setRefreshKey={setRefreshKey}
              />
              <ConfirmDeleteModal
                open={openBulkDeleteModal}
                onClose={handleBulkDeleteModalClose}
                onConfirm={() => {
                  handleDelete(selectedContents);
                }}
                selectedContentsCount={selectedContents.length}
              />
            </Box>
          </Box>
        </Grid>
        <Grid
          item
          xs={openSearchSidebar ? 12 : 0}
          sm={openSearchSidebar ? 12 : 0}
          md={sidebarGridWidth}
          lg={sidebarGridWidth - 1}
          sx={{
            display: openSearchSidebar ? "block" : "none",
          }}
        >
          <SearchSidebar closeSidebar={handleSidebarClose} />
        </Grid>
        <Grid
          item
          xs={openChatSidebar ? 12 : 0}
          sm={openChatSidebar ? 12 : 0}
          md={sidebarGridWidth}
          lg={sidebarGridWidth - 1}
          sx={{
            display: openChatSidebar ? "block" : "none",
          }}
        >
          <ChatSideBar
            closeSidebar={handleChatSidebarClose}
            getResponse={(question: string, session_id) => {
              return session_id
                ? apiCalls.getChat(question, true, token!, session_id)
                : apiCalls.getChat(question, true, token!);
            }}
            setSnackMessage={(message: string) => {
              setSnackMessage({
                message: message,
                color: "error",
              });
            }}
          />
        </Grid>
      </Grid>
      <Snackbar
        open={snackMessage.message !== null}
        autoHideDuration={4000}
        onClose={() => {
          setSnackMessage({ message: null, color: snackMessage.color });
        }}
        TransitionComponent={SnackbarSlideTransition}
      >
        <Alert
          onClose={() => {
            setSnackMessage({ message: null, color: snackMessage.color });
          }}
          severity={snackMessage.color}
          variant="filled"
          sx={{ width: "100%" }}
        >
          {snackMessage.message}
        </Alert>
      </Snackbar>
    </>
  );
};

const CardsUtilityStrip: React.FC<CardsUtilityStripProps> = ({
  editAccess,
  searchTerm,
  setSearchTerm,
  cards,
  tags,
  selectedContents,
  setSelectedContents,
  filterTags,
  setFilterTags,
  setSnackMessage,
  handleDelete,
}) => {
<<<<<<< HEAD
  const [openDownloadModal, setOpenDownloadModal] =
    React.useState<boolean>(false);
=======
  const [openDownloadModal, setOpenDownloadModal] = React.useState<boolean>(false);
>>>>>>> 099e97b4
  const { setIsOpen: setOpenIndexHistoryModal } = useShowIndexingStatusStore();

  const { data } = useGetIndexingStatus();

  const handleSelectAll = () => {
    const allContentIds = cards.map((card) => card.content_id!);
    setSelectedContents(allContentIds);
  };

  const handleDeSelectAll = () => {
    setSelectedContents([]);
  };
  return (
    <Box
      sx={{
        display: "flex",
        flexDirection: "row",
        justifyContent: "space-between",
        alignContent: "flex-end",
        width: "100%",
        paddingBottom: 2,
        flexWrap: "wrap",
        gap: sizes.baseGap,
      }}
    >
      {/* Left section - Search and Filters */}
      <Box
        sx={{
          display: "flex",
          flexDirection: "row",
          alignItems: "flex-end",
          justifyContent: "flex-start",
          flexWrap: "wrap",
          gap: sizes.baseGap,
        }}
      >
        <Box sx={{ width: "200px" }}>
          <SearchBar searchTerm={searchTerm} setSearchTerm={setSearchTerm} />
        </Box>
        <Box sx={{ minWidth: "200px" }}>
          <TagsFilter
            tags={tags}
            filterTags={filterTags}
            setFilterTags={setFilterTags}
          />
        </Box>
      </Box>

      {/* Middle section - Selection Control Buttons */}
      {selectedContents.length > 0 && (
        <Box
          sx={{
            display: "flex",
            flexDirection: "row",
            alignItems: "center",
            justifyContent: "center",
            gap: sizes.smallGap,
          }}
        >
          <Button
            variant="outlined"
            size="small"
            onClick={handleSelectAll}
            disabled={!editAccess}
          >
            Select All
          </Button>
          <Button
            variant="outlined"
            size="small"
            onClick={handleDeSelectAll}
            disabled={!editAccess || selectedContents.length === 0}
          >
            Deselect All
          </Button>
          <Button
            variant="contained"
            color="error"
            size="small"
            onClick={() => {
              handleDelete();
            }}
            disabled={!editAccess || selectedContents.length === 0}
            startIcon={<Delete />}
          >
            Delete
          </Button>
        </Box>
      )}

      {/* Right section - Download and Add buttons */}
      <Box
        sx={{
          display: "flex",
          flexDirection: "row",
          alignSelf: "flex-end",
          alignItems: "center",
          gap: sizes.smallGap,
        }}
      >
        {typeof data === "boolean" && (
          <>
            <Button
              variant="outlined"
              color="primary"
              size="small"
              onClick={() => {
                setOpenIndexHistoryModal(true);
              }}
              startIcon={
<<<<<<< HEAD
                data === true ? (
                  <CircularProgress size={12} color="inherit" />
                ) : null
=======
                data === true ? <CircularProgress size={12} color="inherit" /> : null
>>>>>>> 099e97b4
              }
            >
              {data === true ? "Processing PDF" : "PDF Upload Status"}
            </Button>
            <IndexingStatusModal />
          </>
        )}
        <Tooltip title="Download all contents">
          <>
            <Button
              variant="outlined"
              size="small"
              disabled={!editAccess}
              onClick={() => {
                setOpenDownloadModal(true);
              }}
            >
              <DownloadIcon />
            </Button>
          </>
        </Tooltip>
        <Tooltip title="Add new content">
          <>
            <AddButtonWithDropdown editAccess={editAccess} />
          </>
        </Tooltip>
        <DownloadModal
          open={openDownloadModal}
          onClose={() => setOpenDownloadModal(false)}
          onFailedDownload={(error_message) => {
            setSnackMessage({
              message: error_message,
              color: "error",
            });
          }}
          onNoDataFound={() => {
            setSnackMessage({
              message: `No data to download`,
              color: "info",
            });
          }}
        />
      </Box>
    </Box>
  );
};

const TagsFilter: React.FC<TagsFilterProps> = ({
  tags,
  filterTags,
  setFilterTags,
}) => {
  const truncateTagName = (tagName: string): string => {
    return tagName.length > 20 ? `${tagName.slice(0, 18)}...` : tagName;
  };
  return (
    <Autocomplete
      multiple
      size="small"
      limitTags={1}
      id="tags-autocomplete"
      options={tags}
      getOptionLabel={(option) => truncateTagName(option.tag_name)}
      noOptionsText="No tags found"
      value={filterTags}
      onChange={(event, updatedTags) => {
        setFilterTags(updatedTags);
      }}
      renderInput={(params) => (
        <TextField {...params} variant="standard" label="Filter tags" />
      )}
      ListboxProps={{
        sx: {
          maxWidth: "300px",
          "& .MuiAutocomplete-option": {
            whiteSpace: "normal",
            wordBreak: "break-word",
          },
        },
      }}
      sx={{ color: appColors.white }}
    />
  );
};

const AddButtonWithDropdown: React.FC<{ editAccess: boolean }> = ({
  editAccess,
}) => {
  const [anchorEl, setAnchorEl] = useState<HTMLElement | null>(null);
  const openMenu = Boolean(anchorEl);
  const [openCSVModal, setOpenCSVModal] = useState(false);
  const [openPDFModal, setOpenPDFModal] = useState(false);

  const handleClick = (event: MouseEvent<HTMLElement>) => {
    setAnchorEl(event.currentTarget);
  };
  const handleMenuClose = () => {
    setAnchorEl(null);
  };

  return (
    <>
      <ButtonGroup variant="contained" size="small" disabled={!editAccess}>
        <Button component={Link} href="/content/edit" startIcon={<AddIcon />}>
          New
        </Button>
        <Button size="small" onClick={handleClick}>
          <ArrowDropDownIcon />
        </Button>
      </ButtonGroup>
      <Menu
        id="split-button-menu"
        anchorEl={anchorEl}
        open={openMenu}
        onClose={handleMenuClose}
      >
        <MenuItem
          onClick={() => {
            handleMenuClose();
            setOpenCSVModal(true);
          }}
        >
          Import cards from CSV
        </MenuItem>
        <MenuItem
          onClick={() => {
            handleMenuClose();
            setOpenPDFModal(true);
          }}
        >
          Generate cards from PDF
        </MenuItem>
      </Menu>
      <ImportFromCSVModal
        open={openCSVModal}
        onClose={() => setOpenCSVModal(false)}
      />
      <ImportFromPDFModal
        open={openPDFModal}
        onClose={() => setOpenPDFModal(false)}
      />
    </>
  );
};

const CardsGrid = ({
  tags,
  cards,
  allCards,
  token,
  editAccess,
  setSnackMessage,
  openSearchSidebar,
  handleSidebarToggle,
  openChatSidebar,
  handleChatSidebarToggle,
  selectedContents,
  setSelectedContents,
  isLoading,
  setRefreshKey,
}: CardsGridProps) => {
  const [page, setPage] = React.useState<number>(1);
  const [maxCardsPerPage, setMaxCardsPerPage] = useState(1);
  const [maxPages, setMaxPages] = React.useState<number>(
    Math.ceil(cards.length / maxCardsPerPage)
  );

  const [columns, setColumns] = React.useState<number>(1);
  const gridRef = React.useRef<HTMLDivElement>(null);

  // Callback ref to handle when the grid element mounts
  const setGridRef = (node: HTMLDivElement | null) => {
    (gridRef as React.MutableRefObject<HTMLDivElement | null>).current = node;
    if (node) {
      calculateMaxCardsPerPage();
      const resizeObserver = new ResizeObserver(() => {
        setTimeout(calculateMaxCardsPerPage, 0);
      });
      resizeObserver.observe(node);
    }
  };

  const calculateMaxCardsPerPage = () => {
    if (!gridRef.current) return;

    const gridWidth = gridRef.current.clientWidth;
    const gridHeight = gridRef.current.clientHeight;
    // add 10 pixels additional for padding (2x5, since padding is 5px on each Grid item)
    const newColumns = Math.max(
      1,
      Math.floor(gridWidth / (CARD_MIN_WIDTH + 10))
    );
    const rows = Math.max(1, Math.floor(gridHeight / (CARD_HEIGHT + 10)));
    const maxCards = rows * newColumns;

    setColumns(newColumns);
    setMaxCardsPerPage(maxCards);
  };

  // Optionally, you can still use an effect for window resize
  React.useEffect(() => {
    window.addEventListener("resize", calculateMaxCardsPerPage);
    return () => {
      window.removeEventListener("resize", calculateMaxCardsPerPage);
    };
  }, []);

  React.useEffect(() => {
    setMaxPages(Math.ceil(cards.length / maxCardsPerPage));
  }, [cards, maxCardsPerPage]);

  React.useEffect(() => {
    setPage(1);
  }, [cards]);

  const getRelatedContent = (content_ids: number[]) => {
    return allCards.filter((content) =>
      content_ids.includes(content.content_id!)
    );
  };

  const onSuccessfulArchive = (content_id: number) => {
    setRefreshKey((prevKey) => prevKey + 1);
    setSnackMessage({
      message: `Content removed successfully`,
      color: "success",
    });
  };

  if (isLoading) {
    return (
      <>
        <Box
          sx={{
            display: "flex",
            flexDirection: "column",
            mx: sizes.baseGap,
            py: sizes.tinyGap,
            width: "98%",
            height: "60vh",
          }}
        >
          <div
            style={{
              display: "flex",
              flexDirection: "row",
              justifyContent: "center",
              alignItems: "center",
              width: "100%",
              height: "60vh",
            }}
          >
            <CircularProgress />
          </div>
        </Box>
      </>
    );
  }
  return (
    <Box
      sx={{
        display: "flex",
        flexDirection: "column",
        flexGrow: 1,
        minHeight: 0,
        gap: 2,
      }}
    >
      <Paper
        ref={setGridRef}
        elevation={0}
        sx={{
          display: "flex",
          flexDirection: "column",
          justifyContent: "flex-start",
          height: "100%",
          minHeight: CARD_HEIGHT * 1.1,
          maxHeight: CARD_HEIGHT * 4.5,
          width: "100%",
          paddingBottom: 2,
          border: 0.5,
          borderColor: "lightgrey",
        }}
      >
        <Grid container sx={{ height: "hug-content" }}>
          {cards.length === 0 ? (
            <Box
              sx={{
                display: "flex",
                flexDirection: "column",
                flexGrow: 1,
                justifyContent: "center",
                alignItems: "center",
                height: "100%",
                width: "100%",
                padding: sizes.doubleBaseGap,
                gap: 2,
              }}
            >
              <Typography variant="h6" color={appColors.darkGrey}>
                No content found.
              </Typography>
              <Typography variant="body1" color={appColors.darkGrey}>
                Try adding new content or changing your search or tag filters.
              </Typography>
            </Box>
          ) : (
            cards
              .slice(maxCardsPerPage * (page - 1), maxCardsPerPage * page)
              .map((item) => {
                if (item.content_id !== null) {
                  return (
                    <Grid
                      item
                      xs={12 / columns}
                      key={item.content_id}
                      sx={{ p: "5px" }}
                    >
                      <ContentCard
                        title={item.content_title}
                        text={item.content_text}
                        content_id={item.content_id}
                        display_number={item.display_number}
                        last_modified={item.updated_datetime_utc}
                        tags={
                          tags
                            ? tags.filter((tag) =>
                                item.content_tags.includes(tag.tag_id)
                              )
                            : []
                        }
                        positive_votes={item.positive_votes}
                        negative_votes={item.negative_votes}
                        related_contents={getRelatedContent(
                          item.related_contents_id
                        )}
                        onSuccessfulArchive={onSuccessfulArchive}
                        onFailedArchive={(
                          content_id: number,
                          error_message: string
                        ) => {
                          setSnackMessage({
                            message: error_message,
                            color: "error",
                          });
                        }}
                        archiveContent={(content_id: number) => {
                          return archiveContent(content_id, token!);
                        }}
                        editAccess={editAccess}
                        isSelectMode={selectedContents.length > 0}
                        selectedContents={selectedContents}
                        setSelectedContents={setSelectedContents}
                        getRelatedContent={getRelatedContent}
                      />
                    </Grid>
                  );
                }
              })
          )}
        </Grid>
      </Paper>
      {/* PageNav and Test Fabs */}
      <Box
        sx={{
          display: "flex",
          flexDirection: "row",
          alignItems: "center",
          justifyContent: "space-between",
          width: "100%",
          flexWrap: "wrap",
          gap: 2,
          paddingBottom: 4,
        }}
      >
        <Box display={"flex"} flexDirection={"row"} alignItems={"center"}>
          <IconButton
            onClick={() => {
              page > 1 && setPage(page - 1);
            }}
            disabled={page <= 1}
            sx={{ borderRadius: "50%", height: "30px", width: "30px" }}
          >
            <ChevronLeft color={page > 1 ? "primary" : "disabled"} />
          </IconButton>
          <Layout.Spacer horizontal multiplier={0.5} />
          <Typography variant="subtitle2">
            {maxPages === 0 ? 0 : page} of {maxPages}
          </Typography>
          <Layout.Spacer horizontal multiplier={0.5} />
          <IconButton
            onClick={() => {
              page < maxPages && setPage(page + 1);
            }}
            disabled={page >= maxPages}
            sx={{ borderRadius: "50%", height: "30px", width: "30px" }}
          >
            <ChevronRight color={page < maxPages ? "primary" : "disabled"} />
          </IconButton>
        </Box>
        <Box
          sx={{
            display: "flex",
            flexDirection: "row",
            alignItems: "flex-end",
            justifyContent: "flex-end",
            gap: 1,
          }}
        >
          <Fab
            variant="extended"
            size="small"
            disabled={openSearchSidebar}
            sx={{
              bgcolor: "orange",
              pr: 2,
            }}
            onClick={handleSidebarToggle}
          >
            <PlayArrowIcon />
            <Layout.Spacer horizontal multiplier={0.3} />
            test search
          </Fab>
          <Fab
            variant="extended"
            size="small"
            disabled={openChatSidebar}
            sx={{
              bgcolor: "orange",
              pr: 2,
            }}
            onClick={handleChatSidebarToggle}
          >
            <PlayArrowIcon />
            <Layout.Spacer horizontal multiplier={0.3} />
            test chat
          </Fab>
        </Box>
      </Box>
    </Box>
  );
};

const ConfirmDeleteModal: React.FC<{
  open: boolean;
  onClose: () => void;
  onConfirm: () => void;
  selectedContentsCount: number;
}> = ({ open, onClose, onConfirm, selectedContentsCount }) => {
  const [confirmationText, setConfirmationText] = React.useState<string>("");

  const handleConfirm = () => {
    if (confirmationText.toLowerCase() === "delete") {
      onConfirm();
      setConfirmationText("");
    }
  };

  // Handle enter key press
  const handleKeyDown = (e: React.KeyboardEvent) => {
    if (e.key === "Enter" && confirmationText.toLowerCase() === "delete") {
      handleConfirm();
    }
  };

  return (
    <Modal
      open={open}
      onClose={onClose}
      closeAfterTransition
      aria-labelledby="confirm-delete-modal-title"
      aria-describedby="confirm-delete-modal-description"
    >
      <Fade in={open}>
        <Paper
          elevation={6}
          sx={{
            position: "absolute",
            top: "50%",
            left: "50%",
            transform: "translate(-50%, -50%)",
            width: 450,
            maxWidth: "90vw",
            bgcolor: "background.paper",
            borderRadius: 3,
            overflow: "hidden",
          }}
        >
          {/* Header */}
          <Box
            sx={{
              display: "flex",
              alignItems: "center",
              justifyContent: "space-between",
              bgcolor: "error.light",
              py: 2,
              px: 3,
              color: "white",
            }}
          >
            <Box sx={{ display: "flex", alignItems: "center", gap: 1 }}>
              <DeleteIcon />
              <Typography
                id="confirm-delete-modal-title"
                variant="h6"
                component="h2"
              >
                Confirm Deletion
              </Typography>
            </Box>
            <IconButton size="small" onClick={onClose} sx={{ color: "white" }}>
              <CloseIcon fontSize="small" />
            </IconButton>
          </Box>

          <Divider />

          {/* Content */}
          <Box sx={{ p: 3 }}>
            <Alert severity="warning" icon={<WarningIcon />} sx={{ mb: 2 }}>
              This action cannot be undone
            </Alert>

            <Typography
              id="confirm-delete-modal-description"
              variant="body1"
              sx={{ mb: 3 }}
            >
              You are about to permanently delete{" "}
              <strong>{selectedContentsCount}</strong> content
              {selectedContentsCount > 1 ? "s" : ""}.
            </Typography>

            <Typography variant="body2" color="text.secondary" sx={{ mb: 1 }}>
              Type <strong>delete</strong> to confirm:
            </Typography>

            <TextField
              fullWidth
              variant="outlined"
              size="small"
              value={confirmationText}
              onChange={(e) => setConfirmationText(e.target.value)}
              placeholder="Type 'delete' to confirm"
              onKeyDown={handleKeyDown}
              autoFocus
              InputProps={{
                sx: { borderRadius: 1.5 },
              }}
            />
          </Box>
          <Box
            sx={{
              display: "flex",
              justifyContent: "flex-end",
              gap: 2,
              p: 3,
              pt: 1,
            }}
          >
            <Button
              variant="outlined"
              onClick={onClose}
              sx={{
                borderRadius: 1.5,
                textTransform: "none",
                fontWeight: 500,
              }}
            >
              Cancel
            </Button>
            <Button
              variant="contained"
              color="error"
              onClick={handleConfirm}
              disabled={confirmationText.toLowerCase() !== "delete"}
              startIcon={<DeleteIcon />}
              sx={{
                borderRadius: 1.5,
                textTransform: "none",
                fontWeight: 500,
                boxShadow: 2,
              }}
            >
              Delete Items
            </Button>
          </Box>
        </Paper>
      </Fade>
    </Modal>
  );
};

export default CardsPage;<|MERGE_RESOLUTION|>--- conflicted
+++ resolved
@@ -63,15 +63,7 @@
 import { SearchBar, SearchBarProps } from "./components/SearchBar";
 import { SearchSidebar } from "./components/SearchSidebar";
 import { useShowIndexingStatusStore } from "./store/indexingStatusStore";
-<<<<<<< HEAD
-=======
-
-export interface Tag {
-  tag_id: number;
-  tag_name: string;
-}
-
->>>>>>> 099e97b4
+
 interface TagsFilterProps {
   tags: Tag[];
   filterTags: Tag[];
@@ -194,22 +186,11 @@
               successCount++;
               return { success: true, content_id };
             } catch (error) {
-<<<<<<< HEAD
-              console.error(
-                `Failed to delete content ID ${content_id}:`,
-                error
-              );
-              failedContentIds.push(content_id);
-              return { success: false, content_id };
-            }
-          })
-=======
               console.error(`Failed to delete content ID ${content_id}:`, error);
               failedContentIds.push(content_id);
               return { success: false, content_id };
             }
           }),
->>>>>>> 099e97b4
         );
       }
 
@@ -231,12 +212,8 @@
     } catch (error) {
       console.error("Unexpected error during batch deletion:", error);
       setSnackMessage({
-<<<<<<< HEAD
         message:
           "An unexpected error occurred during deletion. Please try again later.",
-=======
-        message: "An unexpected error occurred during deletion",
->>>>>>> 099e97b4
         color: "error",
       });
     } finally {
@@ -484,12 +461,7 @@
   setSnackMessage,
   handleDelete,
 }) => {
-<<<<<<< HEAD
-  const [openDownloadModal, setOpenDownloadModal] =
-    React.useState<boolean>(false);
-=======
   const [openDownloadModal, setOpenDownloadModal] = React.useState<boolean>(false);
->>>>>>> 099e97b4
   const { setIsOpen: setOpenIndexHistoryModal } = useShowIndexingStatusStore();
 
   const { data } = useGetIndexingStatus();
@@ -600,13 +572,7 @@
                 setOpenIndexHistoryModal(true);
               }}
               startIcon={
-<<<<<<< HEAD
-                data === true ? (
-                  <CircularProgress size={12} color="inherit" />
-                ) : null
-=======
                 data === true ? <CircularProgress size={12} color="inherit" /> : null
->>>>>>> 099e97b4
               }
             >
               {data === true ? "Processing PDF" : "PDF Upload Status"}

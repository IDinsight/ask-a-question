"use client";
import Link from "next/link";
import React, { MouseEvent, useEffect, useState } from "react";

import {
  Alert,
  Autocomplete,
  Box,
  Button,
  ButtonGroup,
  CircularProgress,
  Fab,
  Grid,
  Menu,
  MenuItem,
  Paper,
  Slide,
  SlideProps,
  Snackbar,
  TextField,
  Tooltip,
  Typography,
} from "@mui/material";

import AddIcon from "@mui/icons-material/Add";
import ArrowDropDownIcon from "@mui/icons-material/ArrowDropDown";
import DownloadIcon from "@mui/icons-material/Download";
import PlayArrowIcon from "@mui/icons-material/PlayArrow";

import type { Content } from "@/app/content/edit/page";
import ContentCard from "./components/ContentCard";
import { DownloadModal } from "./components/DownloadModal";
import { Layout } from "@/components/Layout";
import { appColors, LANGUAGE_OPTIONS, sizes } from "@/utils";
import { getContentList, getTagList, archiveContent } from "./api";
import { useAuth } from "@/utils/auth";
import { ImportModal } from "./components/ImportModal";
import { PageNavigation } from "./components/PageNavigation";
import { SearchBar, SearchBarProps } from "./components/SearchBar";
import { SearchSidebar } from "./components/SearchSidebar";
import { ChatSideBar } from "./components/ChatSideBar";
import { apiCalls } from "@/utils/api";

const CARD_HEIGHT = 250;

export interface Tag {
  tag_id: number;
  tag_name: string;
}

interface TagsFilterProps {
  tags: Tag[];
  filterTags: Tag[];
  setFilterTags: React.Dispatch<React.SetStateAction<Tag[]>>;
}

interface CardsUtilityStripProps extends TagsFilterProps, SearchBarProps {
  editAccess: boolean;
  setSnackMessage: React.Dispatch<{
    message: string | null;
    color: "success" | "info" | "warning" | "error" | undefined;
  }>;
}

const CardsPage = () => {
  const [displayLanguage, setDisplayLanguage] = React.useState<string>(
    LANGUAGE_OPTIONS[0].label,
  );

  const [searchTerm, setSearchTerm] = React.useState<string>("");
  const [tags, setTags] = React.useState<Tag[]>([]);
  const [filterTags, setFilterTags] = React.useState<Tag[]>([]);
  const [editAccess, setEditAccess] = React.useState(false);
  const { token, userRole } = useAuth();
  const [snackMessage, setSnackMessage] = React.useState<{
    message: string | null;
    color: "success" | "info" | "warning" | "error" | undefined;
  }>({ message: null, color: undefined });

  const [openSearchSidebar, setOpenSideBar] = useState(false);
  const [openChatSidebar, setOpenChatSideBar] = useState(false);
  const handleSidebarToggle = () => {
    setOpenChatSideBar(false);
    setOpenSideBar(!openSearchSidebar);
  };
  const handleChatSidebarToggle = () => {
    setOpenSideBar(false);
    setOpenChatSideBar(!openChatSidebar);
  };
  const handleChatSidebarClose = () => {
    setOpenChatSideBar(false);
  };
  const handleSidebarClose = () => {
    setOpenChatSideBar(false);
    setOpenSideBar(false);
  };
  const sidebarGridWidth = openSearchSidebar || openChatSidebar ? 5 : 0;

  React.useEffect(() => {
    if (token) {
      const fetchTags = async () => {
        if (token) {
          const data = await getTagList(token);
          setTags(data);
        } else {
          setTags([]);
        }
      };
      fetchTags();
<<<<<<< HEAD
      setEditAccess(userRole === "admin");
    } else {
      setTags([]);
      setEditAccess(userRole === "admin");
    }
=======
    } else {
      setTags([]);
    }
    setEditAccess(userRole === "admin");
>>>>>>> 57260380
  }, [userRole, token]);

  const SnackbarSlideTransition = (props: SlideProps) => {
    return <Slide {...props} direction="up" />;
  };

  return (
    <>
      <Grid container>
        <Grid
          item
          xs={12}
          sm={12}
          md={12 - sidebarGridWidth}
          lg={12 - sidebarGridWidth + 1}
          sx={{
            display:
              openSearchSidebar || openChatSidebar
                ? { xs: "none", sm: "none", md: "block" }
                : "block",
          }}
        >
          <Layout.FlexBox
            sx={{
              alignItems: "center",
              paddingTop: 5,
              paddingInline: 4,
            }}
          >
            <Box
              sx={{
                width: "100%",
                maxWidth: "lg",
              }}
            >
              <Box
                sx={{
                  display: "flex",
                  flexDirection: "column",
                  gap: 2,
                }}
              >
                <Typography variant="h4" align="left" color="primary">
                  Question Answering
                </Typography>
                <Typography variant="body1" align="left" color={appColors.darkGrey}>
                  Add, edit, and test content for question-answering. Questions sent to
                  the search service will retrieve results from here.
                </Typography>
              </Box>
              <Layout.FlexBox
                sx={{
                  flexGrow: 1,
                  alignItems: "center",
                  paddingTop: 5,
                }}
              >
                <CardsUtilityStrip
                  editAccess={editAccess}
                  searchTerm={searchTerm}
                  setSearchTerm={setSearchTerm}
                  tags={tags}
                  filterTags={filterTags}
                  setFilterTags={setFilterTags}
                  setSnackMessage={setSnackMessage}
                />
                <Layout.Spacer multiplier={1} />
                <CardsGrid
                  displayLanguage={displayLanguage}
                  searchTerm={searchTerm}
                  tags={tags}
                  filterTags={filterTags}
                  openSidebar={openSearchSidebar || openChatSidebar}
                  token={token}
                  editAccess={editAccess}
                  setSnackMessage={setSnackMessage}
                />
                <Box
                  sx={{
                    display: "flex",
                    flexDirection: "row",
                    alignItems: "flex-end",
                    justifyContent: "flex-end",
                    p: 1,
                  }}
                >
                  {!openSearchSidebar && (
                    <Fab
                      variant="extended"
                      sx={{
                        bgcolor: "orange",
                      }}
                      onClick={handleSidebarToggle}
                    >
                      <PlayArrowIcon />
                      <Layout.Spacer horizontal multiplier={0.3} />
                      Test search
                    </Fab>
                  )}
                  {!openChatSidebar && (
                    <Fab
                      variant="extended"
                      sx={{
                        bgcolor: "orange",
                        ml: 2,
                      }}
                      onClick={handleChatSidebarToggle}
                    >
                      <PlayArrowIcon />
                      <Layout.Spacer horizontal multiplier={0.3} />
                      Test chat
                    </Fab>
                  )}
                </Box>
              </Layout.FlexBox>
            </Box>
          </Layout.FlexBox>
        </Grid>
        <Grid
          item
          xs={openSearchSidebar ? 12 : 0}
          sm={openSearchSidebar ? 12 : 0}
          md={sidebarGridWidth}
          lg={sidebarGridWidth - 1}
          sx={{
            display: openSearchSidebar ? "block" : "none",
          }}
        >
          <SearchSidebar closeSidebar={handleSidebarClose} />
        </Grid>
        <Grid
          item
          xs={openChatSidebar ? 12 : 0}
          sm={openChatSidebar ? 12 : 0}
          md={sidebarGridWidth}
          lg={sidebarGridWidth - 1}
          sx={{
            display: openChatSidebar ? "block" : "none",
          }}
        >
          <ChatSideBar
            closeSidebar={handleChatSidebarClose}
            getResponse={(question: string, session_id) => {
              return session_id
                ? apiCalls.getChat(question, true, token!, session_id)
                : apiCalls.getChat(question, true, token!);
            }}
            setSnackMessage={(message: string) => {
              setSnackMessage({
                message: message,
                color: "error",
              });
            }}
          />
        </Grid>
      </Grid>
      <Snackbar
        open={snackMessage.message !== null}
        autoHideDuration={4000}
        onClose={() => {
          setSnackMessage({ message: null, color: snackMessage.color });
        }}
        TransitionComponent={SnackbarSlideTransition}
      >
        <Alert
          onClose={() => {
            setSnackMessage({ message: null, color: snackMessage.color });
          }}
          severity={snackMessage.color}
          variant="filled"
          sx={{ width: "100%" }}
        >
          {snackMessage.message}
        </Alert>
      </Snackbar>
    </>
  );
};

const CardsUtilityStrip: React.FC<CardsUtilityStripProps> = ({
  editAccess,
  searchTerm,
  setSearchTerm,
  tags,
  filterTags,
  setFilterTags,
  setSnackMessage,
}) => {
  const [openDownloadModal, setOpenDownloadModal] = React.useState<boolean>(false);

  return (
    <Layout.FlexBox
      sx={{
        flexDirection: "row",
        justifyContent: "flex-end",
        width: "100%",
        flexWrap: "wrap",
        gap: sizes.baseGap,
      }}
    >
      <Layout.FlexBox
        sx={{
          flexDirection: "row",
          alignItems: "center",
          justifyContent: "flex-start",
          flexWrap: "wrap",
          gap: sizes.baseGap,
        }}
      >
        <Box sx={{ width: "300px" }}>
          <SearchBar searchTerm={searchTerm} setSearchTerm={setSearchTerm} />
        </Box>
        <Box sx={{ width: "250px" }}>
          <TagsFilter
            tags={tags}
            filterTags={filterTags}
            setFilterTags={setFilterTags}
          />
        </Box>
      </Layout.FlexBox>
      <Layout.FlexBox sx={{ flexGrow: 1 }} />
      <Layout.FlexBox
        sx={{
          flexDirection: "row",
          alignSelf: "flex-end",
          alignItems: "center",
          gap: sizes.smallGap,
        }}
      >
        <Tooltip title="Download all contents">
          <>
            <Button
              variant="outlined"
              disabled={!editAccess}
              onClick={() => {
                setOpenDownloadModal(true);
              }}
            >
              <DownloadIcon />
            </Button>
          </>
        </Tooltip>
        <Tooltip title="Add new content">
          <>
            <AddButtonWithDropdown editAccess={editAccess} />
          </>
        </Tooltip>
        <DownloadModal
          open={openDownloadModal}
          onClose={() => setOpenDownloadModal(false)}
          onFailedDownload={() => {
            setSnackMessage({
              message: `Failed to download content`,
              color: "error",
            });
          }}
          onNoDataFound={() => {
            setSnackMessage({
              message: `No data to download`,
              color: "info",
            });
          }}
        />
      </Layout.FlexBox>
    </Layout.FlexBox>
  );
};

const TagsFilter: React.FC<TagsFilterProps> = ({ tags, filterTags, setFilterTags }) => {
  return (
    <Autocomplete
      multiple
      limitTags={1}
      id="tags-autocomplete"
      options={tags}
      getOptionLabel={(option) => option.tag_name}
      noOptionsText="No tags found"
      value={filterTags}
      onChange={(event, updatedTags) => {
        setFilterTags(updatedTags);
      }}
      renderInput={(params) => (
        <TextField {...params} variant="standard" label="Filter by tags" />
      )}
      sx={{ color: appColors.white }}
    />
  );
};

const AddButtonWithDropdown: React.FC<{ editAccess: boolean }> = ({ editAccess }) => {
  const [anchorEl, setAnchorEl] = useState<HTMLElement | null>(null);
  const openMenu = Boolean(anchorEl);
  const [openModal, setOpenModal] = useState(false);

  const handleClick = (event: MouseEvent<HTMLElement>) => {
    setAnchorEl(event.currentTarget);
  };
  const handleMenuClose = () => {
    setAnchorEl(null);
  };

  return (
    <>
      <ButtonGroup variant="contained" disabled={!editAccess}>
        <Button component={Link} href="/content/edit" startIcon={<AddIcon />}>
          New
        </Button>
        <Button size="small" onClick={handleClick}>
          <ArrowDropDownIcon />
        </Button>
      </ButtonGroup>
      <Menu
        id="split-button-menu"
        anchorEl={anchorEl}
        open={openMenu}
        onClose={handleMenuClose}
      >
        <MenuItem
          onClick={() => {
            handleMenuClose();
            setOpenModal(true);
          }}
        >
          Import contents from file
        </MenuItem>
      </Menu>
      <ImportModal open={openModal} onClose={() => setOpenModal(false)} />
    </>
  );
};

const CardsGrid = ({
  displayLanguage,
  searchTerm,
  tags,
  filterTags,
  openSidebar,
  token,
  editAccess,
  setSnackMessage,
}: {
  displayLanguage: string;
  searchTerm: string;
  tags: Tag[];
  filterTags: Tag[];
  openSidebar: boolean;
  token: string | null;
  editAccess: boolean;
  setSnackMessage: React.Dispatch<
    React.SetStateAction<{
      message: string | null;
      color: "success" | "info" | "warning" | "error" | undefined;
    }>
  >;
}) => {
  const [page, setPage] = React.useState<number>(1);
  const [maxCardsPerPage, setMaxCardsPerPage] = useState(1);
  const [maxPages, setMaxPages] = React.useState<number>(1);
  const [cards, setCards] = React.useState<Content[]>([]);
  const [isLoading, setIsLoading] = React.useState<boolean>(true);

  const calculateMaxCardsPerPage = () => {
    // set rows as per height of each card and height of grid (approximated from window height)
    const gridHeight = window.innerHeight * 0.8;
    const rows = Math.max(1, Math.floor(gridHeight / CARD_HEIGHT));

    // set columns as per width of grid - this should be changed if grid sizing changes
    const gridWidth = window.innerWidth;
    let columns;
    if (gridWidth < 600) {
      columns = 1;
    } else if (gridWidth > 600 && gridWidth < 900) {
      columns = 2;
    } else if (gridWidth > 900 && gridWidth < 1200) {
      columns = 3;
    } else {
      columns = 3;
    }
    const maxCards = rows * columns;

    setMaxCardsPerPage(maxCards);
  };

  useEffect(() => {
    calculateMaxCardsPerPage();
    window.addEventListener("resize", calculateMaxCardsPerPage);
    return () => window.removeEventListener("resize", calculateMaxCardsPerPage);
  }, []);

  const [refreshKey, setRefreshKey] = React.useState(0);
  const onSuccessfulArchive = (content_id: number) => {
    setIsLoading(true);
    setRefreshKey((prevKey) => prevKey + 1);
    setSnackMessage({
      message: `Content removed successfully`,
      color: "success",
    });
  };
  const onSuccessfulDelete = (content_id: number) => {
    setIsLoading(true);
    setRefreshKey((prevKey) => prevKey + 1);
    setSnackMessage({
      message: `Content deleted successfully`,
      color: "success",
    });
  };

  React.useEffect(() => {
    if (token) {
      getContentList({ token: token, skip: 0 })
        .then((data) => {
          const filteredData = data.filter((card: Content) => {
            const matchesSearchTerm =
              card.content_title.toLowerCase().includes(searchTerm.toLowerCase()) ||
              card.content_text.toLowerCase().includes(searchTerm.toLowerCase());

            const matchesAllTags = filterTags.some((fTag) =>
              card.content_tags.includes(fTag.tag_id),
            );

            return matchesSearchTerm && (filterTags.length === 0 || matchesAllTags);
          });

          setCards(filteredData);
          setMaxPages(Math.ceil(filteredData.length / maxCardsPerPage));
          setIsLoading(false);

          const message = localStorage.getItem("editPageSnackMessage");
          if (message) {
            setSnackMessage({
              message: message,
              color: "success",
            });
            localStorage.removeItem("editPageSnackMessage");
          }
        })
        .catch((error) => {
          console.error("Failed to fetch content:", error);
          setSnackMessage({
            message: `Failed to fetch content`,
            color: "error",
          });
          setIsLoading(false);
        });
    } else {
      setCards([]);
      setMaxPages(1);
      setIsLoading(false);
    }
  }, [searchTerm, filterTags, maxCardsPerPage, token, refreshKey]);

  if (isLoading) {
    return (
      <>
        <Layout.FlexBox
          sx={{
            mx: sizes.baseGap,
            py: sizes.tinyGap,
            width: "98%",
            height: "60vh",
          }}
        >
          <div
            style={{
              display: "flex",
              flexDirection: "row",
              justifyContent: "center",
              alignItems: "center",
              width: "100%",
              height: "60vh",
            }}
          >
            <CircularProgress />
          </div>
        </Layout.FlexBox>
        <PageNavigation page={1} setPage={setPage} maxPages={maxPages} />
        <Layout.Spacer multiplier={1} />
      </>
    );
  }
  return (
    <>
      <Paper
        elevation={0}
        sx={{
          display: "flex",
          flexDirection: "column",
          justifyContent: "space-between",
          minHeight: "60vh",
          width: "100%",
          border: 0.5,
          borderColor: "lightgrey",
        }}
      >
        <Grid container>
          {cards.length === 0 ? (
            <Layout.FlexBox
              sx={{
                display: "flex",
                flexDirection: "column",
                justifyContent: "center",
                alignItems: "center",
                width: "100%",
                padding: sizes.doubleBaseGap,
              }}
            >
              <p>
                <Typography variant="h6" color={appColors.darkGrey}>
                  No content found.
                </Typography>
              </p>
              <p>
                <Typography variant="body1" color={appColors.darkGrey}>
                  Try adding new content or changing your search or tag filters.
                </Typography>
              </p>
            </Layout.FlexBox>
          ) : (
            cards
              .slice(maxCardsPerPage * (page - 1), maxCardsPerPage * page)
              .map((item) => {
                if (item.content_id !== null) {
                  return (
                    <Grid
                      item
                      xs={12}
                      sm={openSidebar ? 12 : 6}
                      md={openSidebar ? 6 : 4}
                      lg={openSidebar ? 6 : 4}
                      key={item.content_id}
                      sx={{ display: "grid", alignItems: "stretch" }}
                    >
                      <ContentCard
                        title={item.content_title}
                        text={item.content_text}
                        content_id={item.content_id}
                        last_modified={item.updated_datetime_utc}
                        tags={
                          tags
                            ? tags.filter((tag) =>
                                item.content_tags.includes(tag.tag_id),
                              )
                            : []
                        }
                        positive_votes={item.positive_votes}
                        negative_votes={item.negative_votes}
                        onSuccessfulArchive={onSuccessfulArchive}
                        onFailedArchive={(content_id: number) => {
                          setSnackMessage({
                            message: `Failed to remove content`,
                            color: "error",
                          });
                        }}
                        archiveContent={(content_id: number) => {
                          return archiveContent(content_id, token!);
                        }}
                        editAccess={editAccess}
                      />
                    </Grid>
                  );
                }
              })
          )}
        </Grid>
      </Paper>
      <Layout.Spacer multiplier={0.75} />
      <PageNavigation page={page} setPage={setPage} maxPages={maxPages} />
    </>
  );
};

export default CardsPage;<|MERGE_RESOLUTION|>--- conflicted
+++ resolved
@@ -107,18 +107,10 @@
         }
       };
       fetchTags();
-<<<<<<< HEAD
-      setEditAccess(userRole === "admin");
-    } else {
-      setTags([]);
-      setEditAccess(userRole === "admin");
-    }
-=======
     } else {
       setTags([]);
     }
     setEditAccess(userRole === "admin");
->>>>>>> 57260380
   }, [userRole, token]);
 
   const SnackbarSlideTransition = (props: SlideProps) => {

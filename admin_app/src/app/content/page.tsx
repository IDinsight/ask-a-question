"use client";
import type { Content } from "@/app/content/edit/page";
import ContentCard from "@/components/ContentCard";
import { Layout } from "@/components/Layout";
import { appColors, sizes } from "@/utils";
import { apiCalls } from "@/utils/api";
import { useAuth } from "@/utils/auth";
import { Add, Sort } from "@mui/icons-material";
import {
  Button,
  CircularProgress,
  FormControl,
  Grid,
  InputLabel,
  MenuItem,
  Select,
} from "@mui/material";
import Alert from "@mui/material/Alert";
import Snackbar from "@mui/material/Snackbar";
import Link from "next/link";
import { useSearchParams } from "next/navigation";
import React from "react";
import { PageNavigation } from "../../components/PageNavigation";
import { SearchBar } from "../../components/SearchBar";

const MAX_CARDS_PER_PAGE = 12;

interface ContentLanding extends Content {
  languages: string[];
}
interface Language {
  language_id: number;
  language_name: string;
}
const CardsPage = () => {
  const [displayLanguage, setDisplayLanguage] = React.useState<Language>();
  const [defaultLanguage, setDefaultLanguage] = React.useState<Language>();
  const [searchTerm, setSearchTerm] = React.useState<string>("");
  const { token, accessLevel } = useAuth();
  React.useEffect(() => {
    if (!displayLanguage && token) {
      const fetchDefaultLanguage = async () => {
        try {
          const defaultLanguage = await apiCalls.getDefaultLanguage(token!);
          setDisplayLanguage(defaultLanguage);
          setDefaultLanguage(defaultLanguage);
        } catch (error) {
          console.error("Failed to fetch default language:", error);
        }
      };
      fetchDefaultLanguage();
    }
  }, [token]);
  return (
    <Layout.FlexBox gap={sizes.baseGap}>
      <Layout.Spacer multiplier={3} />
      <Layout.FlexBox
        flexDirection={"row"}
        gap={sizes.smallGap}
        alignItems="center"
        justifyContent="center"
        width={"100%"}
      >
        <SearchBar searchTerm={searchTerm} setSearchTerm={setSearchTerm} />
      </Layout.FlexBox>
      <CardsUtilityStrip
        token={token!}
        displayLanguage={displayLanguage!}
        onChangeDisplayLanguage={(language) => {
          setDisplayLanguage(language);
        }}
      />
      <CardsGrid displayLanguage={displayLanguage!} searchTerm={searchTerm} />
      <CardsBottomStrip
        editAccess={accessLevel === "fullaccess"}
        defaultLanguageId={defaultLanguage ? defaultLanguage.language_id : null} />
      <Layout.Spacer multiplier={4} />
    </Layout.FlexBox>
  );
};

const CardsUtilityStrip = ({
  token,
  displayLanguage,
  onChangeDisplayLanguage,
}: {
  token: string;
  displayLanguage: Language;
  onChangeDisplayLanguage: (language: Language) => void;
}) => {
  const [languageOptions, setLanguageOptions] = React.useState<Language[]>([]);
  const [loadingLanguages, setLoadingLanguages] = React.useState(true);
  React.useEffect(() => {
    const fetchLanguages = async () => {
      setLoadingLanguages(true);
      try {
        const languages = await apiCalls.getLanguageList(token);
        setLanguageOptions(languages);
      } catch (error) {
        console.error("Failed to fetch language list:", error);
      } finally {
        setLoadingLanguages(false);
      }
    };
    fetchLanguages();
    onChangeDisplayLanguage(displayLanguage);
  }, [token]);
  const selectedValue = displayLanguage
    ? displayLanguage.language_name
    : "";
  return (
    <Layout.FlexBox
      flexDirection={"row"}
      alignItems={"flex-start"}
      justifyContent={"flex-start"}
      sx={{ px: sizes.baseGap }}
    >
      <Layout.FlexBox
        sx={{ width: "auto" }}
        flexDirection={"row"}
        alignItems={"center"}
      >
        <Sort sx={{ display: "flex" }} />
        <Layout.Spacer horizontal multiplier={1} />
        <FormControl sx={{ width: "100%" }}>
          <InputLabel>Language</InputLabel>
          <Select
            value={loadingLanguages || !displayLanguage ? "" : selectedValue}
            label="Language"
            onChange={({ target }) => {
              const selectedLanguage = languageOptions.find(
                (lang) => lang.language_name === target.value,
              );
              if (selectedLanguage) {
                onChangeDisplayLanguage(selectedLanguage);
              }
            }}
            sx={{
              backgroundColor: appColors.white,
              fontSize: sizes.mediumGap,
            }}
          >
            {loadingLanguages || !displayLanguage ? (
              <MenuItem value=""
                sx={{ fontSize: sizes.mediumGap }}
              >
                Loading...
              </MenuItem>
            ) :
              languageOptions.map((language) => (
                <MenuItem
                  key={language.language_id}
                  value={language.language_name}
                  sx={{ fontSize: sizes.mediumGap }}
                >
                  {language.language_name}
                </MenuItem>
              ))
            }
          </Select>
        </FormControl>
      </Layout.FlexBox>
    </Layout.FlexBox >
  );
};

const CardsGrid = ({
  displayLanguage,
  searchTerm,
}: {
  displayLanguage: Language;
  searchTerm: string;
}) => {
  const [page, setPage] = React.useState<number>(1);
  const [max_pages, setMaxPages] = React.useState<number>(1);
  const [cards, setCards] = React.useState<ContentLanding[]>([]);
  const [isLoading, setIsLoading] = React.useState<boolean>(true);

  const searchParams = useSearchParams();
  const action = searchParams.get("action") || null;
  const content_id = Number(searchParams.get("content_id")) || null;

  const { token, accessLevel } = useAuth();

  const getSnackMessage = (
    action: string | null,
    content_id: number | null,
  ): string | null => {
    if (action === "delete") {
      return `Content #${content_id} deleted successfully`;
    }
    return null;
  };

  const [snackMessage, setSnackMessage] = React.useState<string | null>(
    getSnackMessage(action, content_id),
  );

  const [refreshKey, setRefreshKey] = React.useState(0);
  const onSuccessfulDelete = (content_id: number, language_id: number | null) => {
    setIsLoading(true);
    setRefreshKey((prevKey) => prevKey + 1);
    setSnackMessage(getSnackMessage("delete", content_id));
  };
  const handleDeleteLanguageVersion = (content_id: number, language_id: number | null) => {
    return apiCalls.deleteContent(content_id, language_id, token!);
  };
  React.useEffect(() => {
    if (displayLanguage) {
      setIsLoading(true);
      apiCalls
        .getContentListLanding(
          displayLanguage ? displayLanguage.language_name : "",
          token!,
        )
        .then((data) => {
          const filteredData = data.filter(
            (card: ContentLanding) =>
              card.content_title.includes(searchTerm) ||
              card.content_text.includes(searchTerm),
          );
          setCards(filteredData);
          setMaxPages(Math.ceil(filteredData.length / MAX_CARDS_PER_PAGE));
          setIsLoading(false);
        })
        .catch((error) => console.error("Failed to fetch content:", error))
        .finally(() => setIsLoading(false));
    }
  }, [refreshKey, searchTerm, displayLanguage, token]);

  if (isLoading) {
    return (
      <div
        style={{
          display: "flex",
          flexDirection: "row",
          justifyContent: "center",
          alignItems: "center",
          height: "50vh",
          width: "100%",
        }}
      >
        <CircularProgress />
      </div>
    );
  }
  return (
    <>
      <Snackbar
        open={snackMessage !== null}
        autoHideDuration={6000}
        onClose={() => {
          setSnackMessage(null);
        }}
      >
        <Alert
          onClose={() => {
            setSnackMessage(null);
          }}
          severity="success"
          variant="filled"
          sx={{ width: "100%" }}
        >
          {snackMessage}
        </Alert>
      </Snackbar>
      <Layout.FlexBox
        bgcolor="lightgray.main"
        sx={{
          mx: sizes.baseGap,
          py: sizes.tinyGap,
          width: "98%",
          minHeight: "660px",
        }}
      >
        <Grid container>
          {cards
            .slice(
              MAX_CARDS_PER_PAGE * (page - 1),
              MAX_CARDS_PER_PAGE * (page - 1) + MAX_CARDS_PER_PAGE,
            )
            .map((item) => {
              if (item.content_id !== null) {
                return (
                  <Grid
                    item
                    xs={12}
                    sm={6}
                    md={4}
                    lg={3}
                    key={item.content_id}
                    sx={{ display: "grid", alignItems: "stretch" }}
                  >
                    <ContentCard
                      title={item.content_title}
                      text={item.content_text}
                      content_id={item.content_id}
                      language_id={displayLanguage.language_id}
                      last_modified={item.updated_datetime_utc}
                      languages={item.languages}
                      getContentData={(content_id: number) => {
                        return apiCalls.getContent(content_id, null, token!);
                      }}
                      getLanguageList={() => {
                        return apiCalls.getLanguageList(token!);
                      }}
                      onSuccessfulDelete={onSuccessfulDelete}
                      onFailedDelete={(content_id: number) => {
                        setSnackMessage(
                          `Failed to delete content #${content_id}`,
                        );
                      }}
                      deleteContent={(content_id: number) => {
                        return apiCalls.deleteContent(content_id, null, token!);
                      }}
                      deleteLanguageVersion={handleDeleteLanguageVersion}
                      editAccess={accessLevel === "fullaccess"}
                    />
                  </Grid>
                );
              }
            })}
        </Grid>
      </Layout.FlexBox>
      <PageNavigation page={page} setPage={setPage} max_pages={max_pages} />
    </>
  );
};

<<<<<<< HEAD
const CardsBottomStrip = ({ editAccess }: { editAccess: boolean }) => {
=======
const CardsBottomStrip = ({ editAccess, defaultLanguageId }:
  {
    editAccess: boolean;
    defaultLanguageId: number | null;
  }) => {
>>>>>>> 96a86627

  return (
    <Layout.FlexBox
      flexDirection={"row"}
      sx={{ px: sizes.baseGap }}
      gap={sizes.baseGap}
    >
      <Button
        variant="contained"
        disabled={!editAccess}
        component={Link}
        href={`/content/edit?default_language_id=${defaultLanguageId}`}
      >
        <Add />
        New
      </Button>
    </Layout.FlexBox>
  );
};

export default CardsPage;<|MERGE_RESOLUTION|>--- conflicted
+++ resolved
@@ -327,15 +327,11 @@
   );
 };
 
-<<<<<<< HEAD
-const CardsBottomStrip = ({ editAccess }: { editAccess: boolean }) => {
-=======
 const CardsBottomStrip = ({ editAccess, defaultLanguageId }:
   {
     editAccess: boolean;
     defaultLanguageId: number | null;
   }) => {
->>>>>>> 96a86627
 
   return (
     <Layout.FlexBox

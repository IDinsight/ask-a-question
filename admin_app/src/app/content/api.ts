--- conflicted
+++ resolved
@@ -164,14 +164,10 @@
   }
 };
 
-<<<<<<< HEAD
 const getIndexingStatus = async (
   token: string,
 ): Promise<IndexingStatusResponse | undefined> => {
-=======
-const getIndexingStatus = async (token: string): Promise<IndexingStatusResponse> => {
->>>>>>> ff4d7dc6
-  try {
+
     const response = await api.get("/docmuncher/status/is_job_running", {
       headers: { Authorization: `Bearer ${token}` },
     });
@@ -182,12 +178,9 @@
       throw new Error("Unexpected response status");
     }
   } catch (error) {
-<<<<<<< HEAD
     let errorMessage = "Error fetching indexing status";
     handleApiError(error, errorMessage);
-=======
-    throw new Error("Error fetching indexing status");
->>>>>>> ff4d7dc6
+
   }
 };
 
@@ -210,11 +203,8 @@
 
 const getDocIndexingStatusData = async (
   token: string,
-<<<<<<< HEAD
 ): Promise<DocIndexingStatusRow[] | undefined> => {
-=======
-): Promise<DocIndexingStatusRow[]> => {
->>>>>>> ff4d7dc6
+
   try {
     const response = await api.get("/docmuncher/status/data", {
       headers: { Authorization: `Bearer ${token}` },
@@ -252,12 +242,8 @@
           new Date(b.created_at).getTime() - new Date(a.created_at).getTime(),
       );
   } catch (error) {
-<<<<<<< HEAD
     let errorMessage = "Error fetching indexing status";
     handleApiError(error, errorMessage);
-=======
-    throw new Error("Error fetching indexing status");
->>>>>>> ff4d7dc6
   }
 };
 

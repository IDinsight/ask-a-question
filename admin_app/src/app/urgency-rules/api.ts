--- conflicted
+++ resolved
@@ -1,3 +1,5 @@
+import api, { CustomError } from "@/utils/api";
+import axios from "axios";
 import api, { CustomError } from "@/utils/api";
 import axios from "axios";
 
@@ -9,19 +11,11 @@
     return response.data;
   } catch (error) {
     const customError = error as CustomError;
-<<<<<<< HEAD
     let errorMessage = "Error fetching urgency rule list";
     if (customError.message) {
       errorMessage = customError.message;
     }
 
-=======
-    let errorMessage = "Error fetching urgency rule list"
-    if (customError.message){
-      errorMessage = customError.message
-    }
-    
->>>>>>> 2a8e8db3
     throw new Error("Error fetching urgency rule list");
   }
 };
@@ -37,7 +31,6 @@
     );
     return response.data;
   } catch (customError) {
-<<<<<<< HEAD
     if (
       axios.isAxiosError(customError) &&
       customError.response &&
@@ -48,17 +41,6 @@
         message: customError.response.data?.detail,
       } as CustomError;
     } else {
-=======
-    if (axios.isAxiosError(customError) &&
-    customError.response &&
-    customError.response.status != 500){
-      throw{
-        status: customError.response.status, 
-        message: customError.response.data?.detail
-      } as CustomError;
-    }
-    else{
->>>>>>> 2a8e8db3
       throw new Error("Error adding urgency rule");
     }
   }
@@ -79,7 +61,6 @@
     );
     return response.data;
   } catch (customError) {
-<<<<<<< HEAD
     if (
       axios.isAxiosError(customError) &&
       customError.response &&
@@ -90,19 +71,6 @@
         message: customError.response.data?.detail,
       } as CustomError;
     } else {
-=======
-    if(
-      axios.isAxiosError(customError) &&
-      customError.response &&
-      customError.response.status !== 500
-    ){
-      throw{
-        status: customError.response.status,
-        message: customError.response.data?.detail,
-      } as CustomError
-    }
-    else{
->>>>>>> 2a8e8db3
       throw new Error("Error updating urgency rule");
     }
   }
@@ -118,7 +86,6 @@
     if (
       axios.isAxiosError(customError) &&
       customError.response &&
-<<<<<<< HEAD
       customError.response.status !== 500
     ) {
       throw {
@@ -128,18 +95,6 @@
     } else {
       throw new Error("Error deleting urgency rule");
     }
-=======
-      customError.response.status !== 500)
-      {
-        throw{
-          status: customError.response.status,
-          message: customError.response.data?.detail,
-        } as CustomError;
-      }
-      else{
-        throw new Error("Error deleting urgency rule");
-      }
->>>>>>> 2a8e8db3
   }
 };
 export {

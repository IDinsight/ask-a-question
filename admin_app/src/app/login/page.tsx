"use client";
import { env } from "next-runtime-env";
import { useAuth } from "@/utils/auth";
import LockOutlinedIcon from "@mui/icons-material/LockOutlined";
import QuestionAnswerOutlinedIcon from "@mui/icons-material/QuestionAnswerOutlined";
import PostAddIcon from "@mui/icons-material/PostAdd";
import ExpandCircleDownOutlinedIcon from "@mui/icons-material/ExpandCircleDownOutlined";
import PowerOutlinedIcon from "@mui/icons-material/PowerOutlined";
import Divider from "@mui/material/Divider";
import Alert from "@mui/material/Alert";
import Avatar from "@mui/material/Avatar";
import { Layout } from "@/components/Layout";
import Box from "@mui/material/Box";
import Button from "@mui/material/Button";
import CssBaseline from "@mui/material/CssBaseline";
import Grid from "@mui/material/Grid";
import Paper from "@mui/material/Paper";
import TextField from "@mui/material/TextField";
import Typography from "@mui/material/Typography";
import * as React from "react";
import { useEffect } from "react";
import { appColors, sizes } from "@/utils";
import {
  checkIfUsernameExists,
  getRegisterOption,
  registerUser,
  resetPassword,
} from "@/app/workspace-management/api";
import { AdminAlertModal, RegisterModal } from "./components/RegisterModal";
import { ConfirmationModal } from "@/app/workspace-management/components/ConfirmationModal";
import { LoadingButton } from "@mui/lab";
import { UserResetModal } from "../workspace-management/components/UserResetModal";

const NEXT_PUBLIC_GOOGLE_LOGIN_CLIENT_ID: string =
  env("NEXT_PUBLIC_GOOGLE_LOGIN_CLIENT_ID") || "";

const Login = () => {
  const [showRegisterModal, setShowRegisterModal] = React.useState(false);
  const [showAdminAlertModal, setShowAdminAlertModal] = React.useState(false);
  const [showConfirmationModal, setShowConfirmationModal] = React.useState(false);

  const [isUsernameEmpty, setIsUsernameEmpty] = React.useState(false);
  const [isPasswordEmpty, setIsPasswordEmpty] = React.useState(false);
  const [isLoading, setIsLoading] = React.useState(true);
  const { login, loginGoogle, loginError } = useAuth();
  const [recoveryCodes, setRecoveryCodes] = React.useState<string[]>([]);
  const [showUserResetModal, setShowUserResetModal] = React.useState(false);

  const [isRendered, setIsRendered] = React.useState<boolean>(false);
  const signinDiv = React.useCallback((node: HTMLDivElement | null) => {
    if (node !== null) {
      setIsRendered(true);
    }
  }, []);

  const iconStyles = {
    color: appColors.white,
    width: { xs: "30%", lg: "40%" },
    height: { xs: "30%", lg: "40%" },
    marginTop: 2,
  };
  const handleSubmit = (event: React.FormEvent<HTMLFormElement>) => {
    event.preventDefault();
    const data = new FormData(event.currentTarget);
    const username = data.get("username") as string;
    const password = data.get("password") as string;
    if (username === "" || password === "" || username === null || password === null) {
      username === "" || username === null ? setIsUsernameEmpty(true) : null;
      password === "" || password === null ? setIsPasswordEmpty(true) : null;
    } else {
      login(username, password);
    }
  };

  useEffect(() => {
    const handleCredentialResponse = (response: any) => {
      loginGoogle({
        client_id: response.client_id,
        credential: response.credential,
      });
    };
<<<<<<< HEAD
    const initGoogleSignIn = () => {
      if (window.google && NEXT_PUBLIC_GOOGLE_LOGIN_CLIENT_ID) {
        window.google.accounts.id.initialize({
          client_id: NEXT_PUBLIC_GOOGLE_LOGIN_CLIENT_ID,
          callback: handleCredentialResponse,
          state_cookie_domain: "https://example.com",
        });

        const signinDiv = document.getElementById("signinDiv");
        if (signinDiv) {
          window.google.accounts.id.renderButton(signinDiv, {
            type: "standard",
            shape: "pill",
            theme: "outline",
            size: "large",
            width: 275,
          });
        }
      }
    };
    if (!window.google) {
      const script = document.createElement("script");
      script.src = "https://accounts.google.com/gsi/client";
      script.onload = initGoogleSignIn;
      document.body.appendChild(script);
    } else {
      initGoogleSignIn();
    }
  }, [NEXT_PUBLIC_GOOGLE_LOGIN_CLIENT_ID]);
=======
    if (isRendered) {
      window.google.accounts.id.initialize({
        client_id: NEXT_PUBLIC_GOOGLE_LOGIN_CLIENT_ID,
        callback: (data) => handleCredentialResponse(data),
        state_cookie_domain: "https://example.com",
      });
      const signinDivId = document.getElementById("signinDiv");
      if (signinDivId) {
        window.google.accounts.id.renderButton(signinDivId, {
          type: "standard",
          shape: "pill",
          theme: "outline",
          size: "large",
          width: 275,
        });
      }
    }
  }, [isRendered]);
>>>>>>> 5168e2e2

  useEffect(() => {
    const fetchRegisterPrompt = async () => {
      const data = await getRegisterOption();
      setShowAdminAlertModal(data.require_register);
      setIsLoading(false);
    };
    fetchRegisterPrompt();
  }, []);
  useEffect(() => {
    if (recoveryCodes.length > 0) {
      setShowConfirmationModal(true);
    } else {
      setShowConfirmationModal(false);
    }
  }, [recoveryCodes]);

  const handleAdminModalClose = (_?: {}, reason?: string) => {
    if (reason !== "backdropClick" && reason !== "escapeKeyDown") {
      setShowAdminAlertModal(false);
    }
  };
  const handleRegisterModalClose = (_?: {}, reason?: string) => {
    if (reason !== "backdropClick" && reason !== "escapeKeyDown") {
      setShowRegisterModal(false);
    }
  };

  const handleAdminModalContinue = () => {
    setShowAdminAlertModal(false);
    setShowRegisterModal(true);
  };
  const handleRegisterModalContinue = (newRecoveryCodes: string[]) => {
    setRecoveryCodes(newRecoveryCodes);
    setShowRegisterModal(false);
  };
  const handleCloseConfirmationModal = () => {
    setShowConfirmationModal(false);
  };
  const handleResetPassword = () => {
    setShowUserResetModal(true);
  };
  return isLoading ? (
    <Grid>
      {" "}
      <LoadingButton />
    </Grid>
  ) : (
    <Grid
      container
      component="main"
      sx={{
        height: "100vh",
        filter: showRegisterModal || showAdminAlertModal ? "blur(8px)" : "none",
        transition: "filter 0.3s",
      }}
    >
      <CssBaseline />
      <Grid
        item
        xs={false}
        sm={5}
        md={7}
        lg={8}
        sx={{
          backgroundColor: (theme) => theme.palette.primary.main,
          backgroundRepeat: "no-repeat",
          backgroundSize: "cover",
          backgroundPosition: "center",
          display: { xs: "none", sm: "flex" },
          alignItems: "center",
          justifyContent: "center",
        }}
      >
        <Box
          component="div"
          sx={{
            display: "flex",
            flexDirection: "column",
            alignItems: "center",
          }}
        >
          <Box
            sx={{
              display: "flex",
              flexDirection: "row",
              alignItems: "center",
              marginY: { sm: 2, lg: 4 },
              marginX: { sm: 0, lg: 4 },
            }}
          >
            <img
              src="../../logo-light.png"
              alt="Logo"
              style={{
                maxWidth: "80%",
                height: "auto",
                margin: "0 10%",
              }}
            />
          </Box>
          <Divider
            sx={{
              width: "40%",
              bgcolor: "white",
              height: "1.5px",
              my: { sm: 0, lg: 2 },
            }}
          />
          <Box
            sx={{
              display: "flex",
              flexDirection: "row",
              alignItems: "center",
              margin: { sm: 2, md: 4 },
            }}
          >
            <Typography
              textAlign="center"
              color={appColors.white}
              my={2}
              fontSize={{
                md: sizes.icons.small,
                lg: sizes.icons.medium,
              }}
              fontWeight={{ sm: "600", md: "500" }}
            >
              Integrate automated question answering into your chatbot in 3 simple
              steps:
            </Typography>
          </Box>

          <Box
            sx={{
              display: "flex",
              flexDirection: { xs: "column", lg: "row" },
              alignItems: { sm: "center", lg: "stretch" },
              justifyContent: "center",
              maxWidth: "80%",
              margin: "auto",
              mx: 8,
            }}
          >
            {["Create", "Test", "Integrate"].map((text, index) => (
              <React.Fragment key={text}>
                <Box
                  sx={{
                    bgcolor: "background.paper",
                    p: 0,
                    borderRadius: "16px",
                    border: 2,
                    borderColor: appColors.grey,
                    flexDirection: "column",
                    display: "flex",
                    alignItems: "center",
                    backgroundColor: appColors.primary,
                    minWidth: 200,
                    width: { xs: "100%", md: "70%", lg: "30%" },
                    marginBottom: 2,
                    flexGrow: 1,
                  }}
                >
                  {index === 0 && <PostAddIcon sx={iconStyles} />}
                  {index === 1 && <QuestionAnswerOutlinedIcon sx={iconStyles} />}
                  {index === 2 && (
                    <PowerOutlinedIcon
                      sx={{ ...iconStyles, transform: "rotate(90deg)" }}
                    />
                  )}

                  <Typography
                    textAlign="center"
                    fontSize={{ xs: sizes.icons.small, lg: sizes.icons.medium }}
                    fontWeight={{ xs: "600", md: "500" }}
                    margin={1}
                    color={appColors.white}
                  >
                    {text}
                  </Typography>
                  <Typography
                    textAlign="center"
                    color={appColors.white}
                    sx={{ width: "80%", maxWidth: 280, marginBottom: 4 }}
                  >
                    {index === 0 && "Add your FAQs as easy-to-manage cards"}
                    {index === 1 && "Check if the responses sound right"}
                    {index === 2 &&
                      "Connect to your chatbot using our APIs. You are all set"}
                  </Typography>
                </Box>
                {index < 2 && (
                  <Box
                    sx={{
                      display: "flex",
                      justifyContent: "center",
                      alignItems: "center",
                      mx: 4,
                      my: 2,
                      minHeight: { xs: 48, lg: 0 },
                    }}
                  >
                    <ExpandCircleDownOutlinedIcon
                      sx={{
                        transform: { lg: "rotate(270deg)" },
                        fontSize: sizes.icons.large,
                        color: appColors.white,
                      }}
                    />
                  </Box>
                )}
              </React.Fragment>
            ))}
          </Box>
        </Box>
      </Grid>
      <Grid item xs={12} sm={7} md={5} lg={4} component={Paper} elevation={6} square>
        <Box
          sx={{
            my: 8,
            mx: 4,
            display: "flex",
            flexDirection: "column",
            alignItems: "center",
          }}
        >
          <Layout.Spacer multiplier={5} />
          <Grid
            item
            sx={{
              display: { xs: "none", sm: "flex", md: "flex" },
              alignItems: "center",
              justifyContent: "center",
            }}
          >
            <Avatar sx={{ bgcolor: "secondary.main", marginBottom: 4 }}>
              <LockOutlinedIcon />
            </Avatar>
          </Grid>
          <Grid
            item
            sx={{
              display: { xs: "flex", sm: "none", md: "none" },
              alignItems: "center",
              justifyContent: "center",
            }}
          >
            <img
              src="../../logo-dark.png"
              alt="Logo"
              style={{
                minWidth: "200px",
                maxWidth: "80%",
                marginBottom: 80,
              }}
            />
            <Layout.Spacer multiplier={4} />
          </Grid>
          <Typography variant="h6">Sign in</Typography>
          <Layout.Spacer multiplier={2} />
          {NEXT_PUBLIC_GOOGLE_LOGIN_CLIENT_ID && (
            <Box
              display="flex"
              flexDirection="column"
              alignItems="center"
              justifyContent="center"
            >
              <div ref={signinDiv} id="signinDiv" />
              <Layout.Spacer multiplier={2.5} />
              <Box display="flex" alignItems="center" width="100%">
                <Box flexGrow={1} height="1px" bgcolor="lightgrey" />
                <Typography variant="body1" px={2}>
                  or
                </Typography>
                <Box flexGrow={1} height="1px" bgcolor="lightgrey" />
              </Box>
              <Layout.Spacer multiplier={1.5} />
            </Box>
          )}

          <Box
            component="form"
            noValidate
            onSubmit={handleSubmit}
            width={"300px"}
            sx={{
              display: "flex",
              flexDirection: "column",
              alignItems: "center",
            }}
          >
            <Box>
              {loginError && (
                <Alert severity="error" sx={{ marginBottom: 2 }}>
                  {loginError}
                </Alert>
              )}
            </Box>
            <TextField
              margin="normal"
              error={isUsernameEmpty}
              helperText={isUsernameEmpty ? "Please enter a username" : " "}
              required
              fullWidth
              id="username"
              label="username"
              name="username"
              autoComplete="username"
              autoFocus
              sx={{
                "& .MuiFormHelperText-root": {
                  mx: 0,
                  my: 0,
                },
              }}
              onChange={() => {
                setIsUsernameEmpty(false);
              }}
            />
            <TextField
              margin="normal"
              error={isPasswordEmpty}
              helperText={isPasswordEmpty ? "Please enter a password" : " "}
              required
              fullWidth
              name="password"
              label="Password"
              type="password"
              id="password"
              sx={{
                "& .MuiFormHelperText-root": {
                  mx: 0,
                  my: 0,
                },
              }}
              autoComplete="current-password"
              onChange={() => {
                setIsPasswordEmpty(false);
              }}
            />
            <Layout.Spacer multiplier={0.5} />
            <Button type="submit" variant="contained" sx={{ width: "120px" }}>
              Sign In
            </Button>
          </Box>
          <Typography
            variant="body2"
            color="primary"
            sx={{ cursor: "pointer", marginTop: 2 }}
            onClick={() => {
              setShowUserResetModal(true);
            }}
          >
            Reset Password
          </Typography>
        </Box>
        <AdminAlertModal
          open={showAdminAlertModal}
          onClose={handleAdminModalClose}
          onContinue={handleAdminModalContinue}
        />
        <RegisterModal
          open={showRegisterModal}
          onClose={handleRegisterModalClose}
          onContinue={handleRegisterModalContinue}
          registerUser={(username: string, password: string) => {
            return registerUser(username, password);
          }}
        />
        <ConfirmationModal
          open={showConfirmationModal}
          onClose={handleCloseConfirmationModal}
          recoveryCodes={recoveryCodes}
          closeButtonText="Back to Login"
        />
        <UserResetModal
          open={showUserResetModal}
          onClose={() => {
            setShowUserResetModal(false);
          }}
          onContinue={() => {}}
          resetPassword={(username: string, recoveryCode: string, password: string) => {
            return resetPassword(username, recoveryCode, password);
          }}
        />
      </Grid>
    </Grid>
  );
};

export default Login;<|MERGE_RESOLUTION|>--- conflicted
+++ resolved
@@ -79,37 +79,6 @@
         credential: response.credential,
       });
     };
-<<<<<<< HEAD
-    const initGoogleSignIn = () => {
-      if (window.google && NEXT_PUBLIC_GOOGLE_LOGIN_CLIENT_ID) {
-        window.google.accounts.id.initialize({
-          client_id: NEXT_PUBLIC_GOOGLE_LOGIN_CLIENT_ID,
-          callback: handleCredentialResponse,
-          state_cookie_domain: "https://example.com",
-        });
-
-        const signinDiv = document.getElementById("signinDiv");
-        if (signinDiv) {
-          window.google.accounts.id.renderButton(signinDiv, {
-            type: "standard",
-            shape: "pill",
-            theme: "outline",
-            size: "large",
-            width: 275,
-          });
-        }
-      }
-    };
-    if (!window.google) {
-      const script = document.createElement("script");
-      script.src = "https://accounts.google.com/gsi/client";
-      script.onload = initGoogleSignIn;
-      document.body.appendChild(script);
-    } else {
-      initGoogleSignIn();
-    }
-  }, [NEXT_PUBLIC_GOOGLE_LOGIN_CLIENT_ID]);
-=======
     if (isRendered) {
       window.google.accounts.id.initialize({
         client_id: NEXT_PUBLIC_GOOGLE_LOGIN_CLIENT_ID,
@@ -128,7 +97,6 @@
       }
     }
   }, [isRendered]);
->>>>>>> 5168e2e2
 
   useEffect(() => {
     const fetchRegisterPrompt = async () => {

--- conflicted
+++ resolved
@@ -192,28 +192,18 @@
   onClose: () => void;
   recoveryCodes: string[];
 }) => {
-<<<<<<< HEAD
   const [isClicked, setIsClicked] = useState(false);
 
   const handleClose = () => {
     setIsClicked(false);
     onClose();
   };
-=======
-  const [copySuccess, setCopySuccess] = useState("");
->>>>>>> d551c526
 
   const handleCopyToClipboard = async () => {
     try {
       await navigator.clipboard.writeText(recoveryCodes.join("\n"));
-<<<<<<< HEAD
     } catch (err) {
       console.error("Failed to copy recovery codes: ", err);
-=======
-      setCopySuccess("Copied!");
-    } catch (err) {
-      setCopySuccess("Failed to copy!");
->>>>>>> d551c526
     }
   };
 
@@ -225,10 +215,6 @@
           The admin user has been successfully registered. Please save the recovery
           codes below. You will not be able to see them again.
         </DialogContentText>
-<<<<<<< HEAD
-
-=======
->>>>>>> d551c526
         <TextField
           fullWidth
           multiline
@@ -236,7 +222,6 @@
           value={recoveryCodes ? recoveryCodes.join("\n") : ""}
           InputProps={{
             readOnly: true,
-<<<<<<< HEAD
             sx: {
               textAlign: "center",
             },
@@ -246,7 +231,6 @@
           }}
         />
 
-        {/* Center the Copy button */}
         <Box display="flex" justifyContent="center" mt={2}>
           <Button
             variant="contained"
@@ -260,14 +244,6 @@
             {isClicked ? "Copied" : "Copy"}
           </Button>
         </Box>
-=======
-          }}
-        />
-        <Button onClick={handleCopyToClipboard} color="primary">
-          Copy Recovery Codes
-        </Button>
-        {copySuccess && <p>{copySuccess}</p>}
->>>>>>> d551c526
       </DialogContent>
 
       <DialogActions sx={{ marginBottom: 1, marginRight: 1 }}>

--- conflicted
+++ resolved
@@ -19,11 +19,7 @@
 import LanguageButtonBar from "./LanguageButtonBar";
 import { Layout } from "./Layout";
 import { Content } from "@/app/content/edit/page";
-<<<<<<< HEAD
-import { useRouter } from "next/router";
-=======
 import { useRouter } from "next/navigation";
->>>>>>> 96a86627
 
 
 const ContentViewModal = ({

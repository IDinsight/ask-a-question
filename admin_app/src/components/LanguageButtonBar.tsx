import { Layout } from "@/components/Layout";
import { useAuth } from "@/utils/auth";
import {
  appColors,
  appStyles,
  sizes,
} from "@/utils";
import { apiCalls } from "@/utils/api";
import { AddCircle } from "@mui/icons-material";
import { Menu, MenuItem, ToggleButton, ToggleButtonGroup } from "@mui/material";
import React from "react";

interface Language {
  language_id: number;
  language_name: string;
}
interface LanguageButtonBarProps {
  expandable: boolean;
  onLanguageSelect: (language_id: number) => void;
  onMenuItemSelect?: (language_id: number) => void;
  defaultLanguageId: number;
  enabledLanguages?: number[];
  isEdit: boolean;
}
const LanguageButtonBar = ({
  expandable,
  onLanguageSelect,
  onMenuItemSelect,
  defaultLanguageId,
  enabledLanguages,
  isEdit
}: LanguageButtonBarProps) => {
  const [langList, setLangList] = React.useState<Language[]>([]);
  const [selectedLang, setSelectedLang] = React.useState<number | undefined>(defaultLanguageId);

  const [anchorEl, setAnchorEl] = React.useState<null | HTMLElement>(null);
  const { token } = useAuth();
  const isLanguageEnabled = (languageId: number) => {
    return typeof enabledLanguages === 'undefined' || enabledLanguages.includes(languageId);
  }
  React.useEffect(() => {
    const fetchLanguages = async () => {
      try {
        const languages = await apiCalls.getLanguageList(token!);
        setLangList(languages);

<<<<<<< HEAD
        const defaultLanguage = langList.find(lang => lang.language_id === defaultLanguageId);
=======
        const defaultLanguage = langList
          .find(lang => lang.language_id === defaultLanguageId);
>>>>>>> 7fc968d4
        if (defaultLanguage && !selectedLang) {
          setSelectedLang(defaultLanguageId);
          onLanguageSelect(defaultLanguageId);
        }
<<<<<<< HEAD
        if (enabledLanguages && selectedLang && !enabledLanguages.includes(selectedLang)) {
          setSelectedLang(enabledLanguages[0]);
          onLanguageSelect(enabledLanguages[0]);
        }
=======
>>>>>>> 7fc968d4
      } catch (error) {
        console.error('Failed to fetch languages:', error);
      }
    };

    fetchLanguages();


  }, [token, expandable, defaultLanguageId]);

  const handleMenuClick = (event: React.MouseEvent<HTMLElement>) => {
    setAnchorEl(event.currentTarget);
  };

  const handleMenuClose = () => {
    setAnchorEl(null);
  };

  const handleToggleButtonSelect = (language: Language) => {
    setSelectedLang(language.language_id);
    onLanguageSelect(language.language_id);
  };
  const handleMenuItemSelect = (language: Language) => {
    setSelectedLang(language.language_id);
    setAnchorEl(null);
    onMenuItemSelect && onMenuItemSelect(language.language_id);
  }; return (
    <Layout.FlexBox
      flexDirection={"row"}
      gap={sizes.smallGap}
      {...appStyles.alignItemsCenter}
    >
      <ToggleButtonGroup>
        {langList
          .filter(lang => !isEdit || isLanguageEnabled(lang.language_id))
          .map((lang) =>
            lang && (

              <ToggleButton
                key={lang.language_id}
                value={lang.language_id}
                size="medium"
                onClick={() => handleToggleButtonSelect(lang)}
                disabled={!isEdit && !isLanguageEnabled(lang.language_id)}
                sx={[
                  {
                    border: 0,
                    borderBottomColor: appColors.outline,
                    borderBottomWidth: 1,
                  },
                  selectedLang === lang?.language_id && {
                    borderBottomColor: appColors.primary,
                    borderBottomWidth: 3,
                    color: appColors.primary,
                  },
                ]}
              >
                <Layout.Spacer horizontal multiplier={0.5} />
                {lang?.language_name}
                <Layout.Spacer horizontal multiplier={0.5} />
              </ToggleButton>
            ),
          )
        }
<<<<<<< HEAD
=======

>>>>>>> 7fc968d4
      </ToggleButtonGroup>
      {
        expandable && (
          <AddCircle
            fontSize="small"
            onClick={(event: React.MouseEvent<SVGSVGElement, MouseEvent>) => {
              setAnchorEl(event.currentTarget as unknown as HTMLElement);
            }}
          />
        )
      }
      <Menu
        anchorEl={anchorEl}
        keepMounted
        open={Boolean(anchorEl)}
        onClose={() => setAnchorEl(null)}
      >
        {langList.filter((l) => !enabledLanguages?.includes(l.language_id)).map(
          (language, index) => (
            <MenuItem
              key={language.language_id}
              onClick={() =>
                handleMenuItemSelect(language)
              }
<<<<<<< HEAD

=======
>>>>>>> 7fc968d4
            >
              {language.language_name}
            </MenuItem>
          ),
        )}
      </Menu>
    </Layout.FlexBox >
  );
};

export default LanguageButtonBar;<|MERGE_RESOLUTION|>--- conflicted
+++ resolved
@@ -44,23 +44,15 @@
         const languages = await apiCalls.getLanguageList(token!);
         setLangList(languages);
 
-<<<<<<< HEAD
         const defaultLanguage = langList.find(lang => lang.language_id === defaultLanguageId);
-=======
-        const defaultLanguage = langList
-          .find(lang => lang.language_id === defaultLanguageId);
->>>>>>> 7fc968d4
         if (defaultLanguage && !selectedLang) {
           setSelectedLang(defaultLanguageId);
           onLanguageSelect(defaultLanguageId);
         }
-<<<<<<< HEAD
         if (enabledLanguages && selectedLang && !enabledLanguages.includes(selectedLang)) {
           setSelectedLang(enabledLanguages[0]);
           onLanguageSelect(enabledLanguages[0]);
         }
-=======
->>>>>>> 7fc968d4
       } catch (error) {
         console.error('Failed to fetch languages:', error);
       }
@@ -125,10 +117,7 @@
             ),
           )
         }
-<<<<<<< HEAD
-=======
 
->>>>>>> 7fc968d4
       </ToggleButtonGroup>
       {
         expandable && (
@@ -153,10 +142,6 @@
               onClick={() =>
                 handleMenuItemSelect(language)
               }
-<<<<<<< HEAD
-
-=======
->>>>>>> 7fc968d4
             >
               {language.language_name}
             </MenuItem>

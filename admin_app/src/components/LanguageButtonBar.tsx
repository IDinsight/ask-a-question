import { Layout } from "@/components/Layout";
import { useAuth } from "@/utils/auth";
import {
  appColors,
  appStyles,
  sizes,
} from "@/utils";
import { apiCalls } from "@/utils/api";
import { AddCircle } from "@mui/icons-material";
import { Menu, MenuItem, ToggleButton, ToggleButtonGroup } from "@mui/material";
import React from "react";

interface Language {
  language_id: number;
  language_name: string;
}
interface LanguageButtonBarProps {
  expandable: boolean;
  onLanguageSelect: (language_id: number) => void;
<<<<<<< HEAD
  onMenuItemSelect?: (language_id: number) => void;
  defaultLanguageId: number;
  enabledLanguages?: number[];
  isEdit: boolean;
=======
  defaultLanguageId: number;
  enabledLanguages?: number[];
>>>>>>> 78a388ef
}
const LanguageButtonBar = ({
  expandable,
  onLanguageSelect,
<<<<<<< HEAD
  onMenuItemSelect,
  defaultLanguageId,
  enabledLanguages,
  isEdit
}: LanguageButtonBarProps) => {
=======
  defaultLanguageId,
  enabledLanguages }: LanguageButtonBarProps) => {
>>>>>>> 78a388ef
  const [langList, setLangList] = React.useState<Language[]>([]);
  const [selectedLang, setSelectedLang] = React.useState<number | undefined>(defaultLanguageId);

  const [anchorEl, setAnchorEl] = React.useState<null | HTMLElement>(null);
  const { token } = useAuth();
  const isLanguageEnabled = (languageId: number) => {
    return typeof enabledLanguages === 'undefined' || enabledLanguages.includes(languageId);
  }
  React.useEffect(() => {
    const fetchLanguages = async () => {
      try {
        const languages = await apiCalls.getLanguageList(token!);
        setLangList(languages);

        const defaultLanguage = langList
          .find(lang => lang.language_id === defaultLanguageId);
        if (defaultLanguage && !selectedLang) {
          setSelectedLang(defaultLanguageId);
          onLanguageSelect(defaultLanguageId);
        }
      } catch (error) {
        console.error('Failed to fetch languages:', error);
      }
    };

    fetchLanguages();


  }, [token, expandable, defaultLanguageId]);

  const handleMenuClick = (event: React.MouseEvent<HTMLElement>) => {
    setAnchorEl(event.currentTarget);
  };

  const handleMenuClose = () => {
    setAnchorEl(null);
  };

  const handleToggleButtonSelect = (language: Language) => {
    setSelectedLang(language.language_id);
    onLanguageSelect(language.language_id);
  };
<<<<<<< HEAD
  const handleMenuItemSelect = (language: Language) => {
    setSelectedLang(language.language_id);
    setAnchorEl(null);
    onMenuItemSelect && onMenuItemSelect(language.language_id);
  }; return (
=======
  return (
>>>>>>> 78a388ef
    <Layout.FlexBox
      flexDirection={"row"}
      gap={sizes.smallGap}
      {...appStyles.alignItemsCenter}
    >
      <ToggleButtonGroup>
<<<<<<< HEAD
        {langList
          .filter(lang => !isEdit || isLanguageEnabled(lang.language_id))
          .map((lang) =>
            lang && (

              <ToggleButton
                key={lang.language_id}
                value={lang.language_id}
                size="medium"
                onClick={() => handleToggleButtonSelect(lang)}
                disabled={!isEdit && !isLanguageEnabled(lang.language_id)}
                sx={[
                  {
                    border: 0,
                    borderBottomColor: appColors.outline,
                    borderBottomWidth: 1,
                  },
                  selectedLang === lang?.language_id && {
                    borderBottomColor: appColors.primary,
                    borderBottomWidth: 3,
                    color: appColors.primary,
                  },
                ]}
              >
                <Layout.Spacer horizontal multiplier={0.5} />
                {lang?.language_name}
                <Layout.Spacer horizontal multiplier={0.5} />
              </ToggleButton>
            ),
          )
        }
=======
        {langList.map((lang) =>
          lang && (
            <ToggleButton
              key={lang.language_id}
              value={lang.language_id}
              size="medium"
              onClick={() => handleToggleButtonSelect(lang)}
              disabled={!isLanguageEnabled(lang.language_id)}
              sx={[
                {
                  border: 0,
                  borderBottomColor: appColors.outline,
                  borderBottomWidth: 1,
                },
                selectedLang === lang?.language_id && {
                  borderBottomColor: appColors.primary,
                  borderBottomWidth: 3,
                  color: appColors.primary,
                },
              ]}
            >
              <Layout.Spacer horizontal multiplier={0.5} />
              {lang?.language_name}
              <Layout.Spacer horizontal multiplier={0.5} />
            </ToggleButton>
          ),
        )}
>>>>>>> 78a388ef
      </ToggleButtonGroup>
      {
        expandable && (
          <AddCircle
            fontSize="small"
            onClick={(event: React.MouseEvent<SVGSVGElement, MouseEvent>) => {
              setAnchorEl(event.currentTarget as unknown as HTMLElement);
            }}
          />
        )
      }
      <Menu
        anchorEl={anchorEl}
        keepMounted
        open={Boolean(anchorEl)}
        onClose={() => setAnchorEl(null)}
      >
<<<<<<< HEAD
        {langList.filter((l) => !enabledLanguages?.includes(l.language_id)).map(
=======
        {langList.filter((l) => l.language_id !== selectedLang).map(
>>>>>>> 78a388ef
          (language, index) => (
            <MenuItem
              key={language.language_id}
              onClick={() =>
<<<<<<< HEAD
                handleMenuItemSelect(language)
=======
                handleToggleButtonSelect(language)
>>>>>>> 78a388ef
              }

            >
              {language.language_name}
            </MenuItem>
          ),
        )}
      </Menu>
    </Layout.FlexBox >
  );
};

export default LanguageButtonBar;<|MERGE_RESOLUTION|>--- conflicted
+++ resolved
@@ -17,29 +17,19 @@
 interface LanguageButtonBarProps {
   expandable: boolean;
   onLanguageSelect: (language_id: number) => void;
-<<<<<<< HEAD
   onMenuItemSelect?: (language_id: number) => void;
   defaultLanguageId: number;
   enabledLanguages?: number[];
   isEdit: boolean;
-=======
-  defaultLanguageId: number;
-  enabledLanguages?: number[];
->>>>>>> 78a388ef
 }
 const LanguageButtonBar = ({
   expandable,
   onLanguageSelect,
-<<<<<<< HEAD
   onMenuItemSelect,
   defaultLanguageId,
   enabledLanguages,
   isEdit
 }: LanguageButtonBarProps) => {
-=======
-  defaultLanguageId,
-  enabledLanguages }: LanguageButtonBarProps) => {
->>>>>>> 78a388ef
   const [langList, setLangList] = React.useState<Language[]>([]);
   const [selectedLang, setSelectedLang] = React.useState<number | undefined>(defaultLanguageId);
 
@@ -82,22 +72,17 @@
     setSelectedLang(language.language_id);
     onLanguageSelect(language.language_id);
   };
-<<<<<<< HEAD
   const handleMenuItemSelect = (language: Language) => {
     setSelectedLang(language.language_id);
     setAnchorEl(null);
     onMenuItemSelect && onMenuItemSelect(language.language_id);
   }; return (
-=======
-  return (
->>>>>>> 78a388ef
     <Layout.FlexBox
       flexDirection={"row"}
       gap={sizes.smallGap}
       {...appStyles.alignItemsCenter}
     >
       <ToggleButtonGroup>
-<<<<<<< HEAD
         {langList
           .filter(lang => !isEdit || isLanguageEnabled(lang.language_id))
           .map((lang) =>
@@ -129,35 +114,7 @@
             ),
           )
         }
-=======
-        {langList.map((lang) =>
-          lang && (
-            <ToggleButton
-              key={lang.language_id}
-              value={lang.language_id}
-              size="medium"
-              onClick={() => handleToggleButtonSelect(lang)}
-              disabled={!isLanguageEnabled(lang.language_id)}
-              sx={[
-                {
-                  border: 0,
-                  borderBottomColor: appColors.outline,
-                  borderBottomWidth: 1,
-                },
-                selectedLang === lang?.language_id && {
-                  borderBottomColor: appColors.primary,
-                  borderBottomWidth: 3,
-                  color: appColors.primary,
-                },
-              ]}
-            >
-              <Layout.Spacer horizontal multiplier={0.5} />
-              {lang?.language_name}
-              <Layout.Spacer horizontal multiplier={0.5} />
-            </ToggleButton>
-          ),
-        )}
->>>>>>> 78a388ef
+
       </ToggleButtonGroup>
       {
         expandable && (
@@ -175,21 +132,12 @@
         open={Boolean(anchorEl)}
         onClose={() => setAnchorEl(null)}
       >
-<<<<<<< HEAD
         {langList.filter((l) => !enabledLanguages?.includes(l.language_id)).map(
-=======
-        {langList.filter((l) => l.language_id !== selectedLang).map(
->>>>>>> 78a388ef
           (language, index) => (
             <MenuItem
               key={language.language_id}
               onClick={() =>
-<<<<<<< HEAD
                 handleMenuItemSelect(language)
-=======
-                handleToggleButtonSelect(language)
->>>>>>> 78a388ef
-              }
 
             >
               {language.language_name}

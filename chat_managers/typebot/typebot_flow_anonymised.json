--- conflicted
+++ resolved
@@ -201,11 +201,7 @@
                 {
                   "id": "tk7msct2xnyx9scporoc65ua",
                   "key": "Authorization",
-<<<<<<< HEAD
-                  "value": "Bearer <RETRIEVAL_KEY>"
-=======
                   "value": "Bearer <API_KEY>"
->>>>>>> e3419621
                 },
                 {
                   "id": "fiy057mwgqzgnu5rig6pjs9c",

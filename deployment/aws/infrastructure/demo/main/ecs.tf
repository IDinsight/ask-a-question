resource "aws_ecs_cluster" "web_cluster" {
  name = var.web_ecs_cluster_name
  tags = merge({ Name = var.web_ecs_cluster_name, Module = "Web" }, var.tags)
}

# service discovery namespace. This is use to create a private DNS namespace.
# The private DNS namespace is used to create a service discovery service.
# The service discovery service is used to route traffic to the application.
# The service discovery service is attached to the ECS service.
# This is how the services communicate with each other.
resource "aws_service_discovery_private_dns_namespace" "web" {
  name = var.private_dns_namespace_name
  vpc  = var.vpc_id
}

# backend service discovery service
# In the application, for the frontend to communicate to the backend, it will use ```backend.aaqdemo.local```
resource "aws_service_discovery_service" "backend" {
  name = "backend"
  dns_config {
    namespace_id   = aws_service_discovery_private_dns_namespace.web.id
    routing_policy = "MULTIVALUE"
    dns_records {
      ttl  = 10
      type = "SRV"
    }
  }
  health_check_custom_config {
    failure_threshold = 1
  }
}

# frontend service discovery service
resource "aws_service_discovery_service" "admin_app" {
  name = "frontend"
  dns_config {
    namespace_id   = aws_service_discovery_private_dns_namespace.web.id
    routing_policy = "MULTIVALUE"
    dns_records {
      ttl  = 10
      type = "SRV"
    }
  }
  health_check_custom_config {
    failure_threshold = 1
  }
}

resource "aws_service_discovery_service" "litellm_proxy" {
  name = "litellm_proxy"
  dns_config {
    namespace_id   = aws_service_discovery_private_dns_namespace.web.id
    routing_policy = "MULTIVALUE"
    dns_records {
      ttl  = 10
      type = "SRV"
    }
  }
  health_check_custom_config {
    failure_threshold = 1
  }
}

# Caddy Service with EC2 Launch Type
resource "aws_ecs_service" "caddy_service" {
  # This is a resource, which means it will create a resource in AWS
  # This resource will create an ECS service with EC2 launch type for the Caddy container
  # The ECS service will be used to route traffic to the Caddy container
  # The ECS service will be attached to the ECS cluster
  # This will be the entry point for the application
  name                               = "caddy-service"
  cluster                            = aws_ecs_cluster.web_cluster.id
  task_definition                    = aws_ecs_task_definition.caddy_task.arn
  deployment_minimum_healthy_percent = 0
  deployment_maximum_percent         = 200
  launch_type                        = "EC2"
  scheduling_strategy                = "REPLICA"
  desired_count                      = 1

  # workaround for https://github.com/hashicorp/terraform/issues/12634
  # we ignore task_definition changes as the revision changes on deploy
  # of a new version of the application
  # desired_count is ignored as it can change due to autoscaling policy
  lifecycle {
    ignore_changes = [task_definition, desired_count]
  }
}

resource "aws_ecs_task_definition" "caddy_task" {
  # The rest of the container definitions will be added when the application is deployed. It will be added to the task definition from docker-compose.yml using the ecs-cli compose create command
<<<<<<< HEAD
  family             = "caddy-task-${var.project_name}-${var.environment}"
=======
  family             = "nginx-task-${var.project_name}-${var.environment}"
>>>>>>> a4d63e2b
  execution_role_arn = aws_iam_role.web_task_role.arn
  container_definitions = jsonencode([{
    name       = "caddy-container",
    image      = "caddy:2.7.6",
    memory     = 512,
    cpu        = 256,
<<<<<<< HEAD

=======
    entryPoint = ["/entrypoint.sh"],
>>>>>>> a4d63e2b
    logConfiguration = {
      logDriver = "awslogs"
      options = {
        awslogs-group         = aws_cloudwatch_log_group.caddy.name
        awslogs-stream-prefix = "ecs"
        awslogs-region        = var.aws_region
      }
    }
  }])
}

# Frontend Service with EC2 Launch Type
resource "aws_ecs_service" "admin_app_service" {
  # This is a resource, which means it will create a resource in AWS
  # This resource will create an ECS service with EC2 launch type for the Frontend container
  # The ECS service will be used to route traffic to the Frontend container
  # The ECS service will be attached to the ECS cluster
  name                               = "admin-app-service"
  cluster                            = aws_ecs_cluster.web_cluster.id
  task_definition                    = aws_ecs_task_definition.admin_app_task.arn
  deployment_minimum_healthy_percent = 0
  deployment_maximum_percent         = 200
  launch_type                        = "EC2"
  scheduling_strategy                = "REPLICA"
  desired_count                      = 1

  service_registries {
    registry_arn   = aws_service_discovery_service.admin_app.arn
    container_name = "admin-app-container"
    container_port = 3000
  }

  lifecycle {
    ignore_changes = [task_definition, desired_count]
  }
}

resource "aws_ecs_task_definition" "admin_app_task" {
  # The rest of the container definitions will be added when the application is deployed. It will be added to the task definition from docker-compose.yml using the ecs-cli compose create command
  # The CPU and Memory may need to be adjusted based on the application usage
  family             = "admin-app-task-${var.project_name}-${var.environment}"
  execution_role_arn = aws_iam_role.web_task_role.arn
  container_definitions = jsonencode([{
    name   = "admin-app-container",
    image  = "admin-app:latest",
    memory = 512,
    cpu    = 256,
<<<<<<< HEAD

=======
>>>>>>> a4d63e2b
    portMappings = [
      {
        "containerPort" : 3000,
        "hostPort" : 3000,
        "protocol" : "tcp"
      }
    ]
    logConfiguration = {
      logDriver = "awslogs"
      options = {
        awslogs-group         = aws_cloudwatch_log_group.admin_app.name
        awslogs-stream-prefix = "ecs"
        awslogs-region        = var.aws_region
      }
    }
  }])
}

# Backend Service with EC2 Launch Type
resource "aws_ecs_service" "backend_service" {
  # This is a resource, which means it will create a resource in AWS
  # This resource will create an ECS service with EC2 launch type for the Backend container
  # The ECS service will be used to route traffic to the Backend container
  # The ECS service will be attached to the ECS cluster
  name                               = "backend-service"
  cluster                            = aws_ecs_cluster.web_cluster.id
  task_definition                    = aws_ecs_task_definition.backend_task.arn
  deployment_minimum_healthy_percent = 0
  deployment_maximum_percent         = 200
  launch_type                        = "EC2"
  scheduling_strategy                = "REPLICA"
  desired_count                      = 1

  service_registries {
    registry_arn   = aws_service_discovery_service.backend.arn
    container_name = "backend-container"
    container_port = 8000
  }

  lifecycle {
    ignore_changes = [task_definition, desired_count]
  }
}


resource "aws_ecs_task_definition" "backend_task" {
  # The rest of the container definitions will be added when the application is deployed. It will be added to the task definition from docker-compose.yml using the ecs-cli compose create command
  family             = "backend-task-${var.project_name}-${var.environment}"
  execution_role_arn = aws_iam_role.web_task_role.arn
  container_definitions = jsonencode([{
    name   = "backend-container",
    image  = "backend:latest",
    memory = 512,
    cpu    = 256,

    portMappings = [
      {
        "containerPort" : 8000,
        "hostPort" : 8000,
        "protocol" : "tcp"
      }
    ]

    logConfiguration = {
      logDriver = "awslogs"
      options = {
        awslogs-group         = aws_cloudwatch_log_group.backend.name
        awslogs-stream-prefix = "ecs"
        awslogs-region        = var.aws_region
      }
    }
  }])
}

# litellm_proxy container Service with EC2 Launch Type
resource "aws_ecs_service" "litellm_proxy_service" {
  name                               = "litellm-proxy-service"
  cluster                            = aws_ecs_cluster.web_cluster.id
  task_definition                    = aws_ecs_task_definition.litellm_proxy_task.arn
  deployment_minimum_healthy_percent = 0
  deployment_maximum_percent         = 200
  launch_type                        = "EC2"
  scheduling_strategy                = "REPLICA"
  desired_count                      = 1

  service_registries {
    registry_arn   = aws_service_discovery_service.litellm_proxy.arn
    container_name = "litellm-proxy-container"
    container_port = 4000
  }

  lifecycle {
    ignore_changes = [task_definition, desired_count]
  }
}

resource "aws_ecs_task_definition" "litellm_proxy_task" {
  family             = "litellm-proxy-task-${var.project_name}-${var.environment}"
  execution_role_arn = aws_iam_role.web_task_role.arn
  container_definitions = jsonencode([{
    name   = "litellm-proxy-container",
    image  = "ghcr.io/berriai/litellm:main-v1.34.6",
    memory = 2048,
    cpu    = 512,

    portMappings = [
      {
        "containerPort" : 4000,
        "protocol" : "tcp"
      }
    ],

    logConfiguration = {
      logDriver = "awslogs"
      options = {
        awslogs-group         = aws_cloudwatch_log_group.litellm_proxy.name
        awslogs-stream-prefix = "ecs"
        awslogs-region        = var.aws_region
      }
    }
  }])
}

# CloudWatch Log Groups
resource "aws_cloudwatch_log_group" "litellm_proxy" {
  name = "/ecs/litellm-proxy-task-${var.project_name}-${var.environment}"
  tags = merge({ Name = "litellm-proxy-task-${var.project_name}-${var.environment}", Module = "Web" }, var.tags)
}
resource "aws_cloudwatch_log_group" "admin_app" {
  name = "/ecs/admin-app-task-${var.project_name}-${var.environment}"
  tags = merge({ Name = "admin-app-task-${var.project_name}-${var.environment}", Module = "Web" }, var.tags)
}
resource "aws_cloudwatch_log_group" "backend" {
  name = "/ecs/backend-task-${var.project_name}-${var.environment}"
  tags = merge({ Name = "backend-task-${var.project_name}-${var.environment}", Module = "Web" }, var.tags)
}
<<<<<<< HEAD

resource "aws_cloudwatch_log_group" "caddy" {
  name = "/ecs/caddy-task-${var.project_name}-${var.environment}"

  tags = merge({ Name = "caddy-task-${var.project_name}-${var.environment}", Module = "Web" }, var.tags)
=======
resource "aws_cloudwatch_log_group" "nginx" {
  name = "/ecs/nginx-task-${var.project_name}-${var.environment}"
  tags = merge({ Name = "nginx-task-${var.project_name}-${var.environment}", Module = "Web" }, var.tags)
>>>>>>> a4d63e2b
}<|MERGE_RESOLUTION|>--- conflicted
+++ resolved
@@ -88,22 +88,13 @@
 
 resource "aws_ecs_task_definition" "caddy_task" {
   # The rest of the container definitions will be added when the application is deployed. It will be added to the task definition from docker-compose.yml using the ecs-cli compose create command
-<<<<<<< HEAD
   family             = "caddy-task-${var.project_name}-${var.environment}"
-=======
-  family             = "nginx-task-${var.project_name}-${var.environment}"
->>>>>>> a4d63e2b
   execution_role_arn = aws_iam_role.web_task_role.arn
   container_definitions = jsonencode([{
     name       = "caddy-container",
     image      = "caddy:2.7.6",
     memory     = 512,
     cpu        = 256,
-<<<<<<< HEAD
-
-=======
-    entryPoint = ["/entrypoint.sh"],
->>>>>>> a4d63e2b
     logConfiguration = {
       logDriver = "awslogs"
       options = {
@@ -151,10 +142,6 @@
     image  = "admin-app:latest",
     memory = 512,
     cpu    = 256,
-<<<<<<< HEAD
-
-=======
->>>>>>> a4d63e2b
     portMappings = [
       {
         "containerPort" : 3000,
@@ -291,15 +278,9 @@
   name = "/ecs/backend-task-${var.project_name}-${var.environment}"
   tags = merge({ Name = "backend-task-${var.project_name}-${var.environment}", Module = "Web" }, var.tags)
 }
-<<<<<<< HEAD
 
 resource "aws_cloudwatch_log_group" "caddy" {
   name = "/ecs/caddy-task-${var.project_name}-${var.environment}"
 
   tags = merge({ Name = "caddy-task-${var.project_name}-${var.environment}", Module = "Web" }, var.tags)
-=======
-resource "aws_cloudwatch_log_group" "nginx" {
-  name = "/ecs/nginx-task-${var.project_name}-${var.environment}"
-  tags = merge({ Name = "nginx-task-${var.project_name}-${var.environment}", Module = "Web" }, var.tags)
->>>>>>> a4d63e2b
 }
resource "aws_ecs_cluster" "web_cluster" {
  name = var.web_ecs_cluster_name
  tags = merge({ Name = var.web_ecs_cluster_name, Module = "Web" }, var.tags)
}

# service discovery namespace. This is use to create a private DNS namespace.
# The private DNS namespace is used to create a service discovery service.
# The service discovery service is used to route traffic to the application.
# The service discovery service is attached to the ECS service.
# This is how the services communicate with each other.
resource "aws_service_discovery_private_dns_namespace" "web" {
  name = var.private_dns_namespace_name
  vpc  = var.vpc_id
}

# backend service discovery service
# In the application, for the frontend to communicate to the backend, it will use ```backend.aaqdemo.local```
resource "aws_service_discovery_service" "backend" {
  name = "backend"
  dns_config {
    namespace_id   = aws_service_discovery_private_dns_namespace.web.id
    routing_policy = "MULTIVALUE"
    dns_records {
      ttl  = 10
      type = "SRV"
    }
  }
  health_check_custom_config {
    failure_threshold = 1
  }
}

# frontend service discovery service
resource "aws_service_discovery_service" "admin_app" {
  name = "frontend"
  dns_config {
    namespace_id   = aws_service_discovery_private_dns_namespace.web.id
    routing_policy = "MULTIVALUE"
    dns_records {
      ttl  = 10
      type = "SRV"
    }
  }
  health_check_custom_config {
    failure_threshold = 1
  }
}

resource "aws_service_discovery_service" "litellm_proxy" {
  name = "litellm_proxy"
  dns_config {
    namespace_id   = aws_service_discovery_private_dns_namespace.web.id
    routing_policy = "MULTIVALUE"
    dns_records {
      ttl  = 10
      type = "SRV"
    }
  }
  health_check_custom_config {
    failure_threshold = 1
  }
}

# Nginx Service with EC2 Launch Type
resource "aws_ecs_service" "nginx_service" {
  # This is a resource, which means it will create a resource in AWS
  # This resource will create an ECS service with EC2 launch type for the Nginx container
  # The ECS service will be used to route traffic to the Nginx container
  # The ECS service will be attached to the ECS cluster
  # This will be the entry point for the application
  # Service will have two tasks running at all times, nginx and certbot
  name                               = "nginx-service"
  cluster                            = aws_ecs_cluster.web_cluster.id
  task_definition                    = aws_ecs_task_definition.nginx_task.arn
  deployment_minimum_healthy_percent = 0
  deployment_maximum_percent         = 200
  launch_type                        = "EC2"
  scheduling_strategy                = "REPLICA"
  desired_count                      = 1

  # workaround for https://github.com/hashicorp/terraform/issues/12634
  # we ignore task_definition changes as the revision changes on deploy
  # of a new version of the application
  # desired_count is ignored as it can change due to autoscaling policy
  lifecycle {
    ignore_changes = [task_definition, desired_count]
  }
}

resource "aws_ecs_task_definition" "nginx_task" {
  # The rest of the container definitions will be added when the application is deployed. It will be added to the task definition from docker-compose.yml using the ecs-cli compose create command
  family             = "nginx-task-${var.project_name}-${var.environment}"
  execution_role_arn = aws_iam_role.web_task_role.arn
  container_definitions = jsonencode([{
    name       = "nginx-container",
    image      = "nginx:latest",
    memory     = 512,
    cpu        = 256,
    entryPoint = ["/entrypoint.sh"],
    logConfiguration = {
      logDriver = "awslogs"
      options = {
        awslogs-group         = aws_cloudwatch_log_group.nginx.name
        awslogs-stream-prefix = "ecs"
        awslogs-region        = var.aws_region
      }
    }
    },
    {
      name   = "certbot",
      image  = "certbot/certbot:latest",
      memory = 256,
      cpu    = 256,

      logConfiguration = {
        logDriver = "awslogs"
        options = {
          awslogs-group         = aws_cloudwatch_log_group.nginx.name
          awslogs-stream-prefix = "ecs"
          awslogs-region        = var.aws_region
        }
      }
  }])
}

# Frontend Service with EC2 Launch Type
resource "aws_ecs_service" "admin_app_service" {
  # This is a resource, which means it will create a resource in AWS
  # This resource will create an ECS service with EC2 launch type for the Frontend container
  # The ECS service will be used to route traffic to the Frontend container
  # The ECS service will be attached to the ECS cluster
  name                               = "admin-app-service"
  cluster                            = aws_ecs_cluster.web_cluster.id
  task_definition                    = aws_ecs_task_definition.admin_app_task.arn
  deployment_minimum_healthy_percent = 0
  deployment_maximum_percent         = 200
  launch_type                        = "EC2"
  scheduling_strategy                = "REPLICA"
  desired_count                      = 1

  service_registries {
    registry_arn   = aws_service_discovery_service.admin_app.arn
    container_name = "admin-app-container"
    container_port = 3000
  }

  lifecycle {
    ignore_changes = [task_definition, desired_count]
  }
}

resource "aws_ecs_task_definition" "admin_app_task" {
  # The rest of the container definitions will be added when the application is deployed. It will be added to the task definition from docker-compose.yml using the ecs-cli compose create command
  # The CPU and Memory may need to be adjusted based on the application usage
  family             = "admin-app-task-${var.project_name}-${var.environment}"
  execution_role_arn = aws_iam_role.web_task_role.arn
  container_definitions = jsonencode([{
    name   = "admin-app-container",
    image  = "admin-app:latest",
    memory = 512,
    cpu    = 256,
    portMappings = [
      {
        "containerPort" : 3000,
        "hostPort" : 3000,
        "protocol" : "tcp"
      }
    ]
    logConfiguration = {
      logDriver = "awslogs"
      options = {
        awslogs-group         = aws_cloudwatch_log_group.admin_app.name
        awslogs-stream-prefix = "ecs"
        awslogs-region        = var.aws_region
      }
    }
  }])
}

# Backend Service with EC2 Launch Type
resource "aws_ecs_service" "backend_service" {
  # This is a resource, which means it will create a resource in AWS
  # This resource will create an ECS service with EC2 launch type for the Backend container
  # The ECS service will be used to route traffic to the Backend container
  # The ECS service will be attached to the ECS cluster
  name                               = "backend-service"
  cluster                            = aws_ecs_cluster.web_cluster.id
  task_definition                    = aws_ecs_task_definition.backend_task.arn
  deployment_minimum_healthy_percent = 0
  deployment_maximum_percent         = 200
  launch_type                        = "EC2"
  scheduling_strategy                = "REPLICA"
  desired_count                      = 1

  service_registries {
    registry_arn   = aws_service_discovery_service.backend.arn
    container_name = "backend-container"
    container_port = 8000
  }

  lifecycle {
    ignore_changes = [task_definition, desired_count]
  }
}


resource "aws_ecs_task_definition" "backend_task" {
  # The rest of the container definitions will be added when the application is deployed. It will be added to the task definition from docker-compose.yml using the ecs-cli compose create command
  family             = "backend-task-${var.project_name}-${var.environment}"
  execution_role_arn = aws_iam_role.web_task_role.arn
  container_definitions = jsonencode([{
    name   = "backend-container",
    image  = "backend:latest",
    memory = 512,
    cpu    = 256,

    portMappings = [
      {
        "containerPort" : 8000,
        "hostPort" : 8000,
        "protocol" : "tcp"
      }
    ]

    logConfiguration = {
      logDriver = "awslogs"
      options = {
        awslogs-group         = aws_cloudwatch_log_group.backend.name
        awslogs-stream-prefix = "ecs"
        awslogs-region        = var.aws_region
      }
    }
  }])
}

# litellm_proxy container Service with EC2 Launch Type
resource "aws_ecs_service" "litellm_proxy_service" {
  name                               = "litellm-proxy-service"
  cluster                            = aws_ecs_cluster.web_cluster.id
  task_definition                    = aws_ecs_task_definition.litellm_proxy_task.arn
  deployment_minimum_healthy_percent = 0
  deployment_maximum_percent         = 200
  launch_type                        = "EC2"
  scheduling_strategy                = "REPLICA"
  desired_count                      = 1

<<<<<<< HEAD
=======
  service_registries {
    registry_arn   = aws_service_discovery_service.litellm_proxy.arn
    container_name = "litellm-proxy-container"
    container_port = 4000
  }

>>>>>>> 43a586ac
  lifecycle {
    ignore_changes = [task_definition, desired_count]
  }
}

resource "aws_ecs_task_definition" "litellm_proxy_task" {
  family             = "litellm-proxy-task-${var.project_name}-${var.environment}"
  execution_role_arn = aws_iam_role.web_task_role.arn
  container_definitions = jsonencode([{
    name   = "litellm-proxy-container",
    image  = "ghcr.io/berriai/litellm:main-v1.34.6",
    memory = 2048,
    cpu    = 512,

    portMappings = [
      {
        "containerPort" : 4000,
<<<<<<< HEAD
        "hostPort" : 4000,
=======
>>>>>>> 43a586ac
        "protocol" : "tcp"
      }
    ],

    logConfiguration = {
      logDriver = "awslogs"
      options = {
        awslogs-group         = aws_cloudwatch_log_group.litellm_proxy.name
        awslogs-stream-prefix = "ecs"
        awslogs-region        = var.aws_region
      }
    }
  }])
}

# CloudWatch Log Groups
resource "aws_cloudwatch_log_group" "litellm_proxy" {
  name = "/ecs/litellm-proxy-task-${var.project_name}-${var.environment}"
  tags = merge({ Name = "litellm-proxy-task-${var.project_name}-${var.environment}", Module = "Web" }, var.tags)
}
resource "aws_cloudwatch_log_group" "admin_app" {
  name = "/ecs/admin-app-task-${var.project_name}-${var.environment}"
  tags = merge({ Name = "admin-app-task-${var.project_name}-${var.environment}", Module = "Web" }, var.tags)
}
resource "aws_cloudwatch_log_group" "backend" {
  name = "/ecs/backend-task-${var.project_name}-${var.environment}"
  tags = merge({ Name = "backend-task-${var.project_name}-${var.environment}", Module = "Web" }, var.tags)
}
resource "aws_cloudwatch_log_group" "nginx" {
  name = "/ecs/nginx-task-${var.project_name}-${var.environment}"
  tags = merge({ Name = "nginx-task-${var.project_name}-${var.environment}", Module = "Web" }, var.tags)
}<|MERGE_RESOLUTION|>--- conflicted
+++ resolved
@@ -244,15 +244,12 @@
   scheduling_strategy                = "REPLICA"
   desired_count                      = 1
 
-<<<<<<< HEAD
-=======
   service_registries {
     registry_arn   = aws_service_discovery_service.litellm_proxy.arn
     container_name = "litellm-proxy-container"
     container_port = 4000
   }
 
->>>>>>> 43a586ac
   lifecycle {
     ignore_changes = [task_definition, desired_count]
   }
@@ -270,10 +267,6 @@
     portMappings = [
       {
         "containerPort" : 4000,
-<<<<<<< HEAD
-        "hostPort" : 4000,
-=======
->>>>>>> 43a586ac
         "protocol" : "tcp"
       }
     ],

# If not set, uses default values defined in core_backend/app/**/config.py files.

#### 🔒 Postgres variables -- change for production ############################
POSTGRES_USER=postgres
<<<<<<< HEAD
POSTGRES_PASSWORD=postgres # pragma: allowlist secret
=======
POSTGRES_PASSWORD=postgres  #pragma: allowlist secret
>>>>>>> 286f3fa6
POSTGRES_HOST=localhost
POSTGRES_PORT=5432
POSTGRES_DB=postgres

#### 🔒 Admin user -- change for production ####################################
ADMIN_USERNAME="admin"
<<<<<<< HEAD
ADMIN_PASSWORD="fullaccess" # pragma: allowlist secret
ADMIN_API_KEY="admin-key" # pragma: allowlist secret
=======
ADMIN_PASSWORD="fullaccess" #pragma: allowlist secret
ADMIN_API_KEY="admin-key"   #pragma: allowlist secret
>>>>>>> 286f3fa6

#### Admin user rate limits ###################################################
# ADMIN_CONTENT_QUOTA=1000
# ADMIN_API_DAILY_QUOTA=100

#### 🔒 JWT -- change for production ###########################################
<<<<<<< HEAD
JWT_SECRET="jwt-secret" # pragma: allowlist secret
=======
JWT_SECRET="jwt-secret"    #pragma: allowlist secret
>>>>>>> 286f3fa6

#### Redis  -- change for production ##########################################
REDIS_HOST="redis://localhost:6379"
# For docker compose, use "redis://redis:6379"

#### LiteLLM Proxy Server -- change for production ############################
LITELLM_ENDPOINT="http://localhost:4000"
# For docker compose, use "http://litellm_proxy:4000"

#### Variables for Huggingface embeddings container ###########################
# If on ARM, you need to build the embeddings image manually using
# `make build-embeddings-arm` from repository root and set the following variables
#EMBEDDINGS_IMAGE_NAME=text-embeddings-inference-arm
#PGVECTOR_VECTOR_SIZE=1024

#### Speech APIs ###############################################################
# SPEECH_ENDPOINT=http://speech_service:8001/transcribe

#### Temporary folder for prometheus gunicorn multiprocess ####################
PROMETHEUS_MULTIPROC_DIR="/tmp"

#### Application-wide content limits ##########################################
# CHECK_CONTENT_LIMIT=True
# DEFAULT_CONTENT_QUOTA=50

#### Number of top content to return for /search. #############################
# N_TOP_CONTENT=5

#### Urgency detection variables ##############################################
# URGENCY_CLASSIFIER="cosine_distance_classifier"
# Choose between `cosine_distance_classifier` and `llm_entailment_classifier`

# URGENCY_DETECTION_MAX_DISTANCE=0.5
# Only used if URGENCY_CLASSIFIER=cosine_distance_classifier

# URGENCY_DETECTION_MIN_PROBABILITY=0.5
# Only used if URGENCY_CLASSIFIER=llm_entailment_classifier

#### LLM response alignment scoring ###########################################
# ALIGN_SCORE_METHOD="LLM"
# ALIGN_SCORE_THRESHOLD=0.7
# ALIGN_SCORE_API=http://alignScore:5001/alignscore_base
# ALIGN_SCORE_API must be set if ALIGN_SCORE_METHOD="AlignScore"

#### LiteLLM tracing ##########################################################
LANGFUSE=False

# 🔒 Keys
# LANGFUSE_PUBLIC_KEY="pk-..."
<<<<<<< HEAD
# LANGFUSE_SECRET_KEY="sk-..." # pragma: allowlist secret
=======
# LANGFUSE_SECRET_KEY="sk-..."  #pragma: allowlist secret
>>>>>>> 286f3fa6
# Set LANGFUSE=True to enable Langfuse logging, and set the keys.
# See https://docs.litellm.ai/docs/observability/langfuse_integration for more information.

# Optional based on your Langfuse host:
# LANGFUSE_HOST="https://cloud.langfuse.com"

##### Google Cloud Storage Variables#############################################
# GCS_SPEECH_BUCKET="aaq-speech-test"
# Set this variable up to your specific GCS bucket for storage and retrieval for Speech Workflow.<|MERGE_RESOLUTION|>--- conflicted
+++ resolved
@@ -2,35 +2,22 @@
 
 #### 🔒 Postgres variables -- change for production ############################
 POSTGRES_USER=postgres
-<<<<<<< HEAD
-POSTGRES_PASSWORD=postgres # pragma: allowlist secret
-=======
 POSTGRES_PASSWORD=postgres  #pragma: allowlist secret
->>>>>>> 286f3fa6
 POSTGRES_HOST=localhost
 POSTGRES_PORT=5432
 POSTGRES_DB=postgres
 
 #### 🔒 Admin user -- change for production ####################################
 ADMIN_USERNAME="admin"
-<<<<<<< HEAD
-ADMIN_PASSWORD="fullaccess" # pragma: allowlist secret
-ADMIN_API_KEY="admin-key" # pragma: allowlist secret
-=======
 ADMIN_PASSWORD="fullaccess" #pragma: allowlist secret
 ADMIN_API_KEY="admin-key"   #pragma: allowlist secret
->>>>>>> 286f3fa6
 
 #### Admin user rate limits ###################################################
 # ADMIN_CONTENT_QUOTA=1000
 # ADMIN_API_DAILY_QUOTA=100
 
 #### 🔒 JWT -- change for production ###########################################
-<<<<<<< HEAD
-JWT_SECRET="jwt-secret" # pragma: allowlist secret
-=======
 JWT_SECRET="jwt-secret"    #pragma: allowlist secret
->>>>>>> 286f3fa6
 
 #### Redis  -- change for production ##########################################
 REDIS_HOST="redis://localhost:6379"
@@ -80,11 +67,7 @@
 
 # 🔒 Keys
 # LANGFUSE_PUBLIC_KEY="pk-..."
-<<<<<<< HEAD
-# LANGFUSE_SECRET_KEY="sk-..." # pragma: allowlist secret
-=======
 # LANGFUSE_SECRET_KEY="sk-..."  #pragma: allowlist secret
->>>>>>> 286f3fa6
 # Set LANGFUSE=True to enable Langfuse logging, and set the keys.
 # See https://docs.litellm.ai/docs/observability/langfuse_integration for more information.
 

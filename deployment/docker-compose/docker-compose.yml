--- conflicted
+++ resolved
@@ -13,8 +13,6 @@
       watch:
         - action: rebuild
           path: ../../core_backend
-    volumes:
-      - temp:/usr/src/aaq_backend/temp
 
   admin_app:
     image: idinsight/aaq-admin-app:latest
@@ -87,16 +85,11 @@
       watch:
         - action: rebuild
           path: ../../optional_components/embeddings
-<<<<<<< HEAD
   redis:
     image: "redis:6.0-alpine"
     ports:
       - "6380:6379"
     restart: always
-=======
-
->>>>>>> d2256663
 volumes:
   caddy_data:
-  caddy_config:
-  temp:+  caddy_config:
services:
  core_backend:
    image: idinsight/aaq-backend:latest
    build:
      context: ../../core_backend
      dockerfile: Dockerfile
    command: >
      /bin/sh startup.sh
    restart: always
    volumes:
      - temp:/usr/src/aaq_backend/temp
      - ./.gcp_credentials.json:/app/credentials.json
    env_file:
      - .base.env
      - .core_backend.env
      - .litellm_proxy.env
    environment:
      - REDIS_HOST=redis://redis:6379
      - LITELLM_ENDPOINT=http://litellm_proxy:4000
    depends_on:
      - redis

    develop:
      watch:
        - action: rebuild
          path: ../../core_backend

  admin_app:
    image: idinsight/aaq-admin-app:latest
    build:
      context: ../../admin_app
      dockerfile: Dockerfile
    command: >
      node server.js
    depends_on:
      - core_backend
    restart: always
    env_file:
      - .base.env
    develop:
      watch:
        - action: rebuild
          path: ../../admin_app

  caddy:
    image: caddy:2.7.6
    restart: unless-stopped
    ports:
      - "80:80"
      - "443:443"
      - "443:443/udp"
    volumes:
      - ./Caddyfile:/etc/caddy/Caddyfile
      - caddy_data:/data
      - caddy_config:/config
    env_file:
      - .base.env

  litellm_proxy:
    image: ghcr.io/berriai/litellm:main-v1.40.10
    restart: always
    env_file:
      - .litellm_proxy.env
    volumes:
      - ./litellm_proxy_config.yaml:/app/config.yaml
      - ./.gcp_credentials.json:/app/credentials.json
<<<<<<< HEAD
    ports: # Expose the port to port 4000 for debugging purposes
      - 4000:4000
    command:
      ["--config", "/app/config.yaml", "--port", "4000", "--num_workers", "4"]
=======
    command: ["--config", "/app/config.yaml", "--port", "4000", "--num_workers", "4"]
>>>>>>> 521cbe90

  alignScore:
    image: idinsight/alignscore-base:latest
    profiles:
      - alignScore
      - optional-components
    build:
      context: ../../optional_components/alignScore
      dockerfile: Dockerfile
    command: >
      /usr/local/bin/python server.py --port=5001 --models=base
    restart: always

  huggingface-embeddings:
    # image either refers to locally built image or defaults to the one from the registry
    image: ${EMBEDDINGS_IMAGE_NAME:-ghcr.io/huggingface/text-embeddings-inference:cpu-1.5}
    profiles:
      - huggingface-embeddings
      - optional-components
    volumes:
      - $PWD/data:/data
    command:
      [
        "--model-id",
        "${HUGGINGFACE_MODEL}",
        "--api-key",
        "${HUGGINGFACE_EMBEDDINGS_API_KEY}",
      ]
    restart: always
    env_file:
      - .litellm_proxy.env
    develop:
      watch:
        - action: rebuild
          path: ../../optional_components/embeddings

  redis:
    image: "redis:6.0-alpine"
    ports: # Expose the port to port 6380 on the host machine for debugging
      - "6380:6379"
    restart: always

volumes:
  caddy_data:
  caddy_config:
  temp:<|MERGE_RESOLUTION|>--- conflicted
+++ resolved
@@ -64,14 +64,9 @@
     volumes:
       - ./litellm_proxy_config.yaml:/app/config.yaml
       - ./.gcp_credentials.json:/app/credentials.json
-<<<<<<< HEAD
     ports: # Expose the port to port 4000 for debugging purposes
       - 4000:4000
-    command:
-      ["--config", "/app/config.yaml", "--port", "4000", "--num_workers", "4"]
-=======
     command: ["--config", "/app/config.yaml", "--port", "4000", "--num_workers", "4"]
->>>>>>> 521cbe90
 
   alignScore:
     image: idinsight/alignscore-base:latest

--- conflicted
+++ resolved
@@ -46,55 +46,47 @@
 
 ### Step 1: Run the backend
 
-1. [Set up your python environment](contributing.md#setup-your-virtual-python-environment).
+1.  [Set up your python environment](contributing.md#setup-your-virtual-python-environment).
 
-2. Activate your `aaq` conda environment
+2.  Activate your `aaq` conda environment
 
         conda activate aaq
 
-3. Set required environment variables in your terminal using
+3.  Set required environment variables in your terminal using
 
         export OPENAI_API_KEY=sk...  # required for model proxy server
         export PROMETHEUS_MULTIPROC_DIR=/tmp  # required for core_backend
         export NEXT_PUBLIC_GOOGLE_LOGIN_CLIENT_ID=<YOUR_CLIENT_ID> # optional
 
-4. (optional) Set custom login credentials by setting the following environment variables. The defaults
-can be found in `core_backend/add_users_to_db.py`.
+4.  (optional) Set custom login credentials by setting the following environment variables. The defaults
+    can be found in `core_backend/add_users_to_db.py`.
 
-        # user 1
-        export USER1_USERNAME = "user1"
-        export USER1_PASSWORD = "fullaccess"
-<<<<<<< HEAD
-        export USER1_RETRIEVAL_SECRET = "user1-key"
-=======
-        export USER1_API_KEY = "user1-key"
->>>>>>> 65b0eb03
+            # user 1
+            export USER1_USERNAME = "user1"
+            export USER1_PASSWORD = "fullaccess"
+            export USER1_API_KEY = "user1-key"
 
-        # user 2
-        export USER2_USERNAME = "user2"
-        export USER2_PASSWORD = "fullaccess"
-<<<<<<< HEAD
-        export USER2_RETRIEVAL_SECRET = "user2-key"
-=======
-        export USER2_API_KEY = "user2-key"
->>>>>>> 65b0eb03
+            # user 2
+            export USER2_USERNAME = "user2"
+            export USER2_PASSWORD = "fullaccess"
+            export USER2_API_KEY = "user2-key"
 
-5. (optional) Edit which LLMs are used in the `deployment/docker-compose/litellm_proxy_config.yaml`.
+5.  (optional) Edit which LLMs are used in the `deployment/docker-compose/litellm_proxy_config.yaml`.
 
-6. Run Make target to set up required Docker containers for the database and the LiteLLM proxy server.
+6.  Run Make target to set up required Docker containers for the database and the LiteLLM proxy server.
 
         make setup-dev
 
-7. Run the app
+7.  Run the app
 
         python core_backend/main.py
 
     This will launch the application in "reload" mode i.e. the app will automatically
     refresh everytime you make a change to one of the files.
 
-     You can test the endpoints by going to [http://localhost:8000/docs](http://localhost:8000/docs) (backend will be running on [http://localhost:8000](http://localhost:8000)).
+    You can test the endpoints by going to [http://localhost:8000/docs](http://localhost:8000/docs) (backend will be running on [http://localhost:8000](http://localhost:8000)).
 
-8. Once done, exit the running app process with `ctrl+c` and run
+8.  Once done, exit the running app process with `ctrl+c` and run
 
         make teardown-dev
 
@@ -132,12 +124,12 @@
 
 ### Step 2: Run the admin app
 
-1. In a new terminal, navigate to `aaq-core/admin_app`
-2. If you want Google login option to work, you'll need to set the Google login client ID
+1.  In a new terminal, navigate to `aaq-core/admin_app`
+2.  If you want Google login option to work, you'll need to set the Google login client ID
 
         export NEXT_PUBLIC_GOOGLE_LOGIN_CLIENT_ID=<YOUR_CLIENT_ID>
 
-3. Run
+3.  Run
 
         npm i
         npm run dev
@@ -148,18 +140,18 @@
 
 ## Set up docs
 
-1. [mkdocs](https://www.mkdocs.org/user-guide/installation/) should be installed in your
-development conda environment created by `make fresh-env`. Activate the conda environment:
+1.  [mkdocs](https://www.mkdocs.org/user-guide/installation/) should be installed in your
+    development conda environment created by `make fresh-env`. Activate the conda environment:
 
-        conda activate aaq
+            conda activate aaq
 
-2. To host docs offline so you can see your changes, run the following in the root of the repo (with altered port so it doesn't interfere with the app's server):
+2.  To host docs offline so you can see your changes, run the following in the root of the repo (with altered port so it doesn't interfere with the app's server):
 
         mkdocs serve -a "localhost:8080"
 
 ## Pros and cons of each setup method
 
-| Method | Pros | Cons |
-| --- | --- | --- |
-| [Set up using docker compose watch](#set-up-using-docker-compose-watch) | <ul><li>Good for end-to-end testing</li><li>Local environment identical to production deployment</li><li>No need to setup local environment</li><li>Set environment variables and configs once</li></ul> | <ul><li>Changes take 5-10s to be reflected in the app</li></ul> |
-| [Set up manually](#set-up-manually)| <ul><li>Instant feedback from changes</li></ul>| <ul><li>Requires more configuration before each run</li><li>Requires environment and dependencies to be set up correctly</li><ul> |+| Method                                                                  | Pros                                                                                                                                                                                                     | Cons                                                                                                                              |
+| ----------------------------------------------------------------------- | -------------------------------------------------------------------------------------------------------------------------------------------------------------------------------------------------------- | --------------------------------------------------------------------------------------------------------------------------------- |
+| [Set up using docker compose watch](#set-up-using-docker-compose-watch) | <ul><li>Good for end-to-end testing</li><li>Local environment identical to production deployment</li><li>No need to setup local environment</li><li>Set environment variables and configs once</li></ul> | <ul><li>Changes take 5-10s to be reflected in the app</li></ul>                                                                   |
+| [Set up manually](#set-up-manually)                                     | <ul><li>Instant feedback from changes</li></ul>                                                                                                                                                          | <ul><li>Requires more configuration before each run</li><li>Requires environment and dependencies to be set up correctly</li><ul> |
"use client";
import LanguageButtonBar from "@/components/LanguageButtonBar";
import { Layout } from "@/components/Layout";
import { FullAccessComponent } from "@/components/ProtectedComponent";
import { appColors, appStyles, sizes } from "@/utils";
import { apiCalls } from "@/utils/api";
import { useAuth } from "@/utils/auth";
import { ChevronLeft } from "@mui/icons-material";
import { Button, CircularProgress, TextField, Typography } from "@mui/material";
import Alert from "@mui/material/Alert";
import { useRouter, useSearchParams } from "next/navigation";
import React from "react";

export interface Content extends EditContentBody {
  content_id: number | null;
  created_datetime_utc: string | null;
  updated_datetime_utc: string | null;
}

interface EditContentBody {
  content_title: string;
  content_text: string;
  content_language: string;
  content_metadata: Record<string, unknown>;
}

const AddEditContentPage = () => {
  const searchParams = useSearchParams();
  const content_id = Number(searchParams.get("content_id")) || null;

  const [content, setContent] = React.useState<Content | null>(null);
  const [isLoading, setIsLoading] = React.useState<boolean>(true);

  const { token } = useAuth();
  React.useEffect(() => {
    if (!content_id) {
      setIsLoading(false);
      return;
    } else {
      apiCalls.getContent(content_id, token!).then((data) => {
        setContent(data);
        setIsLoading(false);
      });
    }
  }, [content_id]);

  if (isLoading) {
    return (
      <div
        style={{
          display: "flex",
          flexDirection: "row",
          justifyContent: "center",
          alignItems: "center",
          height: "100vh",
          width: "100%",
        }}
      >
        <CircularProgress />
      </div>
    );
  }
  return (
    <FullAccessComponent>
      <Layout.FlexBox flexDirection={"column"} sx={{ p: sizes.doubleBaseGap }}>
        <Header content_id={content_id} />
        <Layout.FlexBox
          flexDirection={"column"}
          sx={{ px: sizes.doubleBaseGap, mx: sizes.smallGap }}
        >
          <Layout.Spacer multiplier={2} />
          <ContentBox content={content} setContent={setContent} />
          <Layout.Spacer multiplier={1} />
        </Layout.FlexBox>
      </Layout.FlexBox>
    </FullAccessComponent>
  );
};

const ContentBox = ({
  content,
  setContent,
}: {
  content: Content | null;
  setContent: React.Dispatch<React.SetStateAction<Content | null>>;
}) => {
  const [isSaved, setIsSaved] = React.useState(true);
  const [saveError, setSaveError] = React.useState(false);
  const [isTitleEmpty, setIsTitleEmpty] = React.useState(false);
  const [isContentEmpty, setIsContentEmpty] = React.useState(false);

  const { token } = useAuth();

  const router = useRouter();
  const saveContent = async (content: Content) => {
    const body: EditContentBody = {
      content_title: content.content_title,
      content_text: content.content_text,
      content_language: content.content_language,
      content_metadata: content.content_metadata,
    };

    const promise =
      content.content_id === null
        ? apiCalls.addContent(body, token!)
        : apiCalls.editContent(content.content_id, body, token!);

    const result = promise
      .then((data) => {
        setIsSaved(true);
        setSaveError(false);
        return data.content_id;
      })
      .catch((error: Error) => {
        console.error("Error processing content:", error);
        setSaveError(true);
        return null;
      });

    return await result;
  };

  const handleChange = (
    e: React.ChangeEvent<HTMLInputElement | HTMLTextAreaElement>,
    key: keyof Content,
  ) => {
    const emptyContent: Content = {
      content_id: null,
      created_datetime_utc: null,
      updated_datetime_utc: null,
      content_title: "",
      content_text: "",
      content_language: "ENGLISH",
      content_metadata: {},
    };

    setIsTitleEmpty(false);
    setIsContentEmpty(false);

    content
      ? setContent({ ...content, [key]: e.target.value })
      : setContent({ ...emptyContent, [key]: e.target.value });
    setIsSaved(false);
  };

  return (
    <Layout.FlexBox
      flexDirection={"column"}
      sx={{
        maxWidth: "800px",
        minWidth: "300px",
        border: 1,
        borderColor: appColors.darkGrey,
        backgroundColor: appColors.lightGrey,
        borderRadius: 4,
        p: sizes.baseGap,
      }}
    >
      <LanguageButtonBar expandable={true} />
      <Layout.Spacer multiplier={1} />
      <Typography variant="body2">Title</Typography>
      <Layout.Spacer multiplier={0.5} />
      <TextField
        required
        placeholder="Add a title (required)"
        inputProps={{ maxLength: 150 }}
        variant="outlined"
        error={isTitleEmpty}
        helperText={isTitleEmpty ? "Should not be empty" : " "}
        sx={{
<<<<<<< HEAD
          "& .MuiInputBase-root": { backgroundColor: appColors.white },
=======
          backgroundColor: appColors.white,
          "& .MuiFormHelperText-root": {
            backgroundColor: appColors.lightGrey,
            mx: 0,
            my: 0,
          },
>>>>>>> efb98264
        }}
        value={content ? content.content_title : ""}
        onChange={(e) => handleChange(e, "content_title")}
      />
      <Layout.Spacer multiplier={0.25} />
      <Typography variant="body2">Content</Typography>
      <Layout.Spacer multiplier={0.5} />
      <TextField
        required
        placeholder="Add content (required)"
        inputProps={{ maxLength: 2000 }}
        multiline
        rows={15}
        variant="outlined"
        error={isContentEmpty}
        helperText={isContentEmpty ? "Should not be empty" : " "}
        sx={{
<<<<<<< HEAD
          "& .MuiInputBase-root": { backgroundColor: appColors.white },
=======
          backgroundColor: appColors.white,
          "& .MuiFormHelperText-root": {
            backgroundColor: appColors.lightGrey,
            mx: 0,
            my: 0,
          },
>>>>>>> efb98264
        }}
        value={content ? content.content_text : ""}
        onChange={(e) => handleChange(e, "content_text")}
      />
      <Layout.Spacer multiplier={1} />
      <Layout.FlexBox
        flexDirection="row"
        sx={{ justifyContent: "space-between" }}
      >
        <Button
          variant="contained"
          disabled={isSaved}
          color="primary"
          sx={[{ width: "5%" }]}
          onClick={() => {
            if (!content) {
              setIsTitleEmpty(true);
              setIsContentEmpty(true);
            } else if (content.content_title === "") {
              setIsTitleEmpty(true);
            } else if (content.content_text === "") {
              setIsContentEmpty(true);
            } else {
              const handleSaveContent = async (content: Content) => {
                const content_id = await saveContent(content);
                if (content_id) {
                  const actionType = content.content_id ? "edit" : "add";
                  router.push(
                    `/content/?content_id=${content_id}&action=${actionType}`,
                  );
                }
              };
              handleSaveContent(content);
            }
          }}
        >
          Save
        </Button>
        {saveError ? (
          <Alert variant="outlined" severity="error" sx={{ px: 3, py: 0 }}>
            Failed to save content.
          </Alert>
        ) : null}
      </Layout.FlexBox>
    </Layout.FlexBox>
  );
};

const Header = ({ content_id }: { content_id: number | null }) => {
  const router = useRouter();

  return (
    <Layout.FlexBox flexDirection="row" {...appStyles.alignItemsCenter}>
      <ChevronLeft
        style={{ cursor: "pointer" }}
        onClick={() => (content_id ? router.back() : router.push("/content"))}
      />
      <Layout.Spacer multiplier={1} horizontal />
      {content_id ? (
        <>
          <Typography variant="h5">Edit Content</Typography>
          <Layout.Spacer multiplier={2} horizontal />
          <Typography variant="h5">{`\u2022`}</Typography>
          <Layout.Spacer multiplier={2} horizontal />
          <Typography variant="h5">#{content_id}</Typography>
        </>
      ) : (
        <Typography variant="h5">Add Content</Typography>
      )}
    </Layout.FlexBox>
  );
};

export default AddEditContentPage;<|MERGE_RESOLUTION|>--- conflicted
+++ resolved
@@ -168,16 +168,7 @@
         error={isTitleEmpty}
         helperText={isTitleEmpty ? "Should not be empty" : " "}
         sx={{
-<<<<<<< HEAD
           "& .MuiInputBase-root": { backgroundColor: appColors.white },
-=======
-          backgroundColor: appColors.white,
-          "& .MuiFormHelperText-root": {
-            backgroundColor: appColors.lightGrey,
-            mx: 0,
-            my: 0,
-          },
->>>>>>> efb98264
         }}
         value={content ? content.content_title : ""}
         onChange={(e) => handleChange(e, "content_title")}
@@ -195,16 +186,7 @@
         error={isContentEmpty}
         helperText={isContentEmpty ? "Should not be empty" : " "}
         sx={{
-<<<<<<< HEAD
           "& .MuiInputBase-root": { backgroundColor: appColors.white },
-=======
-          backgroundColor: appColors.white,
-          "& .MuiFormHelperText-root": {
-            backgroundColor: appColors.lightGrey,
-            mx: 0,
-            my: 0,
-          },
->>>>>>> efb98264
         }}
         value={content ? content.content_text : ""}
         onChange={(e) => handleChange(e, "content_text")}

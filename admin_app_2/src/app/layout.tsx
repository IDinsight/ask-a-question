--- conflicted
+++ resolved
@@ -1,7 +1,3 @@
-<<<<<<< HEAD
-import NavBar from "@/components/NavBar";
-=======
->>>>>>> efb98264
 import theme from "@/theme";
 import AuthProvider from "@/utils/auth";
 import { CssBaseline, ThemeProvider } from "@mui/material";

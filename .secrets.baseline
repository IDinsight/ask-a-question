{
  "version": "1.5.0",
  "plugins_used": [
    {
      "name": "ArtifactoryDetector"
    },
    {
      "name": "AWSKeyDetector"
    },
    {
      "name": "AzureStorageKeyDetector"
    },
    {
      "name": "Base64HighEntropyString",
      "limit": 4.5
    },
    {
      "name": "BasicAuthDetector"
    },
    {
      "name": "CloudantDetector"
    },
    {
      "name": "DiscordBotTokenDetector"
    },
    {
      "name": "GitHubTokenDetector"
    },
    {
      "name": "GitLabTokenDetector"
    },
    {
      "name": "HexHighEntropyString",
      "limit": 3.0
    },
    {
      "name": "IbmCloudIamDetector"
    },
    {
      "name": "IbmCosHmacDetector"
    },
    {
      "name": "IPPublicDetector"
    },
    {
      "name": "JwtTokenDetector"
    },
    {
      "name": "KeywordDetector",
      "keyword_exclude": ""
    },
    {
      "name": "MailchimpDetector"
    },
    {
      "name": "NpmDetector"
    },
    {
      "name": "OpenAIDetector"
    },
    {
      "name": "PrivateKeyDetector"
    },
    {
      "name": "PypiTokenDetector"
    },
    {
      "name": "SendGridDetector"
    },
    {
      "name": "SlackDetector"
    },
    {
      "name": "SoftlayerDetector"
    },
    {
      "name": "SquareOAuthDetector"
    },
    {
      "name": "StripeDetector"
    },
    {
      "name": "TelegramBotTokenDetector"
    },
    {
      "name": "TwilioKeyDetector"
    }
  ],
  "filters_used": [
    {
      "path": "detect_secrets.filters.allowlist.is_line_allowlisted"
    },
    {
      "path": "detect_secrets.filters.common.is_baseline_file",
      "filename": ".secrets.baseline"
    },
    {
      "path": "detect_secrets.filters.common.is_ignored_due_to_verification_policies",
      "min_level": 2
    },
    {
      "path": "detect_secrets.filters.heuristic.is_indirect_reference"
    },
    {
      "path": "detect_secrets.filters.heuristic.is_likely_id_string"
    },
    {
      "path": "detect_secrets.filters.heuristic.is_lock_file"
    },
    {
      "path": "detect_secrets.filters.heuristic.is_not_alphanumeric_string"
    },
    {
      "path": "detect_secrets.filters.heuristic.is_potential_uuid"
    },
    {
      "path": "detect_secrets.filters.heuristic.is_prefixed_with_dollar_sign"
    },
    {
      "path": "detect_secrets.filters.heuristic.is_sequential_string"
    },
    {
      "path": "detect_secrets.filters.heuristic.is_swagger_file"
    },
    {
      "path": "detect_secrets.filters.heuristic.is_templated_secret"
    }
  ],
  "results": {
    ".github/workflows/deploy_gcp_admin_app.yaml": [
      {
        "type": "Secret Keyword",
        "filename": ".github/workflows/deploy_gcp_admin_app.yaml",
        "hashed_secret": "a9940a62000a2eb35500c88932f05e62c364896e",
        "is_verified": false,
        "line_number": 65
      }
    ],
    ".github/workflows/deploy_gcp_caddy.yaml": [
      {
        "type": "Secret Keyword",
        "filename": ".github/workflows/deploy_gcp_caddy.yaml",
        "hashed_secret": "8fb442254a9f97b52d4c560877a40cf61e9884e0",
        "is_verified": false,
        "line_number": 62
      }
    ],
    ".github/workflows/deploy_gcp_core_backend.yaml": [
      {
        "type": "Secret Keyword",
        "filename": ".github/workflows/deploy_gcp_core_backend.yaml",
        "hashed_secret": "14a9a30abdb4f24769083489080470ca78f002f6",
        "is_verified": false,
        "line_number": 64
      }
    ],
    ".github/workflows/deploy_gcp_litellm_proxy.yaml": [
      {
        "type": "Secret Keyword",
        "filename": ".github/workflows/deploy_gcp_litellm_proxy.yaml",
        "hashed_secret": "0055da8a34a8538e3164350241dd2daf9f3994fc",
        "is_verified": false,
        "line_number": 62
      }
    ],
    ".github/workflows/retrieval-validation.yaml": [
      {
        "type": "Secret Keyword",
        "filename": ".github/workflows/retrieval-validation.yaml",
        "hashed_secret": "ca54df24e0b10f896f9958b2ec830058b15e7de2",
        "is_verified": false,
        "line_number": 10
      }
    ],
    ".github/workflows/tests.yaml": [
      {
        "type": "Secret Keyword",
        "filename": ".github/workflows/tests.yaml",
        "hashed_secret": "ca54df24e0b10f896f9958b2ec830058b15e7de2",
        "is_verified": false,
        "line_number": 11
      }
    ],
    "chat_managers/botpress_v12/deployment/template.env": [
      {
        "type": "Secret Keyword",
        "filename": "chat_managers/botpress_v12/deployment/template.env",
        "hashed_secret": "64fdeb6d172b6e676e6511a4cc6d8d9ba6541f4f",
        "is_verified": false,
        "line_number": 8
      }
    ],
    "chat_managers/typebot/deployment/template.env": [
      {
        "type": "Secret Keyword",
        "filename": "chat_managers/typebot/deployment/template.env",
        "hashed_secret": "afc848c316af1a89d49826c5ae9d00ed769415f3",
        "is_verified": false,
        "line_number": 6
      },
      {
        "type": "Base64 High Entropy String",
        "filename": "chat_managers/typebot/deployment/template.env",
        "hashed_secret": "1ef4ba375faf624a4c65e6ebef30382d108d0d8f",
        "is_verified": false,
        "line_number": 10
      },
      {
        "type": "Secret Keyword",
        "filename": "chat_managers/typebot/deployment/template.env",
        "hashed_secret": "1ef4ba375faf624a4c65e6ebef30382d108d0d8f",
        "is_verified": false,
        "line_number": 10
      }
    ],
    "chat_managers/typebot/llm_response_flow.json": [
      {
        "type": "Base64 High Entropy String",
        "filename": "chat_managers/typebot/llm_response_flow.json",
        "hashed_secret": "f42f119cd9cffe6824a543d550b33b93074e32d9",
        "is_verified": false,
        "line_number": 151
      }
    ],
    "core_backend/alembic.ini": [
      {
        "type": "Basic Auth Credentials",
        "filename": "core_backend/alembic.ini",
        "hashed_secret": "9d4e1e23bd5b727046a9e3b4b7db57bd8d6ee684",
        "is_verified": false,
        "line_number": 63
      }
    ],
    "core_backend/app/question_answer/schemas.py": [
      {
        "type": "Secret Keyword",
        "filename": "core_backend/app/question_answer/schemas.py",
        "hashed_secret": "5b8b7a620e54e681c584f5b5c89152773c10c253",
        "is_verified": false,
        "line_number": 63
      }
    ],
    "core_backend/migrations/versions/2023_09_16_c5a948963236_create_query_table.py": [
      {
        "type": "Hex High Entropy String",
        "filename": "core_backend/migrations/versions/2023_09_16_c5a948963236_create_query_table.py",
        "hashed_secret": "aa769fa54409c0074301a4b9a60080a15ad9c208",
        "is_verified": false,
        "line_number": 15
      }
    ],
    "core_backend/migrations/versions/2023_09_18_42fe00da1c48_create_feedback_table.py": [
      {
        "type": "Hex High Entropy String",
        "filename": "core_backend/migrations/versions/2023_09_18_42fe00da1c48_create_feedback_table.py",
        "hashed_secret": "e5858144ae1e5c1c2b7f6c4b02164d8121e0fa0e",
        "is_verified": false,
        "line_number": 15
      }
    ],
    "core_backend/migrations/versions/2023_10_12_cda1098017b5_create_query_response_table.py": [
      {
        "type": "Hex High Entropy String",
        "filename": "core_backend/migrations/versions/2023_10_12_cda1098017b5_create_query_response_table.py",
        "hashed_secret": "db3b694183ff156b07222512ed3c7fc6212b5ea6",
        "is_verified": false,
        "line_number": 15
      }
    ],
    "core_backend/migrations/versions/2024_02_18_f269c75dbf69_create_content_table.py": [
      {
        "type": "Hex High Entropy String",
        "filename": "core_backend/migrations/versions/2024_02_18_f269c75dbf69_create_content_table.py",
        "hashed_secret": "47983ffbd3a27d5f65293f78ed928d84c43ad98c",
        "is_verified": false,
        "line_number": 22
      }
    ],
    "core_backend/migrations/versions/2024_04_19_e8ddc3de6210_create_new_feedback_tables.py": [
      {
        "type": "Hex High Entropy String",
        "filename": "core_backend/migrations/versions/2024_04_19_e8ddc3de6210_create_new_feedback_tables.py",
        "hashed_secret": "c2739a34ac5452b0c6bacd634c79ab61be7db846",
        "is_verified": false,
        "line_number": 16
      }
    ],
    "core_backend/migrations/versions/2024_04_30_72d3851d44a6_create_ud_tables.py": [
      {
        "type": "Hex High Entropy String",
        "filename": "core_backend/migrations/versions/2024_04_30_72d3851d44a6_create_ud_tables.py",
        "hashed_secret": "0682b39422bcacfa8c2f6266ac8c902ec870a899",
        "is_verified": false,
        "line_number": 17
      }
    ],
    "core_backend/migrations/versions/2024_05_06_6cc60b6a8f1d_create_user_table.py": [
      {
        "type": "Hex High Entropy String",
        "filename": "core_backend/migrations/versions/2024_05_06_6cc60b6a8f1d_create_user_table.py",
        "hashed_secret": "7e95583cfea0046e41cd0ea46b47c2f99f0196b0",
        "is_verified": false,
        "line_number": 15
      }
    ],
    "core_backend/migrations/versions/2024_06_26_7a68f045e8d3_remove_content_language.py": [
      {
        "type": "Hex High Entropy String",
        "filename": "core_backend/migrations/versions/2024_06_26_7a68f045e8d3_remove_content_language.py",
        "hashed_secret": "640b7c701ab8e8f989e23a2b0f9eaca299f9a5ae",
        "is_verified": false,
        "line_number": 15
      }
    ],
    "core_backend/migrations/versions/2024_07_05_4d3f01bf891f_add_content_shared_count.py": [
      {
        "type": "Hex High Entropy String",
        "filename": "core_backend/migrations/versions/2024_07_05_4d3f01bf891f_add_content_shared_count.py",
        "hashed_secret": "1de40b9cbf27cc61c3d97ebaf77114e37bdd0ac2",
        "is_verified": false,
        "line_number": 15
      }
    ],
    "core_backend/migrations/versions/2024_07_17_30549f0b428a_drop_whatsapp_tables.py": [
      {
        "type": "Hex High Entropy String",
        "filename": "core_backend/migrations/versions/2024_07_17_30549f0b428a_drop_whatsapp_tables.py",
        "hashed_secret": "e73e8bc3636cecb151c5e131ef42838f1c9d1d5d",
        "is_verified": false,
        "line_number": 16
      }
    ],
    "core_backend/migrations/versions/2024_07_22_e354e0c0aad1_add_generate_llm_response_column.py": [
      {
        "type": "Hex High Entropy String",
        "filename": "core_backend/migrations/versions/2024_07_22_e354e0c0aad1_add_generate_llm_response_column.py",
        "hashed_secret": "e1a4804d44d45876c7c504e70033ab3fe107f3dc",
        "is_verified": false,
        "line_number": 15
      }
    ],
    "core_backend/migrations/versions/2024_07_23_7192d62a0b83_add_generate_tts_column_to_query_table_.py": [
      {
        "type": "Hex High Entropy String",
        "filename": "core_backend/migrations/versions/2024_07_23_7192d62a0b83_add_generate_tts_column_to_query_table_.py",
        "hashed_secret": "7cb312eb873ac061b53f56a048675dfdd0a8b59e",
        "is_verified": false,
        "line_number": 15
      }
    ],
    "core_backend/migrations/versions/2024_07_30_a5a6db9eca6f_add_api_daily_quota.py": [
      {
        "type": "Hex High Entropy String",
        "filename": "core_backend/migrations/versions/2024_07_30_a5a6db9eca6f_add_api_daily_quota.py",
        "hashed_secret": "99f7bf387074dda156ce8e6bf5eca1571748656f",
        "is_verified": false,
        "line_number": 15
      }
    ],
    "core_backend/migrations/versions/2024_08_02_b87b336df479_add_contents_for_query_table.py": [
      {
        "type": "Hex High Entropy String",
        "filename": "core_backend/migrations/versions/2024_08_02_b87b336df479_add_contents_for_query_table.py",
        "hashed_secret": "794c0dacce3c615975e14df5ee1687e75cdc28f3",
        "is_verified": false,
        "line_number": 15
      }
    ],
    "core_backend/tests/api/conftest.py": [
      {
        "type": "Secret Keyword",
        "filename": "core_backend/tests/api/conftest.py",
        "hashed_secret": "407c6798fe20fd5d75de4a233c156cc0fce510e3",
        "is_verified": false,
        "line_number": 44
      },
      {
        "type": "Secret Keyword",
        "filename": "core_backend/tests/api/conftest.py",
        "hashed_secret": "42553e798bc193bcf25368b5e53ec7cd771483a7",
        "is_verified": false,
        "line_number": 45
      },
      {
        "type": "Secret Keyword",
        "filename": "core_backend/tests/api/conftest.py",
        "hashed_secret": "9fb7fe1217aed442b04c0f5e43b5d5a7d3287097",
        "is_verified": false,
        "line_number": 47
      },
      {
        "type": "Secret Keyword",
        "filename": "core_backend/tests/api/conftest.py",
        "hashed_secret": "767ef7376d44bb6e52b390ddcd12c1cb1b3902a4",
        "is_verified": false,
        "line_number": 48
      },
      {
        "type": "Secret Keyword",
        "filename": "core_backend/tests/api/conftest.py",
        "hashed_secret": "70240b5d0947cc97447de496284791c12b2e678a",
        "is_verified": false,
        "line_number": 53
      },
      {
        "type": "Secret Keyword",
        "filename": "core_backend/tests/api/conftest.py",
        "hashed_secret": "80fea3e25cb7e28550d13af9dfda7a9bd08c1a78",
        "is_verified": false,
        "line_number": 54
      },
      {
        "type": "Secret Keyword",
        "filename": "core_backend/tests/api/conftest.py",
        "hashed_secret": "3465834d516797458465ae4ed2c62e7020032c4e",
        "is_verified": false,
<<<<<<< HEAD
        "line_number": 309
=======
        "line_number": 311
>>>>>>> 3da37817
      }
    ],
    "core_backend/tests/api/test.env": [
      {
        "type": "Secret Keyword",
        "filename": "core_backend/tests/api/test.env",
        "hashed_secret": "ca54df24e0b10f896f9958b2ec830058b15e7de2",
        "is_verified": false,
        "line_number": 5
      }
    ],
    "core_backend/tests/api/test_dashboard.py": [
      {
        "type": "Secret Keyword",
        "filename": "core_backend/tests/api/test_dashboard.py",
        "hashed_secret": "233243ef95e736679cb1d5664a4c71ba89c10664",
        "is_verified": false,
        "line_number": 153
      },
      {
        "type": "Secret Keyword",
        "filename": "core_backend/tests/api/test_dashboard.py",
        "hashed_secret": "6367c48dd193d56ea7b0baad25b19455e529f5ee",
        "is_verified": false,
        "line_number": 288
      }
    ],
    "core_backend/tests/api/test_data_api.py": [
      {
        "type": "Secret Keyword",
        "filename": "core_backend/tests/api/test_data_api.py",
        "hashed_secret": "233243ef95e736679cb1d5664a4c71ba89c10664",
        "is_verified": false,
        "line_number": 372
      }
    ],
    "core_backend/tests/api/test_question_answer.py": [
      {
        "type": "Secret Keyword",
        "filename": "core_backend/tests/api/test_question_answer.py",
        "hashed_secret": "1d2be5ef28a76e2207456e7eceabe1219305e43d",
        "is_verified": false,
        "line_number": 284
      },
      {
        "type": "Secret Keyword",
        "filename": "core_backend/tests/api/test_question_answer.py",
        "hashed_secret": "6367c48dd193d56ea7b0baad25b19455e529f5ee",
        "is_verified": false,
        "line_number": 634
      }
    ],
    "core_backend/tests/api/test_user_tools.py": [
      {
        "type": "Secret Keyword",
        "filename": "core_backend/tests/api/test_user_tools.py",
        "hashed_secret": "5baa61e4c9b93f3f0682250b6cf8331b7ee68fd8",
        "is_verified": false,
        "line_number": 16
      }
    ],
    "core_backend/tests/rails/test_language_identification.py": [
      {
        "type": "Secret Keyword",
        "filename": "core_backend/tests/rails/test_language_identification.py",
        "hashed_secret": "051b2c1d98174fabc4749641c4f4f4660556441e",
        "is_verified": false,
        "line_number": 48
      }
    ],
    "core_backend/tests/rails/test_on_off_topic.py": [
      {
        "type": "Secret Keyword",
        "filename": "core_backend/tests/rails/test_on_off_topic.py",
        "hashed_secret": "051b2c1d98174fabc4749641c4f4f4660556441e",
        "is_verified": false,
        "line_number": 38
      }
    ],
    "core_backend/tests/rails/test_paraphrasing.py": [
      {
        "type": "Secret Keyword",
        "filename": "core_backend/tests/rails/test_paraphrasing.py",
        "hashed_secret": "051b2c1d98174fabc4749641c4f4f4660556441e",
        "is_verified": false,
        "line_number": 47
      }
    ],
    "core_backend/tests/rails/test_safety.py": [
      {
        "type": "Secret Keyword",
        "filename": "core_backend/tests/rails/test_safety.py",
        "hashed_secret": "051b2c1d98174fabc4749641c4f4f4660556441e",
        "is_verified": false,
        "line_number": 38
      }
    ],
    "core_backend/validation/retrieval/validation.env": [
      {
        "type": "Secret Keyword",
        "filename": "core_backend/validation/retrieval/validation.env",
        "hashed_secret": "ca54df24e0b10f896f9958b2ec830058b15e7de2",
        "is_verified": false,
        "line_number": 2
      }
    ],
    "core_backend/validation/urgency_detection/conftest.py": [
      {
        "type": "Secret Keyword",
        "filename": "core_backend/validation/urgency_detection/conftest.py",
        "hashed_secret": "9fb7fe1217aed442b04c0f5e43b5d5a7d3287097",
        "is_verified": false,
        "line_number": 17
      },
      {
        "type": "Secret Keyword",
        "filename": "core_backend/validation/urgency_detection/conftest.py",
        "hashed_secret": "767ef7376d44bb6e52b390ddcd12c1cb1b3902a4",
        "is_verified": false,
        "line_number": 18
      }
    ],
    "core_backend/validation/urgency_detection/validation.env": [
      {
        "type": "Secret Keyword",
        "filename": "core_backend/validation/urgency_detection/validation.env",
        "hashed_secret": "ca54df24e0b10f896f9958b2ec830058b15e7de2",
        "is_verified": false,
        "line_number": 2
      }
    ],
    "deployment/docker-compose/litellm_proxy_config.yaml": [
      {
        "type": "Secret Keyword",
        "filename": "deployment/docker-compose/litellm_proxy_config.yaml",
        "hashed_secret": "07db03b4eef371b55ee656a334d69857b58a09da",
        "is_verified": false,
        "line_number": 5
      }
    ],
    "deployment\\docker-compose\\template.env": [
      {
        "type": "Secret Keyword",
        "filename": "deployment\\docker-compose\\template.env",
        "hashed_secret": "1c8d549f8ff68a7790ba6825cedf89735c115972",
        "is_verified": false,
        "line_number": 12
      },
      {
        "type": "Secret Keyword",
        "filename": "deployment\\docker-compose\\template.env",
        "hashed_secret": "4402394e878f7a467f57e5e02d450190b511f7a8",
        "is_verified": false,
        "line_number": 13
      },
      {
        "type": "Secret Keyword",
        "filename": "deployment\\docker-compose\\template.env",
        "hashed_secret": "b83efb89100a5f11b5cb4418471326f6c5b669c7",
        "is_verified": false,
        "line_number": 20
      },
      {
        "type": "Secret Keyword",
<<<<<<< HEAD
        "filename": "deployment\\docker-compose\\template.env",
        "hashed_secret": "ec3810e10fb78db55ce38b9c18d1c3eb1db739e0",
        "is_verified": false,
        "line_number": 67
      },
      {
        "type": "Secret Keyword",
        "filename": "deployment\\docker-compose\\template.env",
        "hashed_secret": "d033e22ae348aeb5660fc2140aec35850c4da997",
        "is_verified": false,
        "line_number": 74
=======
        "filename": "deployment/docker-compose/template.core_backend.env",
        "hashed_secret": "8586c76a0032202d1a68b119f9d0ffe9cae81220",
        "is_verified": false,
        "line_number": 38
      },
      {
        "type": "Secret Keyword",
        "filename": "deployment/docker-compose/template.core_backend.env",
        "hashed_secret": "ec3810e10fb78db55ce38b9c18d1c3eb1db739e0",
        "is_verified": false,
        "line_number": 71
      }
    ],
    "deployment/docker-compose/template.litellm_proxy.env": [
      {
        "type": "Secret Keyword",
        "filename": "deployment/docker-compose/template.litellm_proxy.env",
        "hashed_secret": "ec3810e10fb78db55ce38b9c18d1c3eb1db739e0",
        "is_verified": false,
        "line_number": 18
      },
      {
        "type": "Secret Keyword",
        "filename": "deployment/docker-compose/template.litellm_proxy.env",
        "hashed_secret": "d033e22ae348aeb5660fc2140aec35850c4da997",
        "is_verified": false,
        "line_number": 22
      }
    ],
    "docs/blog/posts/search-endpoint.md": [
      {
        "type": "Secret Keyword",
        "filename": "docs/blog/posts/search-endpoint.md",
        "hashed_secret": "5b8b7a620e54e681c584f5b5c89152773c10c253",
        "is_verified": false,
        "line_number": 47
>>>>>>> 3da37817
      },
      {
        "type": "Secret Keyword",
        "filename": "deployment\\docker-compose\\template.env",
        "hashed_secret": "8586c76a0032202d1a68b119f9d0ffe9cae81220",
        "is_verified": false,
        "line_number": 84
      }
    ],
    "docs\\blog\\posts\\search-endpoint.md": [
      {
        "type": "Secret Keyword",
        "filename": "docs\\blog\\posts\\search-endpoint.md",
        "hashed_secret": "5b8b7a620e54e681c584f5b5c89152773c10c253",
        "is_verified": false,
        "line_number": 47
      }
    ],
    "docs\\components\\litellm-proxy\\index.md": [
      {
        "type": "Secret Keyword",
        "filename": "docs\\components\\litellm-proxy\\index.md",
        "hashed_secret": "07db03b4eef371b55ee656a334d69857b58a09da",
        "is_verified": false,
        "line_number": 21
      }
    ],
    "docs/develop/setup.md": [
      {
        "type": "Secret Keyword",
        "filename": "docs/develop/setup.md",
        "hashed_secret": "1c8d549f8ff68a7790ba6825cedf89735c115972",
        "is_verified": false,
        "line_number": 178
      },
      {
        "type": "Secret Keyword",
        "filename": "docs\\develop\\setup.md",
        "hashed_secret": "2e0300945cd913be92e5626ce4f3f8c9c15457cb",
        "is_verified": false,
        "line_number": 179
      },
      {
        "type": "Secret Keyword",
        "filename": "docs\\develop\\setup.md",
        "hashed_secret": "f6d49a2cab4f8cb42ab444cad067560a23b5cc7e",
        "is_verified": false,
        "line_number": 184
      }
    ],
    "scripts/add_dummy_data_to_db.py": [
      {
        "type": "Secret Keyword",
        "filename": "scripts/add_dummy_data_to_db.py",
        "hashed_secret": "6367c48dd193d56ea7b0baad25b19455e529f5ee",
        "is_verified": false,
        "line_number": 143
      }
    ]
  },
  "generated_at": "2024-08-12T08:44:01Z"
}<|MERGE_RESOLUTION|>--- conflicted
+++ resolved
@@ -127,433 +127,429 @@
     }
   ],
   "results": {
-    ".github/workflows/deploy_gcp_admin_app.yaml": [
-      {
-        "type": "Secret Keyword",
-        "filename": ".github/workflows/deploy_gcp_admin_app.yaml",
+    ".github\\workflows\\deploy_gcp_admin_app.yaml": [
+      {
+        "type": "Secret Keyword",
+        "filename": ".github\\workflows\\deploy_gcp_admin_app.yaml",
         "hashed_secret": "a9940a62000a2eb35500c88932f05e62c364896e",
         "is_verified": false,
         "line_number": 65
       }
     ],
-    ".github/workflows/deploy_gcp_caddy.yaml": [
-      {
-        "type": "Secret Keyword",
-        "filename": ".github/workflows/deploy_gcp_caddy.yaml",
+    ".github\\workflows\\deploy_gcp_caddy.yaml": [
+      {
+        "type": "Secret Keyword",
+        "filename": ".github\\workflows\\deploy_gcp_caddy.yaml",
         "hashed_secret": "8fb442254a9f97b52d4c560877a40cf61e9884e0",
         "is_verified": false,
         "line_number": 62
       }
     ],
-    ".github/workflows/deploy_gcp_core_backend.yaml": [
-      {
-        "type": "Secret Keyword",
-        "filename": ".github/workflows/deploy_gcp_core_backend.yaml",
+    ".github\\workflows\\deploy_gcp_core_backend.yaml": [
+      {
+        "type": "Secret Keyword",
+        "filename": ".github\\workflows\\deploy_gcp_core_backend.yaml",
         "hashed_secret": "14a9a30abdb4f24769083489080470ca78f002f6",
         "is_verified": false,
         "line_number": 64
       }
     ],
-    ".github/workflows/deploy_gcp_litellm_proxy.yaml": [
-      {
-        "type": "Secret Keyword",
-        "filename": ".github/workflows/deploy_gcp_litellm_proxy.yaml",
+    ".github\\workflows\\deploy_gcp_litellm_proxy.yaml": [
+      {
+        "type": "Secret Keyword",
+        "filename": ".github\\workflows\\deploy_gcp_litellm_proxy.yaml",
         "hashed_secret": "0055da8a34a8538e3164350241dd2daf9f3994fc",
         "is_verified": false,
         "line_number": 62
       }
     ],
-    ".github/workflows/retrieval-validation.yaml": [
-      {
-        "type": "Secret Keyword",
-        "filename": ".github/workflows/retrieval-validation.yaml",
+    ".github\\workflows\\retrieval-validation.yaml": [
+      {
+        "type": "Secret Keyword",
+        "filename": ".github\\workflows\\retrieval-validation.yaml",
         "hashed_secret": "ca54df24e0b10f896f9958b2ec830058b15e7de2",
         "is_verified": false,
         "line_number": 10
       }
     ],
-    ".github/workflows/tests.yaml": [
-      {
-        "type": "Secret Keyword",
-        "filename": ".github/workflows/tests.yaml",
+    ".github\\workflows\\tests.yaml": [
+      {
+        "type": "Secret Keyword",
+        "filename": ".github\\workflows\\tests.yaml",
         "hashed_secret": "ca54df24e0b10f896f9958b2ec830058b15e7de2",
         "is_verified": false,
         "line_number": 11
       }
     ],
-    "chat_managers/botpress_v12/deployment/template.env": [
-      {
-        "type": "Secret Keyword",
-        "filename": "chat_managers/botpress_v12/deployment/template.env",
+    "chat_managers\\botpress_v12\\deployment\\template.env": [
+      {
+        "type": "Secret Keyword",
+        "filename": "chat_managers\\botpress_v12\\deployment\\template.env",
         "hashed_secret": "64fdeb6d172b6e676e6511a4cc6d8d9ba6541f4f",
         "is_verified": false,
         "line_number": 8
       }
     ],
-    "chat_managers/typebot/deployment/template.env": [
-      {
-        "type": "Secret Keyword",
-        "filename": "chat_managers/typebot/deployment/template.env",
+    "chat_managers\\typebot\\deployment\\template.env": [
+      {
+        "type": "Secret Keyword",
+        "filename": "chat_managers\\typebot\\deployment\\template.env",
         "hashed_secret": "afc848c316af1a89d49826c5ae9d00ed769415f3",
         "is_verified": false,
         "line_number": 6
       },
       {
         "type": "Base64 High Entropy String",
-        "filename": "chat_managers/typebot/deployment/template.env",
+        "filename": "chat_managers\\typebot\\deployment\\template.env",
         "hashed_secret": "1ef4ba375faf624a4c65e6ebef30382d108d0d8f",
         "is_verified": false,
         "line_number": 10
       },
       {
         "type": "Secret Keyword",
-        "filename": "chat_managers/typebot/deployment/template.env",
+        "filename": "chat_managers\\typebot\\deployment\\template.env",
         "hashed_secret": "1ef4ba375faf624a4c65e6ebef30382d108d0d8f",
         "is_verified": false,
         "line_number": 10
       }
     ],
-    "chat_managers/typebot/llm_response_flow.json": [
+    "chat_managers\\typebot\\llm_response_flow.json": [
       {
         "type": "Base64 High Entropy String",
-        "filename": "chat_managers/typebot/llm_response_flow.json",
+        "filename": "chat_managers\\typebot\\llm_response_flow.json",
         "hashed_secret": "f42f119cd9cffe6824a543d550b33b93074e32d9",
         "is_verified": false,
         "line_number": 151
       }
     ],
-    "core_backend/alembic.ini": [
+    "core_backend\\alembic.ini": [
       {
         "type": "Basic Auth Credentials",
-        "filename": "core_backend/alembic.ini",
+        "filename": "core_backend\\alembic.ini",
         "hashed_secret": "9d4e1e23bd5b727046a9e3b4b7db57bd8d6ee684",
         "is_verified": false,
         "line_number": 63
       }
     ],
-    "core_backend/app/question_answer/schemas.py": [
-      {
-        "type": "Secret Keyword",
-        "filename": "core_backend/app/question_answer/schemas.py",
+    "core_backend\\app\\question_answer\\schemas.py": [
+      {
+        "type": "Secret Keyword",
+        "filename": "core_backend\\app\\question_answer\\schemas.py",
         "hashed_secret": "5b8b7a620e54e681c584f5b5c89152773c10c253",
         "is_verified": false,
         "line_number": 63
       }
     ],
-    "core_backend/migrations/versions/2023_09_16_c5a948963236_create_query_table.py": [
-      {
-        "type": "Hex High Entropy String",
-        "filename": "core_backend/migrations/versions/2023_09_16_c5a948963236_create_query_table.py",
+    "core_backend\\migrations\\versions\\2023_09_16_c5a948963236_create_query_table.py": [
+      {
+        "type": "Hex High Entropy String",
+        "filename": "core_backend\\migrations\\versions\\2023_09_16_c5a948963236_create_query_table.py",
         "hashed_secret": "aa769fa54409c0074301a4b9a60080a15ad9c208",
         "is_verified": false,
         "line_number": 15
       }
     ],
-    "core_backend/migrations/versions/2023_09_18_42fe00da1c48_create_feedback_table.py": [
-      {
-        "type": "Hex High Entropy String",
-        "filename": "core_backend/migrations/versions/2023_09_18_42fe00da1c48_create_feedback_table.py",
+    "core_backend\\migrations\\versions\\2023_09_18_42fe00da1c48_create_feedback_table.py": [
+      {
+        "type": "Hex High Entropy String",
+        "filename": "core_backend\\migrations\\versions\\2023_09_18_42fe00da1c48_create_feedback_table.py",
         "hashed_secret": "e5858144ae1e5c1c2b7f6c4b02164d8121e0fa0e",
         "is_verified": false,
         "line_number": 15
       }
     ],
-    "core_backend/migrations/versions/2023_10_12_cda1098017b5_create_query_response_table.py": [
-      {
-        "type": "Hex High Entropy String",
-        "filename": "core_backend/migrations/versions/2023_10_12_cda1098017b5_create_query_response_table.py",
+    "core_backend\\migrations\\versions\\2023_10_12_cda1098017b5_create_query_response_table.py": [
+      {
+        "type": "Hex High Entropy String",
+        "filename": "core_backend\\migrations\\versions\\2023_10_12_cda1098017b5_create_query_response_table.py",
         "hashed_secret": "db3b694183ff156b07222512ed3c7fc6212b5ea6",
         "is_verified": false,
         "line_number": 15
       }
     ],
-    "core_backend/migrations/versions/2024_02_18_f269c75dbf69_create_content_table.py": [
-      {
-        "type": "Hex High Entropy String",
-        "filename": "core_backend/migrations/versions/2024_02_18_f269c75dbf69_create_content_table.py",
+    "core_backend\\migrations\\versions\\2024_02_18_f269c75dbf69_create_content_table.py": [
+      {
+        "type": "Hex High Entropy String",
+        "filename": "core_backend\\migrations\\versions\\2024_02_18_f269c75dbf69_create_content_table.py",
         "hashed_secret": "47983ffbd3a27d5f65293f78ed928d84c43ad98c",
         "is_verified": false,
         "line_number": 22
       }
     ],
-    "core_backend/migrations/versions/2024_04_19_e8ddc3de6210_create_new_feedback_tables.py": [
-      {
-        "type": "Hex High Entropy String",
-        "filename": "core_backend/migrations/versions/2024_04_19_e8ddc3de6210_create_new_feedback_tables.py",
+    "core_backend\\migrations\\versions\\2024_04_19_e8ddc3de6210_create_new_feedback_tables.py": [
+      {
+        "type": "Hex High Entropy String",
+        "filename": "core_backend\\migrations\\versions\\2024_04_19_e8ddc3de6210_create_new_feedback_tables.py",
         "hashed_secret": "c2739a34ac5452b0c6bacd634c79ab61be7db846",
         "is_verified": false,
         "line_number": 16
       }
     ],
-    "core_backend/migrations/versions/2024_04_30_72d3851d44a6_create_ud_tables.py": [
-      {
-        "type": "Hex High Entropy String",
-        "filename": "core_backend/migrations/versions/2024_04_30_72d3851d44a6_create_ud_tables.py",
+    "core_backend\\migrations\\versions\\2024_04_30_72d3851d44a6_create_ud_tables.py": [
+      {
+        "type": "Hex High Entropy String",
+        "filename": "core_backend\\migrations\\versions\\2024_04_30_72d3851d44a6_create_ud_tables.py",
         "hashed_secret": "0682b39422bcacfa8c2f6266ac8c902ec870a899",
         "is_verified": false,
         "line_number": 17
       }
     ],
-    "core_backend/migrations/versions/2024_05_06_6cc60b6a8f1d_create_user_table.py": [
-      {
-        "type": "Hex High Entropy String",
-        "filename": "core_backend/migrations/versions/2024_05_06_6cc60b6a8f1d_create_user_table.py",
+    "core_backend\\migrations\\versions\\2024_05_06_6cc60b6a8f1d_create_user_table.py": [
+      {
+        "type": "Hex High Entropy String",
+        "filename": "core_backend\\migrations\\versions\\2024_05_06_6cc60b6a8f1d_create_user_table.py",
         "hashed_secret": "7e95583cfea0046e41cd0ea46b47c2f99f0196b0",
         "is_verified": false,
         "line_number": 15
       }
     ],
-    "core_backend/migrations/versions/2024_06_26_7a68f045e8d3_remove_content_language.py": [
-      {
-        "type": "Hex High Entropy String",
-        "filename": "core_backend/migrations/versions/2024_06_26_7a68f045e8d3_remove_content_language.py",
+    "core_backend\\migrations\\versions\\2024_06_26_7a68f045e8d3_remove_content_language.py": [
+      {
+        "type": "Hex High Entropy String",
+        "filename": "core_backend\\migrations\\versions\\2024_06_26_7a68f045e8d3_remove_content_language.py",
         "hashed_secret": "640b7c701ab8e8f989e23a2b0f9eaca299f9a5ae",
         "is_verified": false,
         "line_number": 15
       }
     ],
-    "core_backend/migrations/versions/2024_07_05_4d3f01bf891f_add_content_shared_count.py": [
-      {
-        "type": "Hex High Entropy String",
-        "filename": "core_backend/migrations/versions/2024_07_05_4d3f01bf891f_add_content_shared_count.py",
+    "core_backend\\migrations\\versions\\2024_07_05_4d3f01bf891f_add_content_shared_count.py": [
+      {
+        "type": "Hex High Entropy String",
+        "filename": "core_backend\\migrations\\versions\\2024_07_05_4d3f01bf891f_add_content_shared_count.py",
         "hashed_secret": "1de40b9cbf27cc61c3d97ebaf77114e37bdd0ac2",
         "is_verified": false,
         "line_number": 15
       }
     ],
-    "core_backend/migrations/versions/2024_07_17_30549f0b428a_drop_whatsapp_tables.py": [
-      {
-        "type": "Hex High Entropy String",
-        "filename": "core_backend/migrations/versions/2024_07_17_30549f0b428a_drop_whatsapp_tables.py",
+    "core_backend\\migrations\\versions\\2024_07_17_30549f0b428a_drop_whatsapp_tables.py": [
+      {
+        "type": "Hex High Entropy String",
+        "filename": "core_backend\\migrations\\versions\\2024_07_17_30549f0b428a_drop_whatsapp_tables.py",
         "hashed_secret": "e73e8bc3636cecb151c5e131ef42838f1c9d1d5d",
         "is_verified": false,
         "line_number": 16
       }
     ],
-    "core_backend/migrations/versions/2024_07_22_e354e0c0aad1_add_generate_llm_response_column.py": [
-      {
-        "type": "Hex High Entropy String",
-        "filename": "core_backend/migrations/versions/2024_07_22_e354e0c0aad1_add_generate_llm_response_column.py",
+    "core_backend\\migrations\\versions\\2024_07_22_e354e0c0aad1_add_generate_llm_response_column.py": [
+      {
+        "type": "Hex High Entropy String",
+        "filename": "core_backend\\migrations\\versions\\2024_07_22_e354e0c0aad1_add_generate_llm_response_column.py",
         "hashed_secret": "e1a4804d44d45876c7c504e70033ab3fe107f3dc",
         "is_verified": false,
         "line_number": 15
       }
     ],
-    "core_backend/migrations/versions/2024_07_23_7192d62a0b83_add_generate_tts_column_to_query_table_.py": [
-      {
-        "type": "Hex High Entropy String",
-        "filename": "core_backend/migrations/versions/2024_07_23_7192d62a0b83_add_generate_tts_column_to_query_table_.py",
+    "core_backend\\migrations\\versions\\2024_07_23_7192d62a0b83_add_generate_tts_column_to_query_table_.py": [
+      {
+        "type": "Hex High Entropy String",
+        "filename": "core_backend\\migrations\\versions\\2024_07_23_7192d62a0b83_add_generate_tts_column_to_query_table_.py",
         "hashed_secret": "7cb312eb873ac061b53f56a048675dfdd0a8b59e",
         "is_verified": false,
         "line_number": 15
       }
     ],
-    "core_backend/migrations/versions/2024_07_30_a5a6db9eca6f_add_api_daily_quota.py": [
-      {
-        "type": "Hex High Entropy String",
-        "filename": "core_backend/migrations/versions/2024_07_30_a5a6db9eca6f_add_api_daily_quota.py",
+    "core_backend\\migrations\\versions\\2024_07_30_a5a6db9eca6f_add_api_daily_quota.py": [
+      {
+        "type": "Hex High Entropy String",
+        "filename": "core_backend\\migrations\\versions\\2024_07_30_a5a6db9eca6f_add_api_daily_quota.py",
         "hashed_secret": "99f7bf387074dda156ce8e6bf5eca1571748656f",
         "is_verified": false,
         "line_number": 15
       }
     ],
-    "core_backend/migrations/versions/2024_08_02_b87b336df479_add_contents_for_query_table.py": [
-      {
-        "type": "Hex High Entropy String",
-        "filename": "core_backend/migrations/versions/2024_08_02_b87b336df479_add_contents_for_query_table.py",
+    "core_backend\\migrations\\versions\\2024_08_02_b87b336df479_add_contents_for_query_table.py": [
+      {
+        "type": "Hex High Entropy String",
+        "filename": "core_backend\\migrations\\versions\\2024_08_02_b87b336df479_add_contents_for_query_table.py",
         "hashed_secret": "794c0dacce3c615975e14df5ee1687e75cdc28f3",
         "is_verified": false,
         "line_number": 15
       }
     ],
-    "core_backend/tests/api/conftest.py": [
-      {
-        "type": "Secret Keyword",
-        "filename": "core_backend/tests/api/conftest.py",
+    "core_backend\\tests\\api\\conftest.py": [
+      {
+        "type": "Secret Keyword",
+        "filename": "core_backend\\tests\\api\\conftest.py",
         "hashed_secret": "407c6798fe20fd5d75de4a233c156cc0fce510e3",
         "is_verified": false,
         "line_number": 44
       },
       {
         "type": "Secret Keyword",
-        "filename": "core_backend/tests/api/conftest.py",
+        "filename": "core_backend\\tests\\api\\conftest.py",
         "hashed_secret": "42553e798bc193bcf25368b5e53ec7cd771483a7",
         "is_verified": false,
         "line_number": 45
       },
       {
         "type": "Secret Keyword",
-        "filename": "core_backend/tests/api/conftest.py",
+        "filename": "core_backend\\tests\\api\\conftest.py",
         "hashed_secret": "9fb7fe1217aed442b04c0f5e43b5d5a7d3287097",
         "is_verified": false,
         "line_number": 47
       },
       {
         "type": "Secret Keyword",
-        "filename": "core_backend/tests/api/conftest.py",
+        "filename": "core_backend\\tests\\api\\conftest.py",
         "hashed_secret": "767ef7376d44bb6e52b390ddcd12c1cb1b3902a4",
         "is_verified": false,
         "line_number": 48
       },
       {
         "type": "Secret Keyword",
-        "filename": "core_backend/tests/api/conftest.py",
+        "filename": "core_backend\\tests\\api\\conftest.py",
         "hashed_secret": "70240b5d0947cc97447de496284791c12b2e678a",
         "is_verified": false,
         "line_number": 53
       },
       {
         "type": "Secret Keyword",
-        "filename": "core_backend/tests/api/conftest.py",
+        "filename": "core_backend\\tests\\api\\conftest.py",
         "hashed_secret": "80fea3e25cb7e28550d13af9dfda7a9bd08c1a78",
         "is_verified": false,
         "line_number": 54
       },
       {
         "type": "Secret Keyword",
-        "filename": "core_backend/tests/api/conftest.py",
+        "filename": "core_backend\\tests\\api\\conftest.py",
         "hashed_secret": "3465834d516797458465ae4ed2c62e7020032c4e",
         "is_verified": false,
-<<<<<<< HEAD
-        "line_number": 309
-=======
-        "line_number": 311
->>>>>>> 3da37817
-      }
-    ],
-    "core_backend/tests/api/test.env": [
-      {
-        "type": "Secret Keyword",
-        "filename": "core_backend/tests/api/test.env",
+        "line_number": 310
+      }
+    ],
+    "core_backend\\tests\\api\\test.env": [
+      {
+        "type": "Secret Keyword",
+        "filename": "core_backend\\tests\\api\\test.env",
         "hashed_secret": "ca54df24e0b10f896f9958b2ec830058b15e7de2",
         "is_verified": false,
         "line_number": 5
       }
     ],
-    "core_backend/tests/api/test_dashboard.py": [
-      {
-        "type": "Secret Keyword",
-        "filename": "core_backend/tests/api/test_dashboard.py",
+    "core_backend\\tests\\api\\test_dashboard.py": [
+      {
+        "type": "Secret Keyword",
+        "filename": "core_backend\\tests\\api\\test_dashboard.py",
         "hashed_secret": "233243ef95e736679cb1d5664a4c71ba89c10664",
         "is_verified": false,
         "line_number": 153
       },
       {
         "type": "Secret Keyword",
-        "filename": "core_backend/tests/api/test_dashboard.py",
+        "filename": "core_backend\\tests\\api\\test_dashboard.py",
         "hashed_secret": "6367c48dd193d56ea7b0baad25b19455e529f5ee",
         "is_verified": false,
         "line_number": 288
       }
     ],
-    "core_backend/tests/api/test_data_api.py": [
-      {
-        "type": "Secret Keyword",
-        "filename": "core_backend/tests/api/test_data_api.py",
+    "core_backend\\tests\\api\\test_data_api.py": [
+      {
+        "type": "Secret Keyword",
+        "filename": "core_backend\\tests\\api\\test_data_api.py",
         "hashed_secret": "233243ef95e736679cb1d5664a4c71ba89c10664",
         "is_verified": false,
         "line_number": 372
       }
     ],
-    "core_backend/tests/api/test_question_answer.py": [
-      {
-        "type": "Secret Keyword",
-        "filename": "core_backend/tests/api/test_question_answer.py",
+    "core_backend\\tests\\api\\test_question_answer.py": [
+      {
+        "type": "Secret Keyword",
+        "filename": "core_backend\\tests\\api\\test_question_answer.py",
         "hashed_secret": "1d2be5ef28a76e2207456e7eceabe1219305e43d",
         "is_verified": false,
-        "line_number": 284
-      },
-      {
-        "type": "Secret Keyword",
-        "filename": "core_backend/tests/api/test_question_answer.py",
+        "line_number": 292
+      },
+      {
+        "type": "Secret Keyword",
+        "filename": "core_backend\\tests\\api\\test_question_answer.py",
         "hashed_secret": "6367c48dd193d56ea7b0baad25b19455e529f5ee",
         "is_verified": false,
-        "line_number": 634
-      }
-    ],
-    "core_backend/tests/api/test_user_tools.py": [
-      {
-        "type": "Secret Keyword",
-        "filename": "core_backend/tests/api/test_user_tools.py",
+        "line_number": 650
+      }
+    ],
+    "core_backend\\tests\\api\\test_user_tools.py": [
+      {
+        "type": "Secret Keyword",
+        "filename": "core_backend\\tests\\api\\test_user_tools.py",
         "hashed_secret": "5baa61e4c9b93f3f0682250b6cf8331b7ee68fd8",
         "is_verified": false,
         "line_number": 16
       }
     ],
-    "core_backend/tests/rails/test_language_identification.py": [
-      {
-        "type": "Secret Keyword",
-        "filename": "core_backend/tests/rails/test_language_identification.py",
+    "core_backend\\tests\\rails\\test_language_identification.py": [
+      {
+        "type": "Secret Keyword",
+        "filename": "core_backend\\tests\\rails\\test_language_identification.py",
         "hashed_secret": "051b2c1d98174fabc4749641c4f4f4660556441e",
         "is_verified": false,
         "line_number": 48
       }
     ],
-    "core_backend/tests/rails/test_on_off_topic.py": [
-      {
-        "type": "Secret Keyword",
-        "filename": "core_backend/tests/rails/test_on_off_topic.py",
+    "core_backend\\tests\\rails\\test_on_off_topic.py": [
+      {
+        "type": "Secret Keyword",
+        "filename": "core_backend\\tests\\rails\\test_on_off_topic.py",
         "hashed_secret": "051b2c1d98174fabc4749641c4f4f4660556441e",
         "is_verified": false,
         "line_number": 38
       }
     ],
-    "core_backend/tests/rails/test_paraphrasing.py": [
-      {
-        "type": "Secret Keyword",
-        "filename": "core_backend/tests/rails/test_paraphrasing.py",
+    "core_backend\\tests\\rails\\test_paraphrasing.py": [
+      {
+        "type": "Secret Keyword",
+        "filename": "core_backend\\tests\\rails\\test_paraphrasing.py",
         "hashed_secret": "051b2c1d98174fabc4749641c4f4f4660556441e",
         "is_verified": false,
         "line_number": 47
       }
     ],
-    "core_backend/tests/rails/test_safety.py": [
-      {
-        "type": "Secret Keyword",
-        "filename": "core_backend/tests/rails/test_safety.py",
+    "core_backend\\tests\\rails\\test_safety.py": [
+      {
+        "type": "Secret Keyword",
+        "filename": "core_backend\\tests\\rails\\test_safety.py",
         "hashed_secret": "051b2c1d98174fabc4749641c4f4f4660556441e",
         "is_verified": false,
         "line_number": 38
       }
     ],
-    "core_backend/validation/retrieval/validation.env": [
-      {
-        "type": "Secret Keyword",
-        "filename": "core_backend/validation/retrieval/validation.env",
+    "core_backend\\validation\\retrieval\\validation.env": [
+      {
+        "type": "Secret Keyword",
+        "filename": "core_backend\\validation\\retrieval\\validation.env",
         "hashed_secret": "ca54df24e0b10f896f9958b2ec830058b15e7de2",
         "is_verified": false,
         "line_number": 2
       }
     ],
-    "core_backend/validation/urgency_detection/conftest.py": [
-      {
-        "type": "Secret Keyword",
-        "filename": "core_backend/validation/urgency_detection/conftest.py",
+    "core_backend\\validation\\urgency_detection\\conftest.py": [
+      {
+        "type": "Secret Keyword",
+        "filename": "core_backend\\validation\\urgency_detection\\conftest.py",
         "hashed_secret": "9fb7fe1217aed442b04c0f5e43b5d5a7d3287097",
         "is_verified": false,
         "line_number": 17
       },
       {
         "type": "Secret Keyword",
-        "filename": "core_backend/validation/urgency_detection/conftest.py",
+        "filename": "core_backend\\validation\\urgency_detection\\conftest.py",
         "hashed_secret": "767ef7376d44bb6e52b390ddcd12c1cb1b3902a4",
         "is_verified": false,
         "line_number": 18
       }
     ],
-    "core_backend/validation/urgency_detection/validation.env": [
-      {
-        "type": "Secret Keyword",
-        "filename": "core_backend/validation/urgency_detection/validation.env",
+    "core_backend\\validation\\urgency_detection\\validation.env": [
+      {
+        "type": "Secret Keyword",
+        "filename": "core_backend\\validation\\urgency_detection\\validation.env",
         "hashed_secret": "ca54df24e0b10f896f9958b2ec830058b15e7de2",
         "is_verified": false,
         "line_number": 2
       }
     ],
-    "deployment/docker-compose/litellm_proxy_config.yaml": [
-      {
-        "type": "Secret Keyword",
-        "filename": "deployment/docker-compose/litellm_proxy_config.yaml",
+    "deployment\\docker-compose\\litellm_proxy_config.yaml": [
+      {
+        "type": "Secret Keyword",
+        "filename": "deployment\\docker-compose\\litellm_proxy_config.yaml",
         "hashed_secret": "07db03b4eef371b55ee656a334d69857b58a09da",
         "is_verified": false,
         "line_number": 5
@@ -583,56 +579,42 @@
       },
       {
         "type": "Secret Keyword",
-<<<<<<< HEAD
-        "filename": "deployment\\docker-compose\\template.env",
+        "filename": "deployment\\docker-compose\\template.core_backend.env",
+        "hashed_secret": "8586c76a0032202d1a68b119f9d0ffe9cae81220",
+        "is_verified": false,
+        "line_number": 38
+      },
+      {
+        "type": "Secret Keyword",
+        "filename": "deployment\\docker-compose\\template.core_backend.env",
         "hashed_secret": "ec3810e10fb78db55ce38b9c18d1c3eb1db739e0",
         "is_verified": false,
-        "line_number": 67
-      },
-      {
-        "type": "Secret Keyword",
-        "filename": "deployment\\docker-compose\\template.env",
+        "line_number": 71
+      }
+    ],
+    "deployment\\docker-compose\\template.litellm_proxy.env": [
+      {
+        "type": "Secret Keyword",
+        "filename": "deployment\\docker-compose\\template.litellm_proxy.env",
+        "hashed_secret": "ec3810e10fb78db55ce38b9c18d1c3eb1db739e0",
+        "is_verified": false,
+        "line_number": 18
+      },
+      {
+        "type": "Secret Keyword",
+        "filename": "deployment\\docker-compose\\template.litellm_proxy.env",
         "hashed_secret": "d033e22ae348aeb5660fc2140aec35850c4da997",
         "is_verified": false,
-        "line_number": 74
-=======
-        "filename": "deployment/docker-compose/template.core_backend.env",
-        "hashed_secret": "8586c76a0032202d1a68b119f9d0ffe9cae81220",
-        "is_verified": false,
-        "line_number": 38
-      },
-      {
-        "type": "Secret Keyword",
-        "filename": "deployment/docker-compose/template.core_backend.env",
-        "hashed_secret": "ec3810e10fb78db55ce38b9c18d1c3eb1db739e0",
-        "is_verified": false,
-        "line_number": 71
-      }
-    ],
-    "deployment/docker-compose/template.litellm_proxy.env": [
-      {
-        "type": "Secret Keyword",
-        "filename": "deployment/docker-compose/template.litellm_proxy.env",
-        "hashed_secret": "ec3810e10fb78db55ce38b9c18d1c3eb1db739e0",
-        "is_verified": false,
-        "line_number": 18
-      },
-      {
-        "type": "Secret Keyword",
-        "filename": "deployment/docker-compose/template.litellm_proxy.env",
-        "hashed_secret": "d033e22ae348aeb5660fc2140aec35850c4da997",
-        "is_verified": false,
         "line_number": 22
       }
     ],
-    "docs/blog/posts/search-endpoint.md": [
-      {
-        "type": "Secret Keyword",
-        "filename": "docs/blog/posts/search-endpoint.md",
+    "docs\\blog\\posts\\search-endpoint.md": [
+      {
+        "type": "Secret Keyword",
+        "filename": "docs\\blog\\posts\\search-endpoint.md",
         "hashed_secret": "5b8b7a620e54e681c584f5b5c89152773c10c253",
         "is_verified": false,
         "line_number": 47
->>>>>>> 3da37817
       },
       {
         "type": "Secret Keyword",
@@ -642,15 +624,6 @@
         "line_number": 84
       }
     ],
-    "docs\\blog\\posts\\search-endpoint.md": [
-      {
-        "type": "Secret Keyword",
-        "filename": "docs\\blog\\posts\\search-endpoint.md",
-        "hashed_secret": "5b8b7a620e54e681c584f5b5c89152773c10c253",
-        "is_verified": false,
-        "line_number": 47
-      }
-    ],
     "docs\\components\\litellm-proxy\\index.md": [
       {
         "type": "Secret Keyword",
@@ -660,10 +633,10 @@
         "line_number": 21
       }
     ],
-    "docs/develop/setup.md": [
-      {
-        "type": "Secret Keyword",
-        "filename": "docs/develop/setup.md",
+    "docs\\develop\\setup.md": [
+      {
+        "type": "Secret Keyword",
+        "filename": "docs\\develop\\setup.md",
         "hashed_secret": "1c8d549f8ff68a7790ba6825cedf89735c115972",
         "is_verified": false,
         "line_number": 178
@@ -683,15 +656,15 @@
         "line_number": 184
       }
     ],
-    "scripts/add_dummy_data_to_db.py": [
-      {
-        "type": "Secret Keyword",
-        "filename": "scripts/add_dummy_data_to_db.py",
+    "scripts\\add_dummy_data_to_db.py": [
+      {
+        "type": "Secret Keyword",
+        "filename": "scripts\\add_dummy_data_to_db.py",
         "hashed_secret": "6367c48dd193d56ea7b0baad25b19455e529f5ee",
         "is_verified": false,
         "line_number": 143
       }
     ]
   },
-  "generated_at": "2024-08-12T08:44:01Z"
+  "generated_at": "2024-08-13T14:04:18Z"
 }
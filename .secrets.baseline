{
  "version": "1.5.0",
  "plugins_used": [
    {
      "name": "ArtifactoryDetector"
    },
    {
      "name": "AWSKeyDetector"
    },
    {
      "name": "AzureStorageKeyDetector"
    },
    {
      "name": "Base64HighEntropyString",
      "limit": 4.5
    },
    {
      "name": "BasicAuthDetector"
    },
    {
      "name": "CloudantDetector"
    },
    {
      "name": "DiscordBotTokenDetector"
    },
    {
      "name": "GitHubTokenDetector"
    },
    {
      "name": "GitLabTokenDetector"
    },
    {
      "name": "HexHighEntropyString",
      "limit": 3.0
    },
    {
      "name": "IbmCloudIamDetector"
    },
    {
      "name": "IbmCosHmacDetector"
    },
    {
      "name": "IPPublicDetector"
    },
    {
      "name": "JwtTokenDetector"
    },
    {
      "name": "KeywordDetector",
      "keyword_exclude": ""
    },
    {
      "name": "MailchimpDetector"
    },
    {
      "name": "NpmDetector"
    },
    {
      "name": "OpenAIDetector"
    },
    {
      "name": "PrivateKeyDetector"
    },
    {
      "name": "PypiTokenDetector"
    },
    {
      "name": "SendGridDetector"
    },
    {
      "name": "SlackDetector"
    },
    {
      "name": "SoftlayerDetector"
    },
    {
      "name": "SquareOAuthDetector"
    },
    {
      "name": "StripeDetector"
    },
    {
      "name": "TelegramBotTokenDetector"
    },
    {
      "name": "TwilioKeyDetector"
    }
  ],
  "filters_used": [
    {
      "path": "detect_secrets.filters.allowlist.is_line_allowlisted"
    },
    {
      "path": "detect_secrets.filters.common.is_baseline_file",
      "filename": ".secrets.baseline"
    },
    {
      "path": "detect_secrets.filters.common.is_ignored_due_to_verification_policies",
      "min_level": 2
    },
    {
      "path": "detect_secrets.filters.heuristic.is_indirect_reference"
    },
    {
      "path": "detect_secrets.filters.heuristic.is_likely_id_string"
    },
    {
      "path": "detect_secrets.filters.heuristic.is_lock_file"
    },
    {
      "path": "detect_secrets.filters.heuristic.is_not_alphanumeric_string"
    },
    {
      "path": "detect_secrets.filters.heuristic.is_potential_uuid"
    },
    {
      "path": "detect_secrets.filters.heuristic.is_prefixed_with_dollar_sign"
    },
    {
      "path": "detect_secrets.filters.heuristic.is_sequential_string"
    },
    {
      "path": "detect_secrets.filters.heuristic.is_swagger_file"
    },
    {
      "path": "detect_secrets.filters.heuristic.is_templated_secret"
    }
  ],
  "results": {
    ".github/workflows/deploy_gcp_admin_app.yaml": [
      {
        "type": "Secret Keyword",
        "filename": ".github/workflows/deploy_gcp_admin_app.yaml",
        "hashed_secret": "a9940a62000a2eb35500c88932f05e62c364896e",
        "is_verified": false,
        "line_number": 65
      }
    ],
    ".github/workflows/deploy_gcp_caddy.yaml": [
      {
        "type": "Secret Keyword",
        "filename": ".github/workflows/deploy_gcp_caddy.yaml",
        "hashed_secret": "8fb442254a9f97b52d4c560877a40cf61e9884e0",
        "is_verified": false,
        "line_number": 62
      }
    ],
    ".github/workflows/deploy_gcp_core_backend.yaml": [
      {
        "type": "Secret Keyword",
        "filename": ".github/workflows/deploy_gcp_core_backend.yaml",
        "hashed_secret": "14a9a30abdb4f24769083489080470ca78f002f6",
        "is_verified": false,
        "line_number": 64
      }
    ],
    ".github/workflows/deploy_gcp_litellm_proxy.yaml": [
      {
        "type": "Secret Keyword",
        "filename": ".github/workflows/deploy_gcp_litellm_proxy.yaml",
        "hashed_secret": "0055da8a34a8538e3164350241dd2daf9f3994fc",
        "is_verified": false,
        "line_number": 62
      }
    ],
    ".github/workflows/retrieval-validation.yaml": [
      {
        "type": "Secret Keyword",
        "filename": ".github/workflows/retrieval-validation.yaml",
        "hashed_secret": "ca54df24e0b10f896f9958b2ec830058b15e7de2",
        "is_verified": false,
        "line_number": 10
      }
    ],
    ".github/workflows/tests.yaml": [
      {
        "type": "Secret Keyword",
        "filename": ".github/workflows/tests.yaml",
        "hashed_secret": "ca54df24e0b10f896f9958b2ec830058b15e7de2",
        "is_verified": false,
        "line_number": 11
      }
    ],
    "chat_managers/botpress_v12/deployment/template.env": [
      {
        "type": "Secret Keyword",
        "filename": "chat_managers/botpress_v12/deployment/template.env",
        "hashed_secret": "64fdeb6d172b6e676e6511a4cc6d8d9ba6541f4f",
        "is_verified": false,
        "line_number": 8
      }
    ],
    "chat_managers/typebot/deployment/template.env": [
      {
        "type": "Secret Keyword",
        "filename": "chat_managers/typebot/deployment/template.env",
        "hashed_secret": "afc848c316af1a89d49826c5ae9d00ed769415f3",
        "is_verified": false,
        "line_number": 6
      },
      {
        "type": "Base64 High Entropy String",
        "filename": "chat_managers/typebot/deployment/template.env",
        "hashed_secret": "1ef4ba375faf624a4c65e6ebef30382d108d0d8f",
        "is_verified": false,
        "line_number": 10
      },
      {
        "type": "Secret Keyword",
        "filename": "chat_managers/typebot/deployment/template.env",
        "hashed_secret": "1ef4ba375faf624a4c65e6ebef30382d108d0d8f",
        "is_verified": false,
        "line_number": 10
      }
    ],
    "chat_managers/typebot/llm_response_flow.json": [
      {
        "type": "Base64 High Entropy String",
        "filename": "chat_managers/typebot/llm_response_flow.json",
        "hashed_secret": "f42f119cd9cffe6824a543d550b33b93074e32d9",
        "is_verified": false,
        "line_number": 151
      }
    ],
    "core_backend/alembic.ini": [
      {
        "type": "Basic Auth Credentials",
        "filename": "core_backend/alembic.ini",
        "hashed_secret": "9d4e1e23bd5b727046a9e3b4b7db57bd8d6ee684",
        "is_verified": false,
        "line_number": 63
      }
    ],
    "core_backend/migrations/versions/2023_09_16_c5a948963236_create_query_table.py": [
      {
        "type": "Hex High Entropy String",
        "filename": "core_backend/migrations/versions/2023_09_16_c5a948963236_create_query_table.py",
        "hashed_secret": "aa769fa54409c0074301a4b9a60080a15ad9c208",
        "is_verified": false,
        "line_number": 15
      }
    ],
    "core_backend/migrations/versions/2023_09_18_42fe00da1c48_create_feedback_table.py": [
      {
        "type": "Hex High Entropy String",
        "filename": "core_backend/migrations/versions/2023_09_18_42fe00da1c48_create_feedback_table.py",
        "hashed_secret": "e5858144ae1e5c1c2b7f6c4b02164d8121e0fa0e",
        "is_verified": false,
        "line_number": 15
      }
    ],
    "core_backend/migrations/versions/2023_10_12_cda1098017b5_create_query_response_table.py": [
      {
        "type": "Hex High Entropy String",
        "filename": "core_backend/migrations/versions/2023_10_12_cda1098017b5_create_query_response_table.py",
        "hashed_secret": "db3b694183ff156b07222512ed3c7fc6212b5ea6",
        "is_verified": false,
        "line_number": 15
      }
    ],
    "core_backend/migrations/versions/2024_02_18_f269c75dbf69_create_content_table.py": [
      {
        "type": "Hex High Entropy String",
        "filename": "core_backend/migrations/versions/2024_02_18_f269c75dbf69_create_content_table.py",
        "hashed_secret": "47983ffbd3a27d5f65293f78ed928d84c43ad98c",
        "is_verified": false,
        "line_number": 22
      }
    ],
    "core_backend/migrations/versions/2024_04_19_e8ddc3de6210_create_new_feedback_tables.py": [
      {
        "type": "Hex High Entropy String",
        "filename": "core_backend/migrations/versions/2024_04_19_e8ddc3de6210_create_new_feedback_tables.py",
        "hashed_secret": "c2739a34ac5452b0c6bacd634c79ab61be7db846",
        "is_verified": false,
        "line_number": 16
      }
    ],
    "core_backend/migrations/versions/2024_04_30_72d3851d44a6_create_ud_tables.py": [
      {
        "type": "Hex High Entropy String",
        "filename": "core_backend/migrations/versions/2024_04_30_72d3851d44a6_create_ud_tables.py",
        "hashed_secret": "0682b39422bcacfa8c2f6266ac8c902ec870a899",
        "is_verified": false,
        "line_number": 17
      }
    ],
    "core_backend/migrations/versions/2024_05_06_6cc60b6a8f1d_create_user_table.py": [
      {
        "type": "Hex High Entropy String",
        "filename": "core_backend/migrations/versions/2024_05_06_6cc60b6a8f1d_create_user_table.py",
        "hashed_secret": "7e95583cfea0046e41cd0ea46b47c2f99f0196b0",
        "is_verified": false,
        "line_number": 15
      }
    ],
    "core_backend/migrations/versions/2024_06_26_7a68f045e8d3_remove_content_language.py": [
      {
        "type": "Hex High Entropy String",
        "filename": "core_backend/migrations/versions/2024_06_26_7a68f045e8d3_remove_content_language.py",
        "hashed_secret": "640b7c701ab8e8f989e23a2b0f9eaca299f9a5ae",
        "is_verified": false,
        "line_number": 15
      }
    ],
    "core_backend/migrations/versions/2024_07_05_4d3f01bf891f_add_content_shared_count.py": [
      {
        "type": "Hex High Entropy String",
        "filename": "core_backend/migrations/versions/2024_07_05_4d3f01bf891f_add_content_shared_count.py",
        "hashed_secret": "1de40b9cbf27cc61c3d97ebaf77114e37bdd0ac2",
        "is_verified": false,
        "line_number": 15
      }
    ],
    "core_backend/migrations/versions/2024_07_17_30549f0b428a_drop_whatsapp_tables.py": [
      {
        "type": "Hex High Entropy String",
        "filename": "core_backend/migrations/versions/2024_07_17_30549f0b428a_drop_whatsapp_tables.py",
        "hashed_secret": "e73e8bc3636cecb151c5e131ef42838f1c9d1d5d",
        "is_verified": false,
        "line_number": 16
      }
    ],
    "core_backend/migrations/versions/2024_07_22_e354e0c0aad1_add_generate_llm_response_column.py": [
      {
        "type": "Hex High Entropy String",
        "filename": "core_backend/migrations/versions/2024_07_22_e354e0c0aad1_add_generate_llm_response_column.py",
        "hashed_secret": "e1a4804d44d45876c7c504e70033ab3fe107f3dc",
        "is_verified": false,
        "line_number": 15
      }
    ],
    "core_backend/migrations/versions/2024_07_30_a5a6db9eca6f_add_api_daily_quota.py": [
      {
        "type": "Hex High Entropy String",
        "filename": "core_backend/migrations/versions/2024_07_30_a5a6db9eca6f_add_api_daily_quota.py",
        "hashed_secret": "99f7bf387074dda156ce8e6bf5eca1571748656f",
        "is_verified": false,
        "line_number": 15
      }
    ],
    "core_backend/migrations/versions/2024_08_02_b87b336df479_add_contents_for_query_table.py": [
      {
        "type": "Hex High Entropy String",
        "filename": "core_backend/migrations/versions/2024_08_02_b87b336df479_add_contents_for_query_table.py",
        "hashed_secret": "794c0dacce3c615975e14df5ee1687e75cdc28f3",
        "is_verified": false,
        "line_number": 15
      }
    ],
    "core_backend/tests/api/conftest.py": [
      {
        "type": "Secret Keyword",
        "filename": "core_backend/tests/api/conftest.py",
        "hashed_secret": "407c6798fe20fd5d75de4a233c156cc0fce510e3",
        "is_verified": false,
        "line_number": 46
      },
      {
        "type": "Secret Keyword",
        "filename": "core_backend/tests/api/conftest.py",
        "hashed_secret": "42553e798bc193bcf25368b5e53ec7cd771483a7",
        "is_verified": false,
        "line_number": 47
      },
      {
        "type": "Secret Keyword",
        "filename": "core_backend/tests/api/conftest.py",
        "hashed_secret": "9fb7fe1217aed442b04c0f5e43b5d5a7d3287097",
        "is_verified": false,
        "line_number": 50
      },
      {
        "type": "Secret Keyword",
        "filename": "core_backend/tests/api/conftest.py",
        "hashed_secret": "767ef7376d44bb6e52b390ddcd12c1cb1b3902a4",
        "is_verified": false,
        "line_number": 51
      },
      {
        "type": "Secret Keyword",
        "filename": "core_backend/tests/api/conftest.py",
        "hashed_secret": "70240b5d0947cc97447de496284791c12b2e678a",
        "is_verified": false,
        "line_number": 56
      },
      {
        "type": "Secret Keyword",
        "filename": "core_backend/tests/api/conftest.py",
        "hashed_secret": "80fea3e25cb7e28550d13af9dfda7a9bd08c1a78",
        "is_verified": false,
        "line_number": 57
      },
      {
        "type": "Secret Keyword",
        "filename": "core_backend/tests/api/conftest.py",
        "hashed_secret": "3465834d516797458465ae4ed2c62e7020032c4e",
        "is_verified": false,
        "line_number": 317
      }
    ],
    "core_backend/tests/api/test.env": [
      {
        "type": "Secret Keyword",
        "filename": "core_backend/tests/api/test.env",
        "hashed_secret": "ca54df24e0b10f896f9958b2ec830058b15e7de2",
        "is_verified": false,
        "line_number": 5
      }
    ],
    "core_backend/tests/api/test_dashboard_overview.py": [
      {
        "type": "Secret Keyword",
        "filename": "core_backend/tests/api/test_dashboard_overview.py",
        "hashed_secret": "233243ef95e736679cb1d5664a4c71ba89c10664",
        "is_verified": false,
        "line_number": 155
      },
      {
        "type": "Secret Keyword",
        "filename": "core_backend/tests/api/test_dashboard_overview.py",
        "hashed_secret": "6367c48dd193d56ea7b0baad25b19455e529f5ee",
        "is_verified": false,
        "line_number": 291
      }
    ],
    "core_backend/tests/api/test_dashboard_performance.py": [
      {
        "type": "Secret Keyword",
        "filename": "core_backend/tests/api/test_dashboard_performance.py",
        "hashed_secret": "1a421e4919b1674defaf1ea063893fe198fe5dd8",
        "is_verified": false,
        "line_number": 123
      }
    ],
    "core_backend/tests/api/test_data_api.py": [
      {
        "type": "Secret Keyword",
        "filename": "core_backend/tests/api/test_data_api.py",
        "hashed_secret": "233243ef95e736679cb1d5664a4c71ba89c10664",
        "is_verified": false,
        "line_number": 367
      }
    ],
    "core_backend/tests/api/test_question_answer.py": [
      {
        "type": "Secret Keyword",
        "filename": "core_backend/tests/api/test_question_answer.py",
        "hashed_secret": "1d2be5ef28a76e2207456e7eceabe1219305e43d",
        "is_verified": false,
        "line_number": 294
      },
      {
        "type": "Secret Keyword",
        "filename": "core_backend/tests/api/test_question_answer.py",
        "hashed_secret": "6367c48dd193d56ea7b0baad25b19455e529f5ee",
        "is_verified": false,
        "line_number": 653
      }
    ],
    "core_backend/tests/api/test_user_tools.py": [
      {
        "type": "Secret Keyword",
        "filename": "core_backend/tests/api/test_user_tools.py",
        "hashed_secret": "5baa61e4c9b93f3f0682250b6cf8331b7ee68fd8",
        "is_verified": false,
        "line_number": 70
      }
    ],
    "core_backend/tests/rails/test_language_identification.py": [
      {
        "type": "Secret Keyword",
        "filename": "core_backend/tests/rails/test_language_identification.py",
        "hashed_secret": "051b2c1d98174fabc4749641c4f4f4660556441e",
        "is_verified": false,
        "line_number": 48
      }
    ],
    "core_backend/tests/rails/test_paraphrasing.py": [
      {
        "type": "Secret Keyword",
        "filename": "core_backend/tests/rails/test_paraphrasing.py",
        "hashed_secret": "051b2c1d98174fabc4749641c4f4f4660556441e",
        "is_verified": false,
        "line_number": 47
      }
    ],
    "core_backend/tests/rails/test_safety.py": [
      {
        "type": "Secret Keyword",
        "filename": "core_backend/tests/rails/test_safety.py",
        "hashed_secret": "051b2c1d98174fabc4749641c4f4f4660556441e",
        "is_verified": false,
        "line_number": 38
      }
    ],
    "core_backend/validation/retrieval/validation.env": [
      {
        "type": "Secret Keyword",
        "filename": "core_backend/validation/retrieval/validation.env",
        "hashed_secret": "ca54df24e0b10f896f9958b2ec830058b15e7de2",
        "is_verified": false,
        "line_number": 2
      }
    ],
    "core_backend/validation/urgency_detection/conftest.py": [
      {
        "type": "Secret Keyword",
        "filename": "core_backend/validation/urgency_detection/conftest.py",
        "hashed_secret": "9fb7fe1217aed442b04c0f5e43b5d5a7d3287097",
        "is_verified": false,
        "line_number": 17
      },
      {
        "type": "Secret Keyword",
        "filename": "core_backend/validation/urgency_detection/conftest.py",
        "hashed_secret": "767ef7376d44bb6e52b390ddcd12c1cb1b3902a4",
        "is_verified": false,
        "line_number": 18
      }
    ],
    "core_backend/validation/urgency_detection/validation.env": [
      {
        "type": "Secret Keyword",
        "filename": "core_backend/validation/urgency_detection/validation.env",
        "hashed_secret": "ca54df24e0b10f896f9958b2ec830058b15e7de2",
        "is_verified": false,
        "line_number": 2
      }
    ],
    "deployment/docker-compose/litellm_proxy_config.yaml": [
      {
        "type": "Secret Keyword",
        "filename": "deployment/docker-compose/litellm_proxy_config.yaml",
        "hashed_secret": "07db03b4eef371b55ee656a334d69857b58a09da",
        "is_verified": false,
        "line_number": 5
      }
    ],
    "deployment/docker-compose/template.litellm_proxy.env": [
      {
        "type": "Secret Keyword",
        "filename": "deployment/docker-compose/template.litellm_proxy.env",
        "hashed_secret": "ec3810e10fb78db55ce38b9c18d1c3eb1db739e0",
        "is_verified": false,
        "line_number": 18
      },
      {
        "type": "Secret Keyword",
        "filename": "deployment/docker-compose/template.litellm_proxy.env",
        "hashed_secret": "d033e22ae348aeb5660fc2140aec35850c4da997",
        "is_verified": false,
        "line_number": 28
      }
    ],
    "docs/blog/posts/search-endpoint.md": [
      {
        "type": "Secret Keyword",
        "filename": "docs/blog/posts/search-endpoint.md",
        "hashed_secret": "5b8b7a620e54e681c584f5b5c89152773c10c253",
        "is_verified": false,
        "line_number": 47
      }
    ],
    "docs/components/litellm-proxy/index.md": [
      {
        "type": "Secret Keyword",
        "filename": "docs/components/litellm-proxy/index.md",
        "hashed_secret": "07db03b4eef371b55ee656a334d69857b58a09da",
        "is_verified": false,
        "line_number": 21
      }
    ],
    "docs/develop/setup.md": [
      {
        "type": "Secret Keyword",
        "filename": "docs/develop/setup.md",
        "hashed_secret": "1c8d549f8ff68a7790ba6825cedf89735c115972",
        "is_verified": false,
        "line_number": 278
      }
    ]
  },
<<<<<<< HEAD
  "generated_at": "2025-01-24T13:35:08Z"
=======
  "generated_at": "2025-01-13T20:02:38Z"
>>>>>>> f238defb
}<|MERGE_RESOLUTION|>--- conflicted
+++ resolved
@@ -581,9 +581,5 @@
       }
     ]
   },
-<<<<<<< HEAD
   "generated_at": "2025-01-24T13:35:08Z"
-=======
-  "generated_at": "2025-01-13T20:02:38Z"
->>>>>>> f238defb
 }
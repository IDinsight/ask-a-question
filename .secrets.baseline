--- conflicted
+++ resolved
@@ -579,10 +579,6 @@
       },
       {
         "type": "Secret Keyword",
-<<<<<<< HEAD
-
-        "filename": "deployment/docker-compose/template.env",
-=======
         "filename": "deployment/docker-compose/template.core_backend.env",
         "hashed_secret": "8586c76a0032202d1a68b119f9d0ffe9cae81220",
         "is_verified": false,
@@ -591,7 +587,6 @@
       {
         "type": "Secret Keyword",
         "filename": "deployment/docker-compose/template.core_backend.env",
->>>>>>> 3da37817
         "hashed_secret": "ec3810e10fb78db55ce38b9c18d1c3eb1db739e0",
         "is_verified": false,
         "line_number": 71
@@ -607,13 +602,6 @@
       },
       {
         "type": "Secret Keyword",
-<<<<<<< HEAD
-        "filename": "deployment/docker-compose/template.env",
-
-        "hashed_secret": "d033e22ae348aeb5660fc2140aec35850c4da997",
-        "is_verified": false,
-        "line_number": 74
-=======
         "filename": "deployment/docker-compose/template.litellm_proxy.env",
         "hashed_secret": "d033e22ae348aeb5660fc2140aec35850c4da997",
         "is_verified": false,
@@ -627,7 +615,6 @@
         "hashed_secret": "5b8b7a620e54e681c584f5b5c89152773c10c253",
         "is_verified": false,
         "line_number": 47
->>>>>>> 3da37817
       },
       {
         "type": "Secret Keyword",

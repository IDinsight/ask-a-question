--- conflicted
+++ resolved
@@ -237,11 +237,7 @@
         "filename": "core_backend\\app\\question_answer\\schemas.py",
         "hashed_secret": "5b8b7a620e54e681c584f5b5c89152773c10c253",
         "is_verified": false,
-<<<<<<< HEAD
-        "line_number": 64
-=======
         "line_number": 63
->>>>>>> 8d5ab653
       }
     ],
     "core_backend\\migrations\\versions\\2023_09_16_c5a948963236_create_query_table.py": [
@@ -376,49 +372,49 @@
         "filename": "core_backend\\tests\\api\\conftest.py",
         "hashed_secret": "407c6798fe20fd5d75de4a233c156cc0fce510e3",
         "is_verified": false,
-        "line_number": 45
+        "line_number": 44
       },
       {
         "type": "Secret Keyword",
         "filename": "core_backend\\tests\\api\\conftest.py",
         "hashed_secret": "42553e798bc193bcf25368b5e53ec7cd771483a7",
         "is_verified": false,
-        "line_number": 46
+        "line_number": 45
       },
       {
         "type": "Secret Keyword",
         "filename": "core_backend\\tests\\api\\conftest.py",
         "hashed_secret": "9fb7fe1217aed442b04c0f5e43b5d5a7d3287097",
         "is_verified": false,
-        "line_number": 48
+        "line_number": 47
       },
       {
         "type": "Secret Keyword",
         "filename": "core_backend\\tests\\api\\conftest.py",
         "hashed_secret": "767ef7376d44bb6e52b390ddcd12c1cb1b3902a4",
         "is_verified": false,
-        "line_number": 49
+        "line_number": 48
       },
       {
         "type": "Secret Keyword",
         "filename": "core_backend\\tests\\api\\conftest.py",
         "hashed_secret": "70240b5d0947cc97447de496284791c12b2e678a",
         "is_verified": false,
-        "line_number": 54
+        "line_number": 53
       },
       {
         "type": "Secret Keyword",
         "filename": "core_backend\\tests\\api\\conftest.py",
         "hashed_secret": "80fea3e25cb7e28550d13af9dfda7a9bd08c1a78",
         "is_verified": false,
-        "line_number": 55
+        "line_number": 54
       },
       {
         "type": "Secret Keyword",
         "filename": "core_backend\\tests\\api\\conftest.py",
         "hashed_secret": "3465834d516797458465ae4ed2c62e7020032c4e",
         "is_verified": false,
-        "line_number": 310
+        "line_number": 309
       }
     ],
     "core_backend\\tests\\api\\test.env": [
@@ -461,22 +457,14 @@
         "filename": "core_backend\\tests\\api\\test_question_answer.py",
         "hashed_secret": "1d2be5ef28a76e2207456e7eceabe1219305e43d",
         "is_verified": false,
-<<<<<<< HEAD
         "line_number": 284
-=======
-        "line_number": 285
->>>>>>> 8d5ab653
       },
       {
         "type": "Secret Keyword",
         "filename": "core_backend\\tests\\api\\test_question_answer.py",
         "hashed_secret": "6367c48dd193d56ea7b0baad25b19455e529f5ee",
         "is_verified": false,
-<<<<<<< HEAD
         "line_number": 634
-=======
-        "line_number": 639
->>>>>>> 8d5ab653
       }
     ],
     "core_backend\\tests\\api\\test_user_tools.py": [
@@ -565,16 +553,6 @@
         "hashed_secret": "07db03b4eef371b55ee656a334d69857b58a09da",
         "is_verified": false,
         "line_number": 5
-<<<<<<< HEAD
-      },
-      {
-        "type": "Secret Keyword",
-        "filename": "deployment\\docker-compose\\litellm_proxy_config.yaml",
-        "hashed_secret": "568d097f1fffa3d785f7cd7e9d4f21f5dac81571",
-        "is_verified": false,
-        "line_number": 9
-=======
->>>>>>> 8d5ab653
       }
     ],
     "deployment\\docker-compose\\template.env": [
@@ -601,41 +579,24 @@
       },
       {
         "type": "Secret Keyword",
-<<<<<<< HEAD
+        "filename": "deployment\\docker-compose\\template.env",
+        "hashed_secret": "ec3810e10fb78db55ce38b9c18d1c3eb1db739e0",
+        "is_verified": false,
+        "line_number": 67
+      },
+      {
+        "type": "Secret Keyword",
+        "filename": "deployment\\docker-compose\\template.env",
+        "hashed_secret": "d033e22ae348aeb5660fc2140aec35850c4da997",
+        "is_verified": false,
+        "line_number": 74
+      },
+      {
+        "type": "Secret Keyword",
         "filename": "deployment\\docker-compose\\template.env",
         "hashed_secret": "8586c76a0032202d1a68b119f9d0ffe9cae81220",
-=======
-        "filename": "deployment/docker-compose/template.env",
-        "hashed_secret": "ec3810e10fb78db55ce38b9c18d1c3eb1db739e0",
->>>>>>> 8d5ab653
-        "is_verified": false,
-        "line_number": 61
-      },
-      {
-        "type": "Secret Keyword",
-<<<<<<< HEAD
-        "filename": "deployment\\docker-compose\\template.env",
-        "hashed_secret": "ec3810e10fb78db55ce38b9c18d1c3eb1db739e0",
-=======
-        "filename": "deployment/docker-compose/template.env",
-        "hashed_secret": "d033e22ae348aeb5660fc2140aec35850c4da997",
->>>>>>> 8d5ab653
-        "is_verified": false,
-        "line_number": 68
-      },
-      {
-        "type": "Secret Keyword",
-<<<<<<< HEAD
-        "filename": "deployment\\docker-compose\\template.env",
-        "hashed_secret": "d033e22ae348aeb5660fc2140aec35850c4da997",
-        "is_verified": false,
-        "line_number": 82
-=======
-        "filename": "deployment/docker-compose/template.env",
-        "hashed_secret": "8586c76a0032202d1a68b119f9d0ffe9cae81220",
-        "is_verified": false,
-        "line_number": 78
->>>>>>> 8d5ab653
+        "is_verified": false,
+        "line_number": 84
       }
     ],
     "docs\\blog\\posts\\search-endpoint.md": [
@@ -689,9 +650,5 @@
       }
     ]
   },
-<<<<<<< HEAD
-  "generated_at": "2024-08-11T21:53:46Z"
-=======
-  "generated_at": "2024-08-08T09:37:57Z"
->>>>>>> 8d5ab653
+  "generated_at": "2024-08-12T08:44:01Z"
 }
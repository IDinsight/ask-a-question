--- conflicted
+++ resolved
@@ -16,29 +16,19 @@
     description="Bulk add content to the database from a CSV file. "
     "Expects the CSV file to have columns: title, body.",
     usage="""
-<<<<<<< HEAD
-    python add_content_to_db.py [-h] --csv CSV --domain DOMAIN
-=======
     python add_content_to_db.py [-h] --csv CSV --domain DOMAIN --verify [True/False]
->>>>>>> 95b93eac
 
     (example)
     python add_content_to_db.py \\
         --csv content.csv \\
-<<<<<<< HEAD
-        --domain aaq.idinsight.com
-=======
         --domain aaq.idinsight.com \\
         --verify True
->>>>>>> 95b93eac
 """,
 )
 parser.add_argument(
     "--csv", help="Path to the CSV file with columns: title, body", required=True
 )
 parser.add_argument("--domain", help="Your AAQ domain", required=True)
-<<<<<<< HEAD
-=======
 parser.add_argument(
     "--verify",
     help="True if we want to verify certificates, False otherwise",
@@ -46,7 +36,6 @@
     required=True,
     default=True,
 )
->>>>>>> 95b93eac
 args = parser.parse_args()
 
 
@@ -111,17 +100,11 @@
         file.seek(0)
         reader = csv.DictReader(file)
         for row in reader:
-<<<<<<< HEAD
-            payload = {
-                "content_title": row["title"],
-                "content_text": row["body"],
-=======
             content_tags = [tags_map[val.upper()] for val in row["tags"].split(",")]
             payload = {
                 "content_title": row["title"],
                 "content_text": row["body"],
                 "content_tags": content_tags,
->>>>>>> 95b93eac
                 "content_metadata": {},
             }
             response = requests.post(

--- conflicted
+++ resolved
@@ -71,11 +71,6 @@
   - Contact us:
       - Team: contact_us.md
 
-<<<<<<< HEAD
-  - Try it out ↗︎: https://app.ask-a-question.com
-
-=======
->>>>>>> 1414d88e
   - API docs ↗︎: https://app.ask-a-question.com/api/docs
 
 # Themes and extensions
